<<<<<<< HEAD
3.11.3
 * Fix Loss of digits when doing CAST from varint/bigint to decimal (CASSANDRA-14170)
 * RateBasedBackPressure unnecessarily invokes a lock on the Guava RateLimiter (CASSANDRA-14163)
 * Fix wildcard GROUP BY queries (CASSANDRA-14209)
Merged from 3.0:
=======
3.0.17
 * Adding missing WriteType enum values to v3,v4 and v5 spec (CASSANDRA-13697)
>>>>>>> 3d7471a5
 * Don't regenerate bloomfilter and summaries on startup (CASSANDRA-11163)
 * Fix NPE when performing comparison against a null frozen in LWT (CASSANDRA-14087)
 * Log when SSTables are deleted (CASSANDRA-14302)
 * Fix batch commitlog sync regression (CASSANDRA-14292)
 * Write to pending endpoint when view replica is also base replica (CASSANDRA-14251)
 * Chain commit log marker potential performance regression in batch commit mode (CASSANDRA-14194)
 * Fully utilise specified compaction threads (CASSANDRA-14210)
 * Pre-create deletion log records to finish compactions quicker (CASSANDRA-12763)
Merged from 2.2:
 * Backport circleci yaml (CASSANDRA-14240)
Merged from 2.1:
 * CVE-2017-5929 Security vulnerability in Logback warning in NEWS.txt (CASSANDRA-14183)


3.11.2
 * Fix ReadCommandTest (CASSANDRA-14234)
 * Remove trailing period from latency reports at keyspace level (CASSANDRA-14233)
 * Backport CASSANDRA-13080: Use new token allocation for non bootstrap case as well (CASSANDRA-14212)
 * Remove dependencies on JVM internal classes from JMXServerUtils (CASSANDRA-14173) 
 * Add DEFAULT, UNSET, MBEAN and MBEANS to `ReservedKeywords` (CASSANDRA-14205)
 * Add Unittest for schema migration fix (CASSANDRA-14140)
 * Print correct snitch info from nodetool describecluster (CASSANDRA-13528)
 * Close socket on error during connect on OutboundTcpConnection (CASSANDRA-9630)
 * Enable CDC unittest (CASSANDRA-14141)
 * Acquire read lock before accessing CompactionStrategyManager fields (CASSANDRA-14139)
 * Split CommitLogStressTest to avoid timeout (CASSANDRA-14143)
 * Avoid invalidating disk boundaries unnecessarily (CASSANDRA-14083)
 * Avoid exposing compaction strategy index externally (CASSANDRA-14082)
 * Prevent continuous schema exchange between 3.0 and 3.11 nodes (CASSANDRA-14109)
 * Fix imbalanced disks when replacing node with same address with JBOD (CASSANDRA-14084)
 * Reload compaction strategies when disk boundaries are invalidated (CASSANDRA-13948)
 * Remove OpenJDK log warning (CASSANDRA-13916)
 * Prevent compaction strategies from looping indefinitely (CASSANDRA-14079)
 * Cache disk boundaries (CASSANDRA-13215)
 * Add asm jar to build.xml for maven builds (CASSANDRA-11193)
 * Round buffer size to powers of 2 for the chunk cache (CASSANDRA-13897)
 * Update jackson JSON jars (CASSANDRA-13949)
 * Avoid locks when checking LCS fanout and if we should defrag (CASSANDRA-13930)
 * Correctly count range tombstones in traces and tombstone thresholds (CASSANDRA-8527)
Merged from 3.0:
 * Add MinGW uname check to start scripts (CASSANDRA-12840)
 * Use the correct digest file and reload sstable metadata in nodetool verify (CASSANDRA-14217)
 * Handle failure when mutating repaired status in Verifier (CASSANDRA-13933)
 * Set encoding for javadoc generation (CASSANDRA-14154)
 * Fix index target computation for dense composite tables with dropped compact storage (CASSANDRA-14104)
 * Improve commit log chain marker updating (CASSANDRA-14108)
 * Extra range tombstone bound creates double rows (CASSANDRA-14008)
 * Fix SStable ordering by max timestamp in SinglePartitionReadCommand (CASSANDRA-14010)
 * Accept role names containing forward-slash (CASSANDRA-14088)
 * Optimize CRC check chance probability calculations (CASSANDRA-14094)
 * Fix cleanup on keyspace with no replicas (CASSANDRA-13526)
 * Fix updating base table rows with TTL not removing view entries (CASSANDRA-14071)
 * Reduce garbage created by DynamicSnitch (CASSANDRA-14091)
 * More frequent commitlog chained markers (CASSANDRA-13987)
 * Fix serialized size of DataLimits (CASSANDRA-14057)
 * Add flag to allow dropping oversized read repair mutations (CASSANDRA-13975)
 * Fix SSTableLoader logger message (CASSANDRA-14003)
 * Fix repair race that caused gossip to block (CASSANDRA-13849)
 * Tracing interferes with digest requests when using RandomPartitioner (CASSANDRA-13964)
 * Add flag to disable materialized views, and warnings on creation (CASSANDRA-13959)
 * Don't let user drop or generally break tables in system_distributed (CASSANDRA-13813)
 * Provide a JMX call to sync schema with local storage (CASSANDRA-13954)
 * Mishandling of cells for removed/dropped columns when reading legacy files (CASSANDRA-13939)
 * Deserialise sstable metadata in nodetool verify (CASSANDRA-13922)
Merged from 2.2:
 * Fix the inspectJvmOptions startup check (CASSANDRA-14112)
 * Fix race that prevents submitting compaction for a table when executor is full (CASSANDRA-13801)
 * Rely on the JVM to handle OutOfMemoryErrors (CASSANDRA-13006)
 * Grab refs during scrub/index redistribution/cleanup (CASSANDRA-13873)
Merged from 2.1:
 * Protect against overflow of local expiration time (CASSANDRA-14092)
 * RPM package spec: fix permissions for installed jars and config files (CASSANDRA-14181)
 * More PEP8 compiance for cqlsh (CASSANDRA-14021)


3.11.1
 * Fix the computation of cdc_total_space_in_mb for exabyte filesystems (CASSANDRA-13808)
 * AbstractTokenTreeBuilder#serializedSize returns wrong value when there is a single leaf and overflow collisions (CASSANDRA-13869)
 * Add a compaction option to TWCS to ignore sstables overlapping checks (CASSANDRA-13418)
 * BTree.Builder memory leak (CASSANDRA-13754)
 * Revert CASSANDRA-10368 of supporting non-pk column filtering due to correctness (CASSANDRA-13798)
 * Add a skip read validation flag to cassandra-stress (CASSANDRA-13772)
 * Fix cassandra-stress hang issues when an error during cluster connection happens (CASSANDRA-12938)
 * Better bootstrap failure message when blocked by (potential) range movement (CASSANDRA-13744)
 * "ignore" option is ignored in sstableloader (CASSANDRA-13721)
 * Deadlock in AbstractCommitLogSegmentManager (CASSANDRA-13652)
 * Duplicate the buffer before passing it to analyser in SASI operation (CASSANDRA-13512)
 * Properly evict pstmts from prepared statements cache (CASSANDRA-13641)
Merged from 3.0:
 * Improve TRUNCATE performance (CASSANDRA-13909)
 * Implement short read protection on partition boundaries (CASSANDRA-13595)
 * Fix ISE thrown by UPI.Serializer.hasNext() for some SELECT queries (CASSANDRA-13911)
 * Filter header only commit logs before recovery (CASSANDRA-13918)
 * AssertionError prepending to a list (CASSANDRA-13149)
 * Fix support for SuperColumn tables (CASSANDRA-12373)
 * Handle limit correctly on tables with strict liveness (CASSANDRA-13883)
 * Fix missing original update in TriggerExecutor (CASSANDRA-13894)
 * Remove non-rpc-ready nodes from counter leader candidates (CASSANDRA-13043)
 * Improve short read protection performance (CASSANDRA-13794)
 * Fix sstable reader to support range-tombstone-marker for multi-slices (CASSANDRA-13787)
 * Fix short read protection for tables with no clustering columns (CASSANDRA-13880)
 * Make isBuilt volatile in PartitionUpdate (CASSANDRA-13619)
 * Prevent integer overflow of timestamps in CellTest and RowsTest (CASSANDRA-13866)
 * Fix counter application order in short read protection (CASSANDRA-12872)
 * Don't block RepairJob execution on validation futures (CASSANDRA-13797)
 * Wait for all management tasks to complete before shutting down CLSM (CASSANDRA-13123)
 * INSERT statement fails when Tuple type is used as clustering column with default DESC order (CASSANDRA-13717)
 * Fix pending view mutations handling and cleanup batchlog when there are local and remote paired mutations (CASSANDRA-13069)
 * Improve config validation and documentation on overflow and NPE (CASSANDRA-13622)
 * Range deletes in a CAS batch are ignored (CASSANDRA-13655)
 * Avoid assertion error when IndexSummary > 2G (CASSANDRA-12014)
 * Change repair midpoint logging for tiny ranges (CASSANDRA-13603)
 * Better handle corrupt final commitlog segment (CASSANDRA-11995)
 * StreamingHistogram is not thread safe (CASSANDRA-13756)
 * Fix MV timestamp issues (CASSANDRA-11500)
 * Better tolerate improperly formatted bcrypt hashes (CASSANDRA-13626)
 * Fix race condition in read command serialization (CASSANDRA-13363)
 * Fix AssertionError in short read protection (CASSANDRA-13747)
 * Don't skip corrupted sstables on startup (CASSANDRA-13620)
 * Fix the merging of cells with different user type versions (CASSANDRA-13776)
 * Copy session properties on cqlsh.py do_login (CASSANDRA-13640)
 * Potential AssertionError during ReadRepair of range tombstone and partition deletions (CASSANDRA-13719)
 * Don't let stress write warmup data if n=0 (CASSANDRA-13773)
 * Gossip thread slows down when using batch commit log (CASSANDRA-12966)
 * Randomize batchlog endpoint selection with only 1 or 2 racks (CASSANDRA-12884)
 * Fix digest calculation for counter cells (CASSANDRA-13750)
 * Fix ColumnDefinition.cellValueType() for non-frozen collection and change SSTabledump to use type.toJSONString() (CASSANDRA-13573)
 * Skip materialized view addition if the base table doesn't exist (CASSANDRA-13737)
 * Drop table should remove corresponding entries in dropped_columns table (CASSANDRA-13730)
 * Log warn message until legacy auth tables have been migrated (CASSANDRA-13371)
 * Fix incorrect [2.1 <- 3.0] serialization of counter cells created in 2.0 (CASSANDRA-13691)
 * Fix invalid writetime for null cells (CASSANDRA-13711)
 * Fix ALTER TABLE statement to atomically propagate changes to the table and its MVs (CASSANDRA-12952)
 * Fixed ambiguous output of nodetool tablestats command (CASSANDRA-13722)
 * Fix Digest mismatch Exception if hints file has UnknownColumnFamily (CASSANDRA-13696)
 * Purge tombstones created by expired cells (CASSANDRA-13643)
 * Make concat work with iterators that have different subsets of columns (CASSANDRA-13482)
 * Set test.runners based on cores and memory size (CASSANDRA-13078)
 * Allow different NUMACTL_ARGS to be passed in (CASSANDRA-13557)
 * Allow native function calls in CQLSSTableWriter (CASSANDRA-12606)
 * Fix secondary index queries on COMPACT tables (CASSANDRA-13627)
 * Nodetool listsnapshots output is missing a newline, if there are no snapshots (CASSANDRA-13568)
 * sstabledump reports incorrect usage for argument order (CASSANDRA-13532)
Merged from 2.2:
 * Safely handle empty buffers when outputting to JSON (CASSANDRA-13868)
 * Copy session properties on cqlsh.py do_login (CASSANDRA-13847)
 * Fix load over calculated issue in IndexSummaryRedistribution (CASSANDRA-13738)
 * Fix compaction and flush exception not captured (CASSANDRA-13833)
 * Uncaught exceptions in Netty pipeline (CASSANDRA-13649)
 * Prevent integer overflow on exabyte filesystems (CASSANDRA-13067)
 * Fix queries with LIMIT and filtering on clustering columns (CASSANDRA-11223)
 * Fix potential NPE when resume bootstrap fails (CASSANDRA-13272)
 * Fix toJSONString for the UDT, tuple and collection types (CASSANDRA-13592)
 * Fix nested Tuples/UDTs validation (CASSANDRA-13646)
Merged from 2.1:
 * Clone HeartBeatState when building gossip messages. Make its generation/version volatile (CASSANDRA-13700)


3.11.0
 * Allow native function calls in CQLSSTableWriter (CASSANDRA-12606)
 * Replace string comparison with regex/number checks in MessagingService test (CASSANDRA-13216)
 * Fix formatting of duration columns in CQLSH (CASSANDRA-13549)
 * Fix the problem with duplicated rows when using paging with SASI (CASSANDRA-13302)
 * Allow CONTAINS statements filtering on the partition key and it’s parts (CASSANDRA-13275)
 * Fall back to even ranges calculation in clusters with vnodes when tokens are distributed unevenly (CASSANDRA-13229)
 * Fix duration type validation to prevent overflow (CASSANDRA-13218)
 * Forbid unsupported creation of SASI indexes over partition key columns (CASSANDRA-13228)
 * Reject multiple values for a key in CQL grammar. (CASSANDRA-13369)
 * UDA fails without input rows (CASSANDRA-13399)
 * Fix compaction-stress by using daemonInitialization (CASSANDRA-13188)
 * V5 protocol flags decoding broken (CASSANDRA-13443)
 * Use write lock not read lock for removing sstables from compaction strategies. (CASSANDRA-13422)
 * Use corePoolSize equal to maxPoolSize in JMXEnabledThreadPoolExecutors (CASSANDRA-13329)
 * Avoid rebuilding SASI indexes containing no values (CASSANDRA-12962)
 * Add charset to Analyser input stream (CASSANDRA-13151)
 * Fix testLimitSSTables flake caused by concurrent flush (CASSANDRA-12820)
 * cdc column addition strikes again (CASSANDRA-13382)
 * Fix static column indexes (CASSANDRA-13277)
 * DataOutputBuffer.asNewBuffer broken (CASSANDRA-13298)
 * unittest CipherFactoryTest failed on MacOS (CASSANDRA-13370)
 * Forbid SELECT restrictions and CREATE INDEX over non-frozen UDT columns (CASSANDRA-13247)
 * Default logging we ship will incorrectly print "?:?" for "%F:%L" pattern (CASSANDRA-13317)
 * Possible AssertionError in UnfilteredRowIteratorWithLowerBound (CASSANDRA-13366)
 * Support unaligned memory access for AArch64 (CASSANDRA-13326)
 * Improve SASI range iterator efficiency on intersection with an empty range (CASSANDRA-12915).
 * Fix equality comparisons of columns using the duration type (CASSANDRA-13174)
 * Obfuscate password in stress-graphs (CASSANDRA-12233)
 * Move to FastThreadLocalThread and FastThreadLocal (CASSANDRA-13034)
 * nodetool stopdaemon errors out (CASSANDRA-13030)
 * Tables in system_distributed should not use gcgs of 0 (CASSANDRA-12954)
 * Fix primary index calculation for SASI (CASSANDRA-12910)
 * More fixes to the TokenAllocator (CASSANDRA-12990)
 * NoReplicationTokenAllocator should work with zero replication factor (CASSANDRA-12983)
 * Address message coalescing regression (CASSANDRA-12676)
 * Delete illegal character from StandardTokenizerImpl.jflex (CASSANDRA-13417)
 * Fix cqlsh automatic protocol downgrade regression (CASSANDRA-13307)
 * Tracing payload not passed from QueryMessage to tracing session (CASSANDRA-12835)
Merged from 3.0:
 * Ensure int overflow doesn't occur when calculating large partition warning size (CASSANDRA-13172)
 * Ensure consistent view of partition columns between coordinator and replica in ColumnFilter (CASSANDRA-13004)
 * Failed unregistering mbean during drop keyspace (CASSANDRA-13346)
 * nodetool scrub/cleanup/upgradesstables exit code is wrong (CASSANDRA-13542)
 * Fix the reported number of sstable data files accessed per read (CASSANDRA-13120)
 * Fix schema digest mismatch during rolling upgrades from versions before 3.0.12 (CASSANDRA-13559)
 * Upgrade JNA version to 4.4.0 (CASSANDRA-13072)
 * Interned ColumnIdentifiers should use minimal ByteBuffers (CASSANDRA-13533)
 * ReverseIndexedReader may drop rows during 2.1 to 3.0 upgrade (CASSANDRA-13525)
 * Fix repair process violating start/end token limits for small ranges (CASSANDRA-13052)
 * Add storage port options to sstableloader (CASSANDRA-13518)
 * Properly handle quoted index names in cqlsh DESCRIBE output (CASSANDRA-12847)
 * Avoid reading static row twice from old format sstables (CASSANDRA-13236)
 * Fix NPE in StorageService.excise() (CASSANDRA-13163)
 * Expire OutboundTcpConnection messages by a single Thread (CASSANDRA-13265)
 * Fail repair if insufficient responses received (CASSANDRA-13397)
 * Fix SSTableLoader fail when the loaded table contains dropped columns (CASSANDRA-13276)
 * Avoid name clashes in CassandraIndexTest (CASSANDRA-13427)
 * Handling partially written hint files (CASSANDRA-12728)
 * Interrupt replaying hints on decommission (CASSANDRA-13308)
 * Handling partially written hint files (CASSANDRA-12728)
 * Fix NPE issue in StorageService (CASSANDRA-13060)
 * Make reading of range tombstones more reliable (CASSANDRA-12811)
 * Fix startup problems due to schema tables not completely flushed (CASSANDRA-12213)
 * Fix view builder bug that can filter out data on restart (CASSANDRA-13405)
 * Fix 2i page size calculation when there are no regular columns (CASSANDRA-13400)
 * Fix the conversion of 2.X expired rows without regular column data (CASSANDRA-13395)
 * Fix hint delivery when using ext+internal IPs with prefer_local enabled (CASSANDRA-13020)
 * Fix possible NPE on upgrade to 3.0/3.X in case of IO errors (CASSANDRA-13389)
 * Legacy deserializer can create empty range tombstones (CASSANDRA-13341)
 * Legacy caching options can prevent 3.0 upgrade (CASSANDRA-13384)
 * Use the Kernel32 library to retrieve the PID on Windows and fix startup checks (CASSANDRA-13333)
 * Fix code to not exchange schema across major versions (CASSANDRA-13274)
 * Dropping column results in "corrupt" SSTable (CASSANDRA-13337)
 * Bugs handling range tombstones in the sstable iterators (CASSANDRA-13340)
 * Fix CONTAINS filtering for null collections (CASSANDRA-13246)
 * Applying: Use a unique metric reservoir per test run when using Cassandra-wide metrics residing in MBeans (CASSANDRA-13216)
 * Propagate row deletions in 2i tables on upgrade (CASSANDRA-13320)
 * Slice.isEmpty() returns false for some empty slices (CASSANDRA-13305)
 * Add formatted row output to assertEmpty in CQL Tester (CASSANDRA-13238)
 * Prevent data loss on upgrade 2.1 - 3.0 by adding component separator to LogRecord absolute path (CASSANDRA-13294)
 * Improve testing on macOS by eliminating sigar logging (CASSANDRA-13233)
 * Cqlsh copy-from should error out when csv contains invalid data for collections (CASSANDRA-13071)
 * Fix "multiple versions of ant detected..." when running ant test (CASSANDRA-13232)
 * Coalescing strategy sleeps too much (CASSANDRA-13090)
 * Faster StreamingHistogram (CASSANDRA-13038)
 * Legacy deserializer can create unexpected boundary range tombstones (CASSANDRA-13237)
 * Remove unnecessary assertion from AntiCompactionTest (CASSANDRA-13070)
 * Fix cqlsh COPY for dates before 1900 (CASSANDRA-13185)
 * Use keyspace replication settings on system.size_estimates table (CASSANDRA-9639)
 * Add vm.max_map_count StartupCheck (CASSANDRA-13008)
 * Hint related logging should include the IP address of the destination in addition to
   host ID (CASSANDRA-13205)
 * Reloading logback.xml does not work (CASSANDRA-13173)
 * Lightweight transactions temporarily fail after upgrade from 2.1 to 3.0 (CASSANDRA-13109)
 * Duplicate rows after upgrading from 2.1.16 to 3.0.10/3.9 (CASSANDRA-13125)
 * Fix UPDATE queries with empty IN restrictions (CASSANDRA-13152)
 * Fix handling of partition with partition-level deletion plus
   live rows in sstabledump (CASSANDRA-13177)
 * Provide user workaround when system_schema.columns does not contain entries
   for a table that's in system_schema.tables (CASSANDRA-13180)
 * Nodetool upgradesstables/scrub/compact ignores system tables (CASSANDRA-13410)
 * Fix schema version calculation for rolling upgrades (CASSANDRA-13441)
Merged from 2.2:
 * Nodes started with join_ring=False should be able to serve requests when authentication is enabled (CASSANDRA-11381)
 * cqlsh COPY FROM: increment error count only for failures, not for attempts (CASSANDRA-13209)
 * Avoid starting gossiper in RemoveTest (CASSANDRA-13407)
 * Fix weightedSize() for row-cache reported by JMX and NodeTool (CASSANDRA-13393)
 * Fix JVM metric names (CASSANDRA-13103)
 * Honor truststore-password parameter in cassandra-stress (CASSANDRA-12773)
 * Discard in-flight shadow round responses (CASSANDRA-12653)
 * Don't anti-compact repaired data to avoid inconsistencies (CASSANDRA-13153)
 * Wrong logger name in AnticompactionTask (CASSANDRA-13343)
 * Commitlog replay may fail if last mutation is within 4 bytes of end of segment (CASSANDRA-13282)
 * Fix queries updating multiple time the same list (CASSANDRA-13130)
 * Fix GRANT/REVOKE when keyspace isn't specified (CASSANDRA-13053)
 * Fix flaky LongLeveledCompactionStrategyTest (CASSANDRA-12202)
 * Fix failing COPY TO STDOUT (CASSANDRA-12497)
 * Fix ColumnCounter::countAll behaviour for reverse queries (CASSANDRA-13222)
 * Exceptions encountered calling getSeeds() breaks OTC thread (CASSANDRA-13018)
 * Fix negative mean latency metric (CASSANDRA-12876)
 * Use only one file pointer when creating commitlog segments (CASSANDRA-12539)
Merged from 2.1:
 * Fix 2ndary index queries on partition keys for tables with static columns (CASSANDRA-13147)
 * Fix ParseError unhashable type list in cqlsh copy from (CASSANDRA-13364)
 * Remove unused repositories (CASSANDRA-13278)
 * Log stacktrace of uncaught exceptions (CASSANDRA-13108)
 * Use portable stderr for java error in startup (CASSANDRA-13211)
 * Fix Thread Leak in OutboundTcpConnection (CASSANDRA-13204)
 * Coalescing strategy can enter infinite loop (CASSANDRA-13159)


3.10
 * Fix secondary index queries regression (CASSANDRA-13013)
 * Add duration type to the protocol V5 (CASSANDRA-12850)
 * Fix duration type validation (CASSANDRA-13143)
 * Fix flaky GcCompactionTest (CASSANDRA-12664)
 * Fix TestHintedHandoff.hintedhandoff_decom_test (CASSANDRA-13058)
 * Fixed query monitoring for range queries (CASSANDRA-13050)
 * Remove outboundBindAny configuration property (CASSANDRA-12673)
 * Use correct bounds for all-data range when filtering (CASSANDRA-12666)
 * Remove timing window in test case (CASSANDRA-12875)
 * Resolve unit testing without JCE security libraries installed (CASSANDRA-12945)
 * Fix inconsistencies in cassandra-stress load balancing policy (CASSANDRA-12919)
 * Fix validation of non-frozen UDT cells (CASSANDRA-12916)
 * Don't shut down socket input/output on StreamSession (CASSANDRA-12903)
 * Fix Murmur3PartitionerTest (CASSANDRA-12858)
 * Move cqlsh syntax rules into separate module and allow easier customization (CASSANDRA-12897)
 * Fix CommitLogSegmentManagerTest (CASSANDRA-12283)
 * Fix cassandra-stress truncate option (CASSANDRA-12695)
 * Fix crossNode value when receiving messages (CASSANDRA-12791)
 * Don't load MX4J beans twice (CASSANDRA-12869)
 * Extend native protocol request flags, add versions to SUPPORTED, and introduce ProtocolVersion enum (CASSANDRA-12838)
 * Set JOINING mode when running pre-join tasks (CASSANDRA-12836)
 * remove net.mintern.primitive library due to license issue (CASSANDRA-12845)
 * Properly format IPv6 addresses when logging JMX service URL (CASSANDRA-12454)
 * Optimize the vnode allocation for single replica per DC (CASSANDRA-12777)
 * Use non-token restrictions for bounds when token restrictions are overridden (CASSANDRA-12419)
 * Fix CQLSH auto completion for PER PARTITION LIMIT (CASSANDRA-12803)
 * Use different build directories for Eclipse and Ant (CASSANDRA-12466)
 * Avoid potential AttributeError in cqlsh due to no table metadata (CASSANDRA-12815)
 * Fix RandomReplicationAwareTokenAllocatorTest.testExistingCluster (CASSANDRA-12812)
 * Upgrade commons-codec to 1.9 (CASSANDRA-12790)
 * Make the fanout size for LeveledCompactionStrategy to be configurable (CASSANDRA-11550)
 * Add duration data type (CASSANDRA-11873)
 * Fix timeout in ReplicationAwareTokenAllocatorTest (CASSANDRA-12784)
 * Improve sum aggregate functions (CASSANDRA-12417)
 * Make cassandra.yaml docs for batch_size_*_threshold_in_kb reflect changes in CASSANDRA-10876 (CASSANDRA-12761)
 * cqlsh fails to format collections when using aliases (CASSANDRA-11534)
 * Check for hash conflicts in prepared statements (CASSANDRA-12733)
 * Exit query parsing upon first error (CASSANDRA-12598)
 * Fix cassandra-stress to use single seed in UUID generation (CASSANDRA-12729)
 * CQLSSTableWriter does not allow Update statement (CASSANDRA-12450)
 * Config class uses boxed types but DD exposes primitive types (CASSANDRA-12199)
 * Add pre- and post-shutdown hooks to Storage Service (CASSANDRA-12461)
 * Add hint delivery metrics (CASSANDRA-12693)
 * Remove IndexInfo cache from FileIndexInfoRetriever (CASSANDRA-12731)
 * ColumnIndex does not reuse buffer (CASSANDRA-12502)
 * cdc column addition still breaks schema migration tasks (CASSANDRA-12697)
 * Upgrade metrics-reporter dependencies (CASSANDRA-12089)
 * Tune compaction thread count via nodetool (CASSANDRA-12248)
 * Add +=/-= shortcut syntax for update queries (CASSANDRA-12232)
 * Include repair session IDs in repair start message (CASSANDRA-12532)
 * Add a blocking task to Index, run before joining the ring (CASSANDRA-12039)
 * Fix NPE when using CQLSSTableWriter (CASSANDRA-12667)
 * Support optional backpressure strategies at the coordinator (CASSANDRA-9318)
 * Make randompartitioner work with new vnode allocation (CASSANDRA-12647)
 * Fix cassandra-stress graphing (CASSANDRA-12237)
 * Allow filtering on partition key columns for queries without secondary indexes (CASSANDRA-11031)
 * Fix Cassandra Stress reporting thread model and precision (CASSANDRA-12585)
 * Add JMH benchmarks.jar (CASSANDRA-12586)
 * Cleanup uses of AlterTableStatementColumn (CASSANDRA-12567)
 * Add keep-alive to streaming (CASSANDRA-11841)
 * Tracing payload is passed through newSession(..) (CASSANDRA-11706)
 * avoid deleting non existing sstable files and improve related log messages (CASSANDRA-12261)
 * json/yaml output format for nodetool compactionhistory (CASSANDRA-12486)
 * Retry all internode messages once after a connection is
   closed and reopened (CASSANDRA-12192)
 * Add support to rebuild from targeted replica (CASSANDRA-9875)
 * Add sequence distribution type to cassandra stress (CASSANDRA-12490)
 * "SELECT * FROM foo LIMIT ;" does not error out (CASSANDRA-12154)
 * Define executeLocally() at the ReadQuery Level (CASSANDRA-12474)
 * Extend read/write failure messages with a map of replica addresses
   to error codes in the v5 native protocol (CASSANDRA-12311)
 * Fix rebuild of SASI indexes with existing index files (CASSANDRA-12374)
 * Let DatabaseDescriptor not implicitly startup services (CASSANDRA-9054, 12550)
 * Fix clustering indexes in presence of static columns in SASI (CASSANDRA-12378)
 * Fix queries on columns with reversed type on SASI indexes (CASSANDRA-12223)
 * Added slow query log (CASSANDRA-12403)
 * Count full coordinated request against timeout (CASSANDRA-12256)
 * Allow TTL with null value on insert and update (CASSANDRA-12216)
 * Make decommission operation resumable (CASSANDRA-12008)
 * Add support to one-way targeted repair (CASSANDRA-9876)
 * Remove clientutil jar (CASSANDRA-11635)
 * Fix compaction throughput throttle (CASSANDRA-12366, CASSANDRA-12717)
 * Delay releasing Memtable memory on flush until PostFlush has finished running (CASSANDRA-12358)
 * Cassandra stress should dump all setting on startup (CASSANDRA-11914)
 * Make it possible to compact a given token range (CASSANDRA-10643)
 * Allow updating DynamicEndpointSnitch properties via JMX (CASSANDRA-12179)
 * Collect metrics on queries by consistency level (CASSANDRA-7384)
 * Add support for GROUP BY to SELECT statement (CASSANDRA-10707)
 * Deprecate memtable_cleanup_threshold and update default for memtable_flush_writers (CASSANDRA-12228)
 * Upgrade to OHC 0.4.4 (CASSANDRA-12133)
 * Add version command to cassandra-stress (CASSANDRA-12258)
 * Create compaction-stress tool (CASSANDRA-11844)
 * Garbage-collecting compaction operation and schema option (CASSANDRA-7019)
 * Add beta protocol flag for v5 native protocol (CASSANDRA-12142)
 * Support filtering on non-PRIMARY KEY columns in the CREATE
   MATERIALIZED VIEW statement's WHERE clause (CASSANDRA-10368)
 * Unify STDOUT and SYSTEMLOG logback format (CASSANDRA-12004)
 * COPY FROM should raise error for non-existing input files (CASSANDRA-12174)
 * Faster write path (CASSANDRA-12269)
 * Option to leave omitted columns in INSERT JSON unset (CASSANDRA-11424)
 * Support json/yaml output in nodetool tpstats (CASSANDRA-12035)
 * Expose metrics for successful/failed authentication attempts (CASSANDRA-10635)
 * Prepend snapshot name with "truncated" or "dropped" when a snapshot
   is taken before truncating or dropping a table (CASSANDRA-12178)
 * Optimize RestrictionSet (CASSANDRA-12153)
 * cqlsh does not automatically downgrade CQL version (CASSANDRA-12150)
 * Omit (de)serialization of state variable in UDAs (CASSANDRA-9613)
 * Create a system table to expose prepared statements (CASSANDRA-8831)
 * Reuse DataOutputBuffer from ColumnIndex (CASSANDRA-11970)
 * Remove DatabaseDescriptor dependency from SegmentedFile (CASSANDRA-11580)
 * Add supplied username to authentication error messages (CASSANDRA-12076)
 * Remove pre-startup check for open JMX port (CASSANDRA-12074)
 * Remove compaction Severity from DynamicEndpointSnitch (CASSANDRA-11738)
 * Restore resumable hints delivery (CASSANDRA-11960)
 * Properly report LWT contention (CASSANDRA-12626)
Merged from 3.0:
 * Dump threads when unit tests time out (CASSANDRA-13117)
 * Better error when modifying function permissions without explicit keyspace (CASSANDRA-12925)
 * Indexer is not correctly invoked when building indexes over sstables (CASSANDRA-13075)
 * Read repair is not blocking repair to finish in foreground repair (CASSANDRA-13115)
 * Stress daemon help is incorrect(CASSANDRA-12563)
 * Remove ALTER TYPE support (CASSANDRA-12443)
 * Fix assertion for certain legacy range tombstone pattern (CASSANDRA-12203)
 * Replace empty strings with null values if they cannot be converted (CASSANDRA-12794)
 * Fix deserialization of 2.x DeletedCells (CASSANDRA-12620)
 * Add parent repair session id to anticompaction log message (CASSANDRA-12186)
 * Improve contention handling on failure to acquire MV lock for streaming and hints (CASSANDRA-12905)
 * Fix DELETE and UPDATE queries with empty IN restrictions (CASSANDRA-12829)
 * Mark MVs as built after successful bootstrap (CASSANDRA-12984)
 * Estimated TS drop-time histogram updated with Cell.NO_DELETION_TIME (CASSANDRA-13040)
 * Nodetool compactionstats fails with NullPointerException (CASSANDRA-13021)
 * Thread local pools never cleaned up (CASSANDRA-13033)
 * Set RPC_READY to false when draining or if a node is marked as shutdown (CASSANDRA-12781)
 * CQL often queries static columns unnecessarily (CASSANDRA-12768)
 * Make sure sstables only get committed when it's safe to discard commit log records (CASSANDRA-12956)
 * Reject default_time_to_live option when creating or altering MVs (CASSANDRA-12868)
 * Nodetool should use a more sane max heap size (CASSANDRA-12739)
 * LocalToken ensures token values are cloned on heap (CASSANDRA-12651)
 * AnticompactionRequestSerializer serializedSize is incorrect (CASSANDRA-12934)
 * Prevent reloading of logback.xml from UDF sandbox (CASSANDRA-12535)
 * Reenable HeapPool (CASSANDRA-12900)
 * Disallow offheap_buffers memtable allocation (CASSANDRA-11039)
 * Fix CommitLogSegmentManagerTest (CASSANDRA-12283)
 * Pass root cause to CorruptBlockException when uncompression failed (CASSANDRA-12889)
 * Batch with multiple conditional updates for the same partition causes AssertionError (CASSANDRA-12867)
 * Make AbstractReplicationStrategy extendable from outside its package (CASSANDRA-12788)
 * Don't tell users to turn off consistent rangemovements during rebuild. (CASSANDRA-12296)
 * Fix CommitLogTest.testDeleteIfNotDirty (CASSANDRA-12854)
 * Avoid deadlock due to MV lock contention (CASSANDRA-12689)
 * Fix for KeyCacheCqlTest flakiness (CASSANDRA-12801)
 * Include SSTable filename in compacting large row message (CASSANDRA-12384)
 * Fix potential socket leak (CASSANDRA-12329, CASSANDRA-12330)
 * Fix ViewTest.testCompaction (CASSANDRA-12789)
 * Improve avg aggregate functions (CASSANDRA-12417)
 * Preserve quoted reserved keyword column names in MV creation (CASSANDRA-11803)
 * nodetool stopdaemon errors out (CASSANDRA-12646)
 * Split materialized view mutations on build to prevent OOM (CASSANDRA-12268)
 * mx4j does not work in 3.0.8 (CASSANDRA-12274)
 * Abort cqlsh copy-from in case of no answer after prolonged period of time (CASSANDRA-12740)
 * Avoid sstable corrupt exception due to dropped static column (CASSANDRA-12582)
 * Make stress use client mode to avoid checking commit log size on startup (CASSANDRA-12478)
 * Fix exceptions with new vnode allocation (CASSANDRA-12715)
 * Unify drain and shutdown processes (CASSANDRA-12509)
 * Fix NPE in ComponentOfSlice.isEQ() (CASSANDRA-12706)
 * Fix failure in LogTransactionTest (CASSANDRA-12632)
 * Fix potentially incomplete non-frozen UDT values when querying with the
   full primary key specified (CASSANDRA-12605)
 * Make sure repaired tombstones are dropped when only_purge_repaired_tombstones is enabled (CASSANDRA-12703)
 * Skip writing MV mutations to commitlog on mutation.applyUnsafe() (CASSANDRA-11670)
 * Establish consistent distinction between non-existing partition and NULL value for LWTs on static columns (CASSANDRA-12060)
 * Extend ColumnIdentifier.internedInstances key to include the type that generated the byte buffer (CASSANDRA-12516)
 * Handle composite prefixes with final EOC=0 as in 2.x and refactor LegacyLayout.decodeBound (CASSANDRA-12423)
 * select_distinct_with_deletions_test failing on non-vnode environments (CASSANDRA-11126)
 * Stack Overflow returned to queries while upgrading (CASSANDRA-12527)
 * Fix legacy regex for temporary files from 2.2 (CASSANDRA-12565)
 * Add option to state current gc_grace_seconds to tools/bin/sstablemetadata (CASSANDRA-12208)
 * Fix file system race condition that may cause LogAwareFileLister to fail to classify files (CASSANDRA-11889)
 * Fix file handle leaks due to simultaneous compaction/repair and
   listing snapshots, calculating snapshot sizes, or making schema
   changes (CASSANDRA-11594)
 * Fix nodetool repair exits with 0 for some errors (CASSANDRA-12508)
 * Do not shut down BatchlogManager twice during drain (CASSANDRA-12504)
 * Disk failure policy should not be invoked on out of space (CASSANDRA-12385)
 * Calculate last compacted key on startup (CASSANDRA-6216)
 * Add schema to snapshot manifest, add USING TIMESTAMP clause to ALTER TABLE statements (CASSANDRA-7190)
 * If CF has no clustering columns, any row cache is full partition cache (CASSANDRA-12499)
 * Correct log message for statistics of offheap memtable flush (CASSANDRA-12776)
 * Explicitly set locale for string validation (CASSANDRA-12541,CASSANDRA-12542,CASSANDRA-12543,CASSANDRA-12545)
Merged from 2.2:
 * Fix speculative retry bugs (CASSANDRA-13009)
 * Fix handling of nulls and unsets in IN conditions (CASSANDRA-12981)
 * Fix race causing infinite loop if Thrift server is stopped before it starts listening (CASSANDRA-12856)
 * CompactionTasks now correctly drops sstables out of compaction when not enough disk space is available (CASSANDRA-12979)
 * Remove support for non-JavaScript UDFs (CASSANDRA-12883)
 * Fix DynamicEndpointSnitch noop in multi-datacenter situations (CASSANDRA-13074)
 * cqlsh copy-from: encode column names to avoid primary key parsing errors (CASSANDRA-12909)
 * Temporarily fix bug that creates commit log when running offline tools (CASSANDRA-8616)
 * Reduce granuality of OpOrder.Group during index build (CASSANDRA-12796)
 * Test bind parameters and unset parameters in InsertUpdateIfConditionTest (CASSANDRA-12980)
 * Use saved tokens when setting local tokens on StorageService.joinRing (CASSANDRA-12935)
 * cqlsh: fix DESC TYPES errors (CASSANDRA-12914)
 * Fix leak on skipped SSTables in sstableupgrade (CASSANDRA-12899)
 * Avoid blocking gossip during pending range calculation (CASSANDRA-12281)
 * Fix purgeability of tombstones with max timestamp (CASSANDRA-12792)
 * Fail repair if participant dies during sync or anticompaction (CASSANDRA-12901)
 * cqlsh COPY: unprotected pk values before converting them if not using prepared statements (CASSANDRA-12863)
 * Fix Util.spinAssertEquals (CASSANDRA-12283)
 * Fix potential NPE for compactionstats (CASSANDRA-12462)
 * Prepare legacy authenticate statement if credentials table initialised after node startup (CASSANDRA-12813)
 * Change cassandra.wait_for_tracing_events_timeout_secs default to 0 (CASSANDRA-12754)
 * Clean up permissions when a UDA is dropped (CASSANDRA-12720)
 * Limit colUpdateTimeDelta histogram updates to reasonable deltas (CASSANDRA-11117)
 * Fix leak errors and execution rejected exceptions when draining (CASSANDRA-12457)
 * Fix merkle tree depth calculation (CASSANDRA-12580)
 * Make Collections deserialization more robust (CASSANDRA-12618)
 * Better handle invalid system roles table (CASSANDRA-12700)
 * Fix exceptions when enabling gossip on nodes that haven't joined the ring (CASSANDRA-12253)
 * Fix authentication problem when invoking cqlsh copy from a SOURCE command (CASSANDRA-12642)
 * Decrement pending range calculator jobs counter in finally block
 * cqlshlib tests: increase default execute timeout (CASSANDRA-12481)
 * Forward writes to replacement node when replace_address != broadcast_address (CASSANDRA-8523)
 * Fail repair on non-existing table (CASSANDRA-12279)
 * Enable repair -pr and -local together (fix regression of CASSANDRA-7450) (CASSANDRA-12522)
 * Split consistent range movement flag correction (CASSANDRA-12786)
Merged from 2.1:
 * Upgrade netty version to fix memory leak with client encryption (CASSANDRA-13114)
 * cqlsh copy-from: sort user type fields in csv (CASSANDRA-12959)
 * Don't skip sstables based on maxLocalDeletionTime (CASSANDRA-12765)


3.8, 3.9
 * Fix value skipping with counter columns (CASSANDRA-11726)
 * Fix nodetool tablestats miss SSTable count (CASSANDRA-12205)
 * Fixed flacky SSTablesIteratedTest (CASSANDRA-12282)
 * Fixed flacky SSTableRewriterTest: check file counts before calling validateCFS (CASSANDRA-12348)
 * cqlsh: Fix handling of $$-escaped strings (CASSANDRA-12189)
 * Fix SSL JMX requiring truststore containing server cert (CASSANDRA-12109)
 * RTE from new CDC column breaks in flight queries (CASSANDRA-12236)
 * Fix hdr logging for single operation workloads (CASSANDRA-12145)
 * Fix SASI PREFIX search in CONTAINS mode with partial terms (CASSANDRA-12073)
 * Increase size of flushExecutor thread pool (CASSANDRA-12071)
 * Partial revert of CASSANDRA-11971, cannot recycle buffer in SP.sendMessagesToNonlocalDC (CASSANDRA-11950)
 * Upgrade netty to 4.0.39 (CASSANDRA-12032, CASSANDRA-12034)
 * Improve details in compaction log message (CASSANDRA-12080)
 * Allow unset values in CQLSSTableWriter (CASSANDRA-11911)
 * Chunk cache to request compressor-compatible buffers if pool space is exhausted (CASSANDRA-11993)
 * Remove DatabaseDescriptor dependencies from SequentialWriter (CASSANDRA-11579)
 * Move skip_stop_words filter before stemming (CASSANDRA-12078)
 * Support seek() in EncryptedFileSegmentInputStream (CASSANDRA-11957)
 * SSTable tools mishandling LocalPartitioner (CASSANDRA-12002)
 * When SEPWorker assigned work, set thread name to match pool (CASSANDRA-11966)
 * Add cross-DC latency metrics (CASSANDRA-11596)
 * Allow terms in selection clause (CASSANDRA-10783)
 * Add bind variables to trace (CASSANDRA-11719)
 * Switch counter shards' clock to timestamps (CASSANDRA-9811)
 * Introduce HdrHistogram and response/service/wait separation to stress tool (CASSANDRA-11853)
 * entry-weighers in QueryProcessor should respect partitionKeyBindIndexes field (CASSANDRA-11718)
 * Support older ant versions (CASSANDRA-11807)
 * Estimate compressed on disk size when deciding if sstable size limit reached (CASSANDRA-11623)
 * cassandra-stress profiles should support case sensitive schemas (CASSANDRA-11546)
 * Remove DatabaseDescriptor dependency from FileUtils (CASSANDRA-11578)
 * Faster streaming (CASSANDRA-9766)
 * Add prepared query parameter to trace for "Execute CQL3 prepared query" session (CASSANDRA-11425)
 * Add repaired percentage metric (CASSANDRA-11503)
 * Add Change-Data-Capture (CASSANDRA-8844)
Merged from 3.0:
 * Fix paging for 2.x to 3.x upgrades (CASSANDRA-11195)
 * Fix clean interval not sent to commit log for empty memtable flush (CASSANDRA-12436)
 * Fix potential resource leak in RMIServerSocketFactoryImpl (CASSANDRA-12331)
 * Make sure compaction stats are updated when compaction is interrupted (CASSANDRA-12100)
 * Change commitlog and sstables to track dirty and clean intervals (CASSANDRA-11828)
 * NullPointerException during compaction on table with static columns (CASSANDRA-12336)
 * Fixed ConcurrentModificationException when reading metrics in GraphiteReporter (CASSANDRA-11823)
 * Fix upgrade of super columns on thrift (CASSANDRA-12335)
 * Fixed flacky BlacklistingCompactionsTest, switched to fixed size types and increased corruption size (CASSANDRA-12359)
 * Rerun ReplicationAwareTokenAllocatorTest on failure to avoid flakiness (CASSANDRA-12277)
 * Exception when computing read-repair for range tombstones (CASSANDRA-12263)
 * Lost counter writes in compact table and static columns (CASSANDRA-12219)
 * AssertionError with MVs on updating a row that isn't indexed due to a null value (CASSANDRA-12247)
 * Disable RR and speculative retry with EACH_QUORUM reads (CASSANDRA-11980)
 * Add option to override compaction space check (CASSANDRA-12180)
 * Faster startup by only scanning each directory for temporary files once (CASSANDRA-12114)
 * Respond with v1/v2 protocol header when responding to driver that attempts
   to connect with too low of a protocol version (CASSANDRA-11464)
 * NullPointerExpception when reading/compacting table (CASSANDRA-11988)
 * Fix problem with undeleteable rows on upgrade to new sstable format (CASSANDRA-12144)
 * Fix potential bad messaging service message for paged range reads
   within mixed-version 3.x clusters (CASSANDRA-12249)
 * Fix paging logic for deleted partitions with static columns (CASSANDRA-12107)
 * Wait until the message is being send to decide which serializer must be used (CASSANDRA-11393)
 * Fix migration of static thrift column names with non-text comparators (CASSANDRA-12147)
 * Fix upgrading sparse tables that are incorrectly marked as dense (CASSANDRA-11315)
 * Fix reverse queries ignoring range tombstones (CASSANDRA-11733)
 * Avoid potential race when rebuilding CFMetaData (CASSANDRA-12098)
 * Avoid missing sstables when getting the canonical sstables (CASSANDRA-11996)
 * Always select the live sstables when getting sstables in bounds (CASSANDRA-11944)
 * Fix column ordering of results with static columns for Thrift requests in
   a mixed 2.x/3.x cluster, also fix potential non-resolved duplication of
   those static columns in query results (CASSANDRA-12123)
 * Avoid digest mismatch with empty but static rows (CASSANDRA-12090)
 * Fix EOF exception when altering column type (CASSANDRA-11820)
 * Fix potential race in schema during new table creation (CASSANDRA-12083)
 * cqlsh: fix error handling in rare COPY FROM failure scenario (CASSANDRA-12070)
 * Disable autocompaction during drain (CASSANDRA-11878)
 * Add a metrics timer to MemtablePool and use it to track time spent blocked on memory in MemtableAllocator (CASSANDRA-11327)
 * Fix upgrading schema with super columns with non-text subcomparators (CASSANDRA-12023)
 * Add TimeWindowCompactionStrategy (CASSANDRA-9666)
 * Fix JsonTransformer output of partition with deletion info (CASSANDRA-12418)
 * Fix NPE in SSTableLoader when specifying partial directory path (CASSANDRA-12609)
Merged from 2.2:
 * Add local address entry in PropertyFileSnitch (CASSANDRA-11332)
 * cqlsh copy: fix missing counter values (CASSANDRA-12476)
 * Move migration tasks to non-periodic queue, assure flush executor shutdown after non-periodic executor (CASSANDRA-12251)
 * cqlsh copy: fixed possible race in initializing feeding thread (CASSANDRA-11701)
 * Only set broadcast_rpc_address on Ec2MultiRegionSnitch if it's not set (CASSANDRA-11357)
 * Update StorageProxy range metrics for timeouts, failures and unavailables (CASSANDRA-9507)
 * Add Sigar to classes included in clientutil.jar (CASSANDRA-11635)
 * Add decay to histograms and timers used for metrics (CASSANDRA-11752)
 * Fix hanging stream session (CASSANDRA-10992)
 * Fix INSERT JSON, fromJson() support of smallint, tinyint types (CASSANDRA-12371)
 * Restore JVM metric export for metric reporters (CASSANDRA-12312)
 * Release sstables of failed stream sessions only when outgoing transfers are finished (CASSANDRA-11345)
 * Wait for tracing events before returning response and query at same consistency level client side (CASSANDRA-11465)
 * cqlsh copyutil should get host metadata by connected address (CASSANDRA-11979)
 * Fixed cqlshlib.test.remove_test_db (CASSANDRA-12214)
 * Synchronize ThriftServer::stop() (CASSANDRA-12105)
 * Use dedicated thread for JMX notifications (CASSANDRA-12146)
 * Improve streaming synchronization and fault tolerance (CASSANDRA-11414)
 * MemoryUtil.getShort() should return an unsigned short also for architectures not supporting unaligned memory accesses (CASSANDRA-11973)
Merged from 2.1:
 * Fix queries with empty ByteBuffer values in clustering column restrictions (CASSANDRA-12127)
 * Disable passing control to post-flush after flush failure to prevent data loss (CASSANDRA-11828)
 * Allow STCS-in-L0 compactions to reduce scope with LCS (CASSANDRA-12040)
 * cannot use cql since upgrading python to 2.7.11+ (CASSANDRA-11850)
 * Fix filtering on clustering columns when 2i is used (CASSANDRA-11907)


3.0.8
 * Fix potential race in schema during new table creation (CASSANDRA-12083)
 * cqlsh: fix error handling in rare COPY FROM failure scenario (CASSANDRA-12070)
 * Disable autocompaction during drain (CASSANDRA-11878)
 * Add a metrics timer to MemtablePool and use it to track time spent blocked on memory in MemtableAllocator (CASSANDRA-11327)
 * Fix upgrading schema with super columns with non-text subcomparators (CASSANDRA-12023)
 * Add TimeWindowCompactionStrategy (CASSANDRA-9666)
Merged from 2.2:
 * Allow nodetool info to run with readonly JMX access (CASSANDRA-11755)
 * Validate bloom_filter_fp_chance against lowest supported
   value when the table is created (CASSANDRA-11920)
 * Don't send erroneous NEW_NODE notifications on restart (CASSANDRA-11038)
 * StorageService shutdown hook should use a volatile variable (CASSANDRA-11984)
Merged from 2.1:
 * Add system property to set the max number of native transport requests in queue (CASSANDRA-11363)
 * Fix queries with empty ByteBuffer values in clustering column restrictions (CASSANDRA-12127)
 * Disable passing control to post-flush after flush failure to prevent data loss (CASSANDRA-11828)
 * Allow STCS-in-L0 compactions to reduce scope with LCS (CASSANDRA-12040)
 * cannot use cql since upgrading python to 2.7.11+ (CASSANDRA-11850)
 * Fix filtering on clustering columns when 2i is used (CASSANDRA-11907)
 * Avoid stalling paxos when the paxos state expires (CASSANDRA-12043)
 * Remove finished incoming streaming connections from MessagingService (CASSANDRA-11854)
 * Don't try to get sstables for non-repairing column families (CASSANDRA-12077)
 * Avoid marking too many sstables as repaired (CASSANDRA-11696)
 * Prevent select statements with clustering key > 64k (CASSANDRA-11882)
 * Fix clock skew corrupting other nodes with paxos (CASSANDRA-11991)
 * Remove distinction between non-existing static columns and existing but null in LWTs (CASSANDRA-9842)
 * Cache local ranges when calculating repair neighbors (CASSANDRA-11934)
 * Allow LWT operation on static column with only partition keys (CASSANDRA-10532)
 * Create interval tree over canonical sstables to avoid missing sstables during streaming (CASSANDRA-11886)
 * cqlsh COPY FROM: shutdown parent cluster after forking, to avoid corrupting SSL connections (CASSANDRA-11749)


3.7
 * Support multiple folders for user defined compaction tasks (CASSANDRA-11765)
 * Fix race in CompactionStrategyManager's pause/resume (CASSANDRA-11922)
Merged from 3.0:
 * Fix legacy serialization of Thrift-generated non-compound range tombstones
   when communicating with 2.x nodes (CASSANDRA-11930)
 * Fix Directories instantiations where CFS.initialDirectories should be used (CASSANDRA-11849)
 * Avoid referencing DatabaseDescriptor in AbstractType (CASSANDRA-11912)
 * Don't use static dataDirectories field in Directories instances (CASSANDRA-11647)
 * Fix sstables not being protected from removal during index build (CASSANDRA-11905)
 * cqlsh: Suppress stack trace from Read/WriteFailures (CASSANDRA-11032)
 * Remove unneeded code to repair index summaries that have
   been improperly down-sampled (CASSANDRA-11127)
 * Avoid WriteTimeoutExceptions during commit log replay due to materialized
   view lock contention (CASSANDRA-11891)
 * Prevent OOM failures on SSTable corruption, improve tests for corruption detection (CASSANDRA-9530)
 * Use CFS.initialDirectories when clearing snapshots (CASSANDRA-11705)
 * Allow compaction strategies to disable early open (CASSANDRA-11754)
 * Refactor Materialized View code (CASSANDRA-11475)
 * Update Java Driver (CASSANDRA-11615)
Merged from 2.2:
 * Persist local metadata earlier in startup sequence (CASSANDRA-11742)
 * cqlsh: fix tab completion for case-sensitive identifiers (CASSANDRA-11664)
 * Avoid showing estimated key as -1 in tablestats (CASSANDRA-11587)
 * Fix possible race condition in CommitLog.recover (CASSANDRA-11743)
 * Enable client encryption in sstableloader with cli options (CASSANDRA-11708)
 * Possible memory leak in NIODataInputStream (CASSANDRA-11867)
 * Add seconds to cqlsh tracing session duration (CASSANDRA-11753)
 * Fix commit log replay after out-of-order flush completion (CASSANDRA-9669)
 * Prohibit Reversed Counter type as part of the PK (CASSANDRA-9395)
 * cqlsh: correctly handle non-ascii chars in error messages (CASSANDRA-11626)
Merged from 2.1:
 * Run CommitLog tests with different compression settings (CASSANDRA-9039)
 * cqlsh: apply current keyspace to source command (CASSANDRA-11152)
 * Clear out parent repair session if repair coordinator dies (CASSANDRA-11824)
 * Set default streaming_socket_timeout_in_ms to 24 hours (CASSANDRA-11840)
 * Do not consider local node a valid source during replace (CASSANDRA-11848)
 * Add message dropped tasks to nodetool netstats (CASSANDRA-11855)
 * Avoid holding SSTableReaders for duration of incremental repair (CASSANDRA-11739)


3.6
 * Correctly migrate schema for frozen UDTs during 2.x -> 3.x upgrades
   (does not affect any released versions) (CASSANDRA-11613)
 * Allow server startup if JMX is configured directly (CASSANDRA-11725)
 * Prevent direct memory OOM on buffer pool allocations (CASSANDRA-11710)
 * Enhanced Compaction Logging (CASSANDRA-10805)
 * Make prepared statement cache size configurable (CASSANDRA-11555)
 * Integrated JMX authentication and authorization (CASSANDRA-10091)
 * Add units to stress ouput (CASSANDRA-11352)
 * Fix PER PARTITION LIMIT for single and multi partitions queries (CASSANDRA-11603)
 * Add uncompressed chunk cache for RandomAccessReader (CASSANDRA-5863)
 * Clarify ClusteringPrefix hierarchy (CASSANDRA-11213)
 * Always perform collision check before joining ring (CASSANDRA-10134)
 * SSTableWriter output discrepancy (CASSANDRA-11646)
 * Fix potential timeout in NativeTransportService.testConcurrentDestroys (CASSANDRA-10756)
 * Support large partitions on the 3.0 sstable format (CASSANDRA-11206,11763)
 * Add support to rebuild from specific range (CASSANDRA-10406)
 * Optimize the overlapping lookup by calculating all the
   bounds in advance (CASSANDRA-11571)
 * Support json/yaml output in nodetool tablestats (CASSANDRA-5977)
 * (stress) Add datacenter option to -node options (CASSANDRA-11591)
 * Fix handling of empty slices (CASSANDRA-11513)
 * Make number of cores used by cqlsh COPY visible to testing code (CASSANDRA-11437)
 * Allow filtering on clustering columns for queries without secondary indexes (CASSANDRA-11310)
 * Refactor Restriction hierarchy (CASSANDRA-11354)
 * Eliminate allocations in R/W path (CASSANDRA-11421)
 * Update Netty to 4.0.36 (CASSANDRA-11567)
 * Fix PER PARTITION LIMIT for queries requiring post-query ordering (CASSANDRA-11556)
 * Allow instantiation of UDTs and tuples in UDFs (CASSANDRA-10818)
 * Support UDT in CQLSSTableWriter (CASSANDRA-10624)
 * Support for non-frozen user-defined types, updating
   individual fields of user-defined types (CASSANDRA-7423)
 * Make LZ4 compression level configurable (CASSANDRA-11051)
 * Allow per-partition LIMIT clause in CQL (CASSANDRA-7017)
 * Make custom filtering more extensible with UserExpression (CASSANDRA-11295)
 * Improve field-checking and error reporting in cassandra.yaml (CASSANDRA-10649)
 * Print CAS stats in nodetool proxyhistograms (CASSANDRA-11507)
 * More user friendly error when providing an invalid token to nodetool (CASSANDRA-9348)
 * Add static column support to SASI index (CASSANDRA-11183)
 * Support EQ/PREFIX queries in SASI CONTAINS mode without tokenization (CASSANDRA-11434)
 * Support LIKE operator in prepared statements (CASSANDRA-11456)
 * Add a command to see if a Materialized View has finished building (CASSANDRA-9967)
 * Log endpoint and port associated with streaming operation (CASSANDRA-8777)
 * Print sensible units for all log messages (CASSANDRA-9692)
 * Upgrade Netty to version 4.0.34 (CASSANDRA-11096)
 * Break the CQL grammar into separate Parser and Lexer (CASSANDRA-11372)
 * Compress only inter-dc traffic by default (CASSANDRA-8888)
 * Add metrics to track write amplification (CASSANDRA-11420)
 * cassandra-stress: cannot handle "value-less" tables (CASSANDRA-7739)
 * Add/drop multiple columns in one ALTER TABLE statement (CASSANDRA-10411)
 * Add require_endpoint_verification opt for internode encryption (CASSANDRA-9220)
 * Add auto import java.util for UDF code block (CASSANDRA-11392)
 * Add --hex-format option to nodetool getsstables (CASSANDRA-11337)
 * sstablemetadata should print sstable min/max token (CASSANDRA-7159)
 * Do not wrap CassandraException in TriggerExecutor (CASSANDRA-9421)
 * COPY TO should have higher double precision (CASSANDRA-11255)
 * Stress should exit with non-zero status after failure (CASSANDRA-10340)
 * Add client to cqlsh SHOW_SESSION (CASSANDRA-8958)
 * Fix nodetool tablestats keyspace level metrics (CASSANDRA-11226)
 * Store repair options in parent_repair_history (CASSANDRA-11244)
 * Print current leveling in sstableofflinerelevel (CASSANDRA-9588)
 * Change repair message for keyspaces with RF 1 (CASSANDRA-11203)
 * Remove hard-coded SSL cipher suites and protocols (CASSANDRA-10508)
 * Improve concurrency in CompactionStrategyManager (CASSANDRA-10099)
 * (cqlsh) interpret CQL type for formatting blobs (CASSANDRA-11274)
 * Refuse to start and print txn log information in case of disk
   corruption (CASSANDRA-10112)
 * Resolve some eclipse-warnings (CASSANDRA-11086)
 * (cqlsh) Show static columns in a different color (CASSANDRA-11059)
 * Allow to remove TTLs on table with default_time_to_live (CASSANDRA-11207)
Merged from 3.0:
 * Disallow creating view with a static column (CASSANDRA-11602)
 * Reduce the amount of object allocations caused by the getFunctions methods (CASSANDRA-11593)
 * Potential error replaying commitlog with smallint/tinyint/date/time types (CASSANDRA-11618)
 * Fix queries with filtering on counter columns (CASSANDRA-11629)
 * Improve tombstone printing in sstabledump (CASSANDRA-11655)
 * Fix paging for range queries where all clustering columns are specified (CASSANDRA-11669)
 * Don't require HEAP_NEW_SIZE to be set when using G1 (CASSANDRA-11600)
 * Fix sstabledump not showing cells after tombstone marker (CASSANDRA-11654)
 * Ignore all LocalStrategy keyspaces for streaming and other related
   operations (CASSANDRA-11627)
 * Ensure columnfilter covers indexed columns for thrift 2i queries (CASSANDRA-11523)
 * Only open one sstable scanner per sstable (CASSANDRA-11412)
 * Option to specify ProtocolVersion in cassandra-stress (CASSANDRA-11410)
 * ArithmeticException in avgFunctionForDecimal (CASSANDRA-11485)
 * LogAwareFileLister should only use OLD sstable files in current folder to determine disk consistency (CASSANDRA-11470)
 * Notify indexers of expired rows during compaction (CASSANDRA-11329)
 * Properly respond with ProtocolError when a v1/v2 native protocol
   header is received (CASSANDRA-11464)
 * Validate that num_tokens and initial_token are consistent with one another (CASSANDRA-10120)
Merged from 2.2:
 * Exit JVM if JMX server fails to startup (CASSANDRA-11540)
 * Produce a heap dump when exiting on OOM (CASSANDRA-9861)
 * Restore ability to filter on clustering columns when using a 2i (CASSANDRA-11510)
 * JSON datetime formatting needs timezone (CASSANDRA-11137)
 * Fix is_dense recalculation for Thrift-updated tables (CASSANDRA-11502)
 * Remove unnescessary file existence check during anticompaction (CASSANDRA-11660)
 * Add missing files to debian packages (CASSANDRA-11642)
 * Avoid calling Iterables::concat in loops during ModificationStatement::getFunctions (CASSANDRA-11621)
 * cqlsh: COPY FROM should use regular inserts for single statement batches and
   report errors correctly if workers processes crash on initialization (CASSANDRA-11474)
 * Always close cluster with connection in CqlRecordWriter (CASSANDRA-11553)
 * Allow only DISTINCT queries with partition keys restrictions (CASSANDRA-11339)
 * CqlConfigHelper no longer requires both a keystore and truststore to work (CASSANDRA-11532)
 * Make deprecated repair methods backward-compatible with previous notification service (CASSANDRA-11430)
 * IncomingStreamingConnection version check message wrong (CASSANDRA-11462)
Merged from 2.1:
 * Support mlockall on IBM POWER arch (CASSANDRA-11576)
 * Add option to disable use of severity in DynamicEndpointSnitch (CASSANDRA-11737)
 * cqlsh COPY FROM fails for null values with non-prepared statements (CASSANDRA-11631)
 * Make cython optional in pylib/setup.py (CASSANDRA-11630)
 * Change order of directory searching for cassandra.in.sh to favor local one (CASSANDRA-11628)
 * cqlsh COPY FROM fails with []{} chars in UDT/tuple fields/values (CASSANDRA-11633)
 * clqsh: COPY FROM throws TypeError with Cython extensions enabled (CASSANDRA-11574)
 * cqlsh: COPY FROM ignores NULL values in conversion (CASSANDRA-11549)
 * Validate levels when building LeveledScanner to avoid overlaps with orphaned sstables (CASSANDRA-9935)


3.5
 * StaticTokenTreeBuilder should respect posibility of duplicate tokens (CASSANDRA-11525)
 * Correctly fix potential assertion error during compaction (CASSANDRA-11353)
 * Avoid index segment stitching in RAM which lead to OOM on big SSTable files (CASSANDRA-11383)
 * Fix clustering and row filters for LIKE queries on clustering columns (CASSANDRA-11397)
Merged from 3.0:
 * Fix rare NPE on schema upgrade from 2.x to 3.x (CASSANDRA-10943)
 * Improve backoff policy for cqlsh COPY FROM (CASSANDRA-11320)
 * Improve IF NOT EXISTS check in CREATE INDEX (CASSANDRA-11131)
 * Upgrade ohc to 0.4.3
 * Enable SO_REUSEADDR for JMX RMI server sockets (CASSANDRA-11093)
 * Allocate merkletrees with the correct size (CASSANDRA-11390)
 * Support streaming pre-3.0 sstables (CASSANDRA-10990)
 * Add backpressure to compressed or encrypted commit log (CASSANDRA-10971)
 * SSTableExport supports secondary index tables (CASSANDRA-11330)
 * Fix sstabledump to include missing info in debug output (CASSANDRA-11321)
 * Establish and implement canonical bulk reading workload(s) (CASSANDRA-10331)
 * Fix paging for IN queries on tables without clustering columns (CASSANDRA-11208)
 * Remove recursive call from CompositesSearcher (CASSANDRA-11304)
 * Fix filtering on non-primary key columns for queries without index (CASSANDRA-6377)
 * Fix sstableloader fail when using materialized view (CASSANDRA-11275)
Merged from 2.2:
 * DatabaseDescriptor should log stacktrace in case of Eception during seed provider creation (CASSANDRA-11312)
 * Use canonical path for directory in SSTable descriptor (CASSANDRA-10587)
 * Add cassandra-stress keystore option (CASSANDRA-9325)
 * Dont mark sstables as repairing with sub range repairs (CASSANDRA-11451)
 * Notify when sstables change after cancelling compaction (CASSANDRA-11373)
 * cqlsh: COPY FROM should check that explicit column names are valid (CASSANDRA-11333)
 * Add -Dcassandra.start_gossip startup option (CASSANDRA-10809)
 * Fix UTF8Validator.validate() for modified UTF-8 (CASSANDRA-10748)
 * Clarify that now() function is calculated on the coordinator node in CQL documentation (CASSANDRA-10900)
 * Fix bloom filter sizing with LCS (CASSANDRA-11344)
 * (cqlsh) Fix error when result is 0 rows with EXPAND ON (CASSANDRA-11092)
 * Add missing newline at end of bin/cqlsh (CASSANDRA-11325)
 * Unresolved hostname leads to replace being ignored (CASSANDRA-11210)
 * Only log yaml config once, at startup (CASSANDRA-11217)
 * Reference leak with parallel repairs on the same table (CASSANDRA-11215)
Merged from 2.1:
 * Add a -j parameter to scrub/cleanup/upgradesstables to state how
   many threads to use (CASSANDRA-11179)
 * COPY FROM on large datasets: fix progress report and debug performance (CASSANDRA-11053)
 * InvalidateKeys should have a weak ref to key cache (CASSANDRA-11176)


3.4
 * (cqlsh) add cqlshrc option to always connect using ssl (CASSANDRA-10458)
 * Cleanup a few resource warnings (CASSANDRA-11085)
 * Allow custom tracing implementations (CASSANDRA-10392)
 * Extract LoaderOptions to be able to be used from outside (CASSANDRA-10637)
 * fix OnDiskIndexTest to properly treat empty ranges (CASSANDRA-11205)
 * fix TrackerTest to handle new notifications (CASSANDRA-11178)
 * add SASI validation for partitioner and complex columns (CASSANDRA-11169)
 * Add caching of encrypted credentials in PasswordAuthenticator (CASSANDRA-7715)
 * fix SASI memtable switching on flush (CASSANDRA-11159)
 * Remove duplicate offline compaction tracking (CASSANDRA-11148)
 * fix EQ semantics of analyzed SASI indexes (CASSANDRA-11130)
 * Support long name output for nodetool commands (CASSANDRA-7950)
 * Encrypted hints (CASSANDRA-11040)
 * SASI index options validation (CASSANDRA-11136)
 * Optimize disk seek using min/max column name meta data when the LIMIT clause is used
   (CASSANDRA-8180)
 * Add LIKE support to CQL3 (CASSANDRA-11067)
 * Generic Java UDF types (CASSANDRA-10819)
 * cqlsh: Include sub-second precision in timestamps by default (CASSANDRA-10428)
 * Set javac encoding to utf-8 (CASSANDRA-11077)
 * Integrate SASI index into Cassandra (CASSANDRA-10661)
 * Add --skip-flush option to nodetool snapshot
 * Skip values for non-queried columns (CASSANDRA-10657)
 * Add support for secondary indexes on static columns (CASSANDRA-8103)
 * CommitLogUpgradeTestMaker creates broken commit logs (CASSANDRA-11051)
 * Add metric for number of dropped mutations (CASSANDRA-10866)
 * Simplify row cache invalidation code (CASSANDRA-10396)
 * Support user-defined compaction through nodetool (CASSANDRA-10660)
 * Stripe view locks by key and table ID to reduce contention (CASSANDRA-10981)
 * Add nodetool gettimeout and settimeout commands (CASSANDRA-10953)
 * Add 3.0 metadata to sstablemetadata output (CASSANDRA-10838)
Merged from 3.0:
 * MV should only query complex columns included in the view (CASSANDRA-11069)
 * Failed aggregate creation breaks server permanently (CASSANDRA-11064)
 * Add sstabledump tool (CASSANDRA-7464)
 * Introduce backpressure for hints (CASSANDRA-10972)
 * Fix ClusteringPrefix not being able to read tombstone range boundaries (CASSANDRA-11158)
 * Prevent logging in sandboxed state (CASSANDRA-11033)
 * Disallow drop/alter operations of UDTs used by UDAs (CASSANDRA-10721)
 * Add query time validation method on Index (CASSANDRA-11043)
 * Avoid potential AssertionError in mixed version cluster (CASSANDRA-11128)
 * Properly handle hinted handoff after topology changes (CASSANDRA-5902)
 * AssertionError when listing sstable files on inconsistent disk state (CASSANDRA-11156)
 * Fix wrong rack counting and invalid conditions check for TokenAllocation
   (CASSANDRA-11139)
 * Avoid creating empty hint files (CASSANDRA-11090)
 * Fix leak detection strong reference loop using weak reference (CASSANDRA-11120)
 * Configurie BatchlogManager to stop delayed tasks on shutdown (CASSANDRA-11062)
 * Hadoop integration is incompatible with Cassandra Driver 3.0.0 (CASSANDRA-11001)
 * Add dropped_columns to the list of schema table so it gets handled
   properly (CASSANDRA-11050)
 * Fix NPE when using forceRepairRangeAsync without DC (CASSANDRA-11239)
Merged from 2.2:
 * Preserve order for preferred SSL cipher suites (CASSANDRA-11164)
 * Range.compareTo() violates the contract of Comparable (CASSANDRA-11216)
 * Avoid NPE when serializing ErrorMessage with null message (CASSANDRA-11167)
 * Replacing an aggregate with a new version doesn't reset INITCOND (CASSANDRA-10840)
 * (cqlsh) cqlsh cannot be called through symlink (CASSANDRA-11037)
 * fix ohc and java-driver pom dependencies in build.xml (CASSANDRA-10793)
 * Protect from keyspace dropped during repair (CASSANDRA-11065)
 * Handle adding fields to a UDT in SELECT JSON and toJson() (CASSANDRA-11146)
 * Better error message for cleanup (CASSANDRA-10991)
 * cqlsh pg-style-strings broken if line ends with ';' (CASSANDRA-11123)
 * Always persist upsampled index summaries (CASSANDRA-10512)
 * (cqlsh) Fix inconsistent auto-complete (CASSANDRA-10733)
 * Make SELECT JSON and toJson() threadsafe (CASSANDRA-11048)
 * Fix SELECT on tuple relations for mixed ASC/DESC clustering order (CASSANDRA-7281)
 * Use cloned TokenMetadata in size estimates to avoid race against membership check
   (CASSANDRA-10736)
 * (cqlsh) Support utf-8/cp65001 encoding on Windows (CASSANDRA-11030)
 * Fix paging on DISTINCT queries repeats result when first row in partition changes
   (CASSANDRA-10010)
 * (cqlsh) Support timezone conversion using pytz (CASSANDRA-10397)
 * cqlsh: change default encoding to UTF-8 (CASSANDRA-11124)
Merged from 2.1:
 * Checking if an unlogged batch is local is inefficient (CASSANDRA-11529)
 * Fix out-of-space error treatment in memtable flushing (CASSANDRA-11448).
 * Don't do defragmentation if reading from repaired sstables (CASSANDRA-10342)
 * Fix streaming_socket_timeout_in_ms not enforced (CASSANDRA-11286)
 * Avoid dropping message too quickly due to missing unit conversion (CASSANDRA-11302)
 * Don't remove FailureDetector history on removeEndpoint (CASSANDRA-10371)
 * Only notify if repair status changed (CASSANDRA-11172)
 * Use logback setting for 'cassandra -v' command (CASSANDRA-10767)
 * Fix sstableloader to unthrottle streaming by default (CASSANDRA-9714)
 * Fix incorrect warning in 'nodetool status' (CASSANDRA-10176)
 * Properly release sstable ref when doing offline scrub (CASSANDRA-10697)
 * Improve nodetool status performance for large cluster (CASSANDRA-7238)
 * Gossiper#isEnabled is not thread safe (CASSANDRA-11116)
 * Avoid major compaction mixing repaired and unrepaired sstables in DTCS (CASSANDRA-11113)
 * Make it clear what DTCS timestamp_resolution is used for (CASSANDRA-11041)
 * (cqlsh) Display milliseconds when datetime overflows (CASSANDRA-10625)


3.3
 * Avoid infinite loop if owned range is smaller than number of
   data dirs (CASSANDRA-11034)
 * Avoid bootstrap hanging when existing nodes have no data to stream (CASSANDRA-11010)
Merged from 3.0:
 * Remove double initialization of newly added tables (CASSANDRA-11027)
 * Filter keys searcher results by target range (CASSANDRA-11104)
 * Fix deserialization of legacy read commands (CASSANDRA-11087)
 * Fix incorrect computation of deletion time in sstable metadata (CASSANDRA-11102)
 * Avoid memory leak when collecting sstable metadata (CASSANDRA-11026)
 * Mutations do not block for completion under view lock contention (CASSANDRA-10779)
 * Invalidate legacy schema tables when unloading them (CASSANDRA-11071)
 * (cqlsh) handle INSERT and UPDATE statements with LWT conditions correctly
   (CASSANDRA-11003)
 * Fix DISTINCT queries in mixed version clusters (CASSANDRA-10762)
 * Migrate build status for indexes along with legacy schema (CASSANDRA-11046)
 * Ensure SSTables for legacy KEYS indexes can be read (CASSANDRA-11045)
 * Added support for IBM zSystems architecture (CASSANDRA-11054)
 * Update CQL documentation (CASSANDRA-10899)
 * Check the column name, not cell name, for dropped columns when reading
   legacy sstables (CASSANDRA-11018)
 * Don't attempt to index clustering values of static rows (CASSANDRA-11021)
 * Remove checksum files after replaying hints (CASSANDRA-10947)
 * Support passing base table metadata to custom 2i validation (CASSANDRA-10924)
 * Ensure stale index entries are purged during reads (CASSANDRA-11013)
 * (cqlsh) Also apply --connect-timeout to control connection
   timeout (CASSANDRA-10959)
 * Fix AssertionError when removing from list using UPDATE (CASSANDRA-10954)
 * Fix UnsupportedOperationException when reading old sstable with range
   tombstone (CASSANDRA-10743)
 * MV should use the maximum timestamp of the primary key (CASSANDRA-10910)
 * Fix potential assertion error during compaction (CASSANDRA-10944)
Merged from 2.2:
 * maxPurgeableTimestamp needs to check memtables too (CASSANDRA-9949)
 * Apply change to compaction throughput in real time (CASSANDRA-10025)
 * (cqlsh) encode input correctly when saving history
 * Fix potential NPE on ORDER BY queries with IN (CASSANDRA-10955)
 * Start L0 STCS-compactions even if there is a L0 -> L1 compaction
   going (CASSANDRA-10979)
 * Make UUID LSB unique per process (CASSANDRA-7925)
 * Avoid NPE when performing sstable tasks (scrub etc.) (CASSANDRA-10980)
 * Make sure client gets tombstone overwhelmed warning (CASSANDRA-9465)
 * Fix error streaming section more than 2GB (CASSANDRA-10961)
 * Histogram buckets exposed in jmx are sorted incorrectly (CASSANDRA-10975)
 * Enable GC logging by default (CASSANDRA-10140)
 * Optimize pending range computation (CASSANDRA-9258)
 * Skip commit log and saved cache directories in SSTable version startup check (CASSANDRA-10902)
 * drop/alter user should be case sensitive (CASSANDRA-10817)
Merged from 2.1:
 * test_bulk_round_trip_blogposts is failing occasionally (CASSANDRA-10938)
 * Fix isJoined return true only after becoming cluster member (CASANDRA-11007)
 * Fix bad gossip generation seen in long-running clusters (CASSANDRA-10969)
 * Avoid NPE when incremental repair fails (CASSANDRA-10909)
 * Unmark sstables compacting once they are done in cleanup/scrub/upgradesstables (CASSANDRA-10829)
 * Allow simultaneous bootstrapping with strict consistency when no vnodes are used (CASSANDRA-11005)
 * Log a message when major compaction does not result in a single file (CASSANDRA-10847)
 * (cqlsh) fix cqlsh_copy_tests when vnodes are disabled (CASSANDRA-10997)
 * (cqlsh) Add request timeout option to cqlsh (CASSANDRA-10686)
 * Avoid AssertionError while submitting hint with LWT (CASSANDRA-10477)
 * If CompactionMetadata is not in stats file, use index summary instead (CASSANDRA-10676)
 * Retry sending gossip syn multiple times during shadow round (CASSANDRA-8072)
 * Fix pending range calculation during moves (CASSANDRA-10887)
 * Sane default (200Mbps) for inter-DC streaming througput (CASSANDRA-8708)



3.2
 * Make sure tokens don't exist in several data directories (CASSANDRA-6696)
 * Add requireAuthorization method to IAuthorizer (CASSANDRA-10852)
 * Move static JVM options to conf/jvm.options file (CASSANDRA-10494)
 * Fix CassandraVersion to accept x.y version string (CASSANDRA-10931)
 * Add forceUserDefinedCleanup to allow more flexible cleanup (CASSANDRA-10708)
 * (cqlsh) allow setting TTL with COPY (CASSANDRA-9494)
 * Fix counting of received sstables in streaming (CASSANDRA-10949)
 * Implement hints compression (CASSANDRA-9428)
 * Fix potential assertion error when reading static columns (CASSANDRA-10903)
 * Fix EstimatedHistogram creation in nodetool tablehistograms (CASSANDRA-10859)
 * Establish bootstrap stream sessions sequentially (CASSANDRA-6992)
 * Sort compactionhistory output by timestamp (CASSANDRA-10464)
 * More efficient BTree removal (CASSANDRA-9991)
 * Make tablehistograms accept the same syntax as tablestats (CASSANDRA-10149)
 * Group pending compactions based on table (CASSANDRA-10718)
 * Add compressor name in sstablemetadata output (CASSANDRA-9879)
 * Fix type casting for counter columns (CASSANDRA-10824)
 * Prevent running Cassandra as root (CASSANDRA-8142)
 * bound maximum in-flight commit log replay mutation bytes to 64 megabytes (CASSANDRA-8639)
 * Normalize all scripts (CASSANDRA-10679)
 * Make compression ratio much more accurate (CASSANDRA-10225)
 * Optimize building of Clustering object when only one is created (CASSANDRA-10409)
 * Make index building pluggable (CASSANDRA-10681)
 * Add sstable flush observer (CASSANDRA-10678)
 * Improve NTS endpoints calculation (CASSANDRA-10200)
 * Improve performance of the folderSize function (CASSANDRA-10677)
 * Add support for type casting in selection clause (CASSANDRA-10310)
 * Added graphing option to cassandra-stress (CASSANDRA-7918)
 * Abort in-progress queries that time out (CASSANDRA-7392)
 * Add transparent data encryption core classes (CASSANDRA-9945)
Merged from 3.0:
 * Better handling of SSL connection errors inter-node (CASSANDRA-10816)
 * Avoid NoSuchElementException when executing empty batch (CASSANDRA-10711)
 * Avoid building PartitionUpdate in toString (CASSANDRA-10897)
 * Reduce heap spent when receiving many SSTables (CASSANDRA-10797)
 * Add back support for 3rd party auth providers to bulk loader (CASSANDRA-10873)
 * Eliminate the dependency on jgrapht for UDT resolution (CASSANDRA-10653)
 * (Hadoop) Close Clusters and Sessions in Hadoop Input/Output classes (CASSANDRA-10837)
 * Fix sstableloader not working with upper case keyspace name (CASSANDRA-10806)
Merged from 2.2:
 * jemalloc detection fails due to quoting issues in regexv (CASSANDRA-10946)
 * (cqlsh) show correct column names for empty result sets (CASSANDRA-9813)
 * Add new types to Stress (CASSANDRA-9556)
 * Add property to allow listening on broadcast interface (CASSANDRA-9748)
Merged from 2.1:
 * Match cassandra-loader options in COPY FROM (CASSANDRA-9303)
 * Fix binding to any address in CqlBulkRecordWriter (CASSANDRA-9309)
 * cqlsh fails to decode utf-8 characters for text typed columns (CASSANDRA-10875)
 * Log error when stream session fails (CASSANDRA-9294)
 * Fix bugs in commit log archiving startup behavior (CASSANDRA-10593)
 * (cqlsh) further optimise COPY FROM (CASSANDRA-9302)
 * Allow CREATE TABLE WITH ID (CASSANDRA-9179)
 * Make Stress compiles within eclipse (CASSANDRA-10807)
 * Cassandra Daemon should print JVM arguments (CASSANDRA-10764)
 * Allow cancellation of index summary redistribution (CASSANDRA-8805)


3.1.1
Merged from 3.0:
  * Fix upgrade data loss due to range tombstone deleting more data than then should
    (CASSANDRA-10822)


3.1
Merged from 3.0:
 * Avoid MV race during node decommission (CASSANDRA-10674)
 * Disable reloading of GossipingPropertyFileSnitch (CASSANDRA-9474)
 * Handle single-column deletions correction in materialized views
   when the column is part of the view primary key (CASSANDRA-10796)
 * Fix issue with datadir migration on upgrade (CASSANDRA-10788)
 * Fix bug with range tombstones on reverse queries and test coverage for
   AbstractBTreePartition (CASSANDRA-10059)
 * Remove 64k limit on collection elements (CASSANDRA-10374)
 * Remove unclear Indexer.indexes() method (CASSANDRA-10690)
 * Fix NPE on stream read error (CASSANDRA-10771)
 * Normalize cqlsh DESC output (CASSANDRA-10431)
 * Rejects partition range deletions when columns are specified (CASSANDRA-10739)
 * Fix error when saving cached key for old format sstable (CASSANDRA-10778)
 * Invalidate prepared statements on DROP INDEX (CASSANDRA-10758)
 * Fix SELECT statement with IN restrictions on partition key,
   ORDER BY and LIMIT (CASSANDRA-10729)
 * Improve stress performance over 1k threads (CASSANDRA-7217)
 * Wait for migration responses to complete before bootstrapping (CASSANDRA-10731)
 * Unable to create a function with argument of type Inet (CASSANDRA-10741)
 * Fix backward incompatibiliy in CqlInputFormat (CASSANDRA-10717)
 * Correctly preserve deletion info on updated rows when notifying indexers
   of single-row deletions (CASSANDRA-10694)
 * Notify indexers of partition delete during cleanup (CASSANDRA-10685)
 * Keep the file open in trySkipCache (CASSANDRA-10669)
 * Updated trigger example (CASSANDRA-10257)
Merged from 2.2:
 * Verify tables in pseudo-system keyspaces at startup (CASSANDRA-10761)
 * Fix IllegalArgumentException in DataOutputBuffer.reallocate for large buffers (CASSANDRA-10592)
 * Show CQL help in cqlsh in web browser (CASSANDRA-7225)
 * Serialize on disk the proper SSTable compression ratio (CASSANDRA-10775)
 * Reject index queries while the index is building (CASSANDRA-8505)
 * CQL.textile syntax incorrectly includes optional keyspace for aggregate SFUNC and FINALFUNC (CASSANDRA-10747)
 * Fix JSON update with prepared statements (CASSANDRA-10631)
 * Don't do anticompaction after subrange repair (CASSANDRA-10422)
 * Fix SimpleDateType type compatibility (CASSANDRA-10027)
 * (Hadoop) fix splits calculation (CASSANDRA-10640)
 * (Hadoop) ensure that Cluster instances are always closed (CASSANDRA-10058)
Merged from 2.1:
 * Fix Stress profile parsing on Windows (CASSANDRA-10808)
 * Fix incremental repair hang when replica is down (CASSANDRA-10288)
 * Optimize the way we check if a token is repaired in anticompaction (CASSANDRA-10768)
 * Add proper error handling to stream receiver (CASSANDRA-10774)
 * Warn or fail when changing cluster topology live (CASSANDRA-10243)
 * Status command in debian/ubuntu init script doesn't work (CASSANDRA-10213)
 * Some DROP ... IF EXISTS incorrectly result in exceptions on non-existing KS (CASSANDRA-10658)
 * DeletionTime.compareTo wrong in rare cases (CASSANDRA-10749)
 * Force encoding when computing statement ids (CASSANDRA-10755)
 * Properly reject counters as map keys (CASSANDRA-10760)
 * Fix the sstable-needs-cleanup check (CASSANDRA-10740)
 * (cqlsh) Print column names before COPY operation (CASSANDRA-8935)
 * Fix CompressedInputStream for proper cleanup (CASSANDRA-10012)
 * (cqlsh) Support counters in COPY commands (CASSANDRA-9043)
 * Try next replica if not possible to connect to primary replica on
   ColumnFamilyRecordReader (CASSANDRA-2388)
 * Limit window size in DTCS (CASSANDRA-10280)
 * sstableloader does not use MAX_HEAP_SIZE env parameter (CASSANDRA-10188)
 * (cqlsh) Improve COPY TO performance and error handling (CASSANDRA-9304)
 * Create compression chunk for sending file only (CASSANDRA-10680)
 * Forbid compact clustering column type changes in ALTER TABLE (CASSANDRA-8879)
 * Reject incremental repair with subrange repair (CASSANDRA-10422)
 * Add a nodetool command to refresh size_estimates (CASSANDRA-9579)
 * Invalidate cache after stream receive task is completed (CASSANDRA-10341)
 * Reject counter writes in CQLSSTableWriter (CASSANDRA-10258)
 * Remove superfluous COUNTER_MUTATION stage mapping (CASSANDRA-10605)


3.0
 * Fix AssertionError while flushing memtable due to materialized views
   incorrectly inserting empty rows (CASSANDRA-10614)
 * Store UDA initcond as CQL literal in the schema table, instead of a blob (CASSANDRA-10650)
 * Don't use -1 for the position of partition key in schema (CASSANDRA-10491)
 * Fix distinct queries in mixed version cluster (CASSANDRA-10573)
 * Skip sstable on clustering in names query (CASSANDRA-10571)
 * Remove value skipping as it breaks read-repair (CASSANDRA-10655)
 * Fix bootstrapping with MVs (CASSANDRA-10621)
 * Make sure EACH_QUORUM reads are using NTS (CASSANDRA-10584)
 * Fix MV replica filtering for non-NetworkTopologyStrategy (CASSANDRA-10634)
 * (Hadoop) fix CIF describeSplits() not handling 0 size estimates (CASSANDRA-10600)
 * Fix reading of legacy sstables (CASSANDRA-10590)
 * Use CQL type names in schema metadata tables (CASSANDRA-10365)
 * Guard batchlog replay against integer division by zero (CASSANDRA-9223)
 * Fix bug when adding a column to thrift with the same name than a primary key (CASSANDRA-10608)
 * Add client address argument to IAuthenticator::newSaslNegotiator (CASSANDRA-8068)
 * Fix implementation of LegacyLayout.LegacyBoundComparator (CASSANDRA-10602)
 * Don't use 'names query' read path for counters (CASSANDRA-10572)
 * Fix backward compatibility for counters (CASSANDRA-10470)
 * Remove memory_allocator paramter from cassandra.yaml (CASSANDRA-10581,10628)
 * Execute the metadata reload task of all registered indexes on CFS::reload (CASSANDRA-10604)
 * Fix thrift cas operations with defined columns (CASSANDRA-10576)
 * Fix PartitionUpdate.operationCount()for updates with static column operations (CASSANDRA-10606)
 * Fix thrift get() queries with defined columns (CASSANDRA-10586)
 * Fix marking of indexes as built and removed (CASSANDRA-10601)
 * Skip initialization of non-registered 2i instances, remove Index::getIndexName (CASSANDRA-10595)
 * Fix batches on multiple tables (CASSANDRA-10554)
 * Ensure compaction options are validated when updating KeyspaceMetadata (CASSANDRA-10569)
 * Flatten Iterator Transformation Hierarchy (CASSANDRA-9975)
 * Remove token generator (CASSANDRA-5261)
 * RolesCache should not be created for any authenticator that does not requireAuthentication (CASSANDRA-10562)
 * Fix LogTransaction checking only a single directory for files (CASSANDRA-10421)
 * Fix handling of range tombstones when reading old format sstables (CASSANDRA-10360)
 * Aggregate with Initial Condition fails with C* 3.0 (CASSANDRA-10367)
Merged from 2.2:
 * (cqlsh) show partial trace if incomplete after max_trace_wait (CASSANDRA-7645)
 * Use most up-to-date version of schema for system tables (CASSANDRA-10652)
 * Deprecate memory_allocator in cassandra.yaml (CASSANDRA-10581,10628)
 * Expose phi values from failure detector via JMX and tweak debug
   and trace logging (CASSANDRA-9526)
 * Fix IllegalArgumentException in DataOutputBuffer.reallocate for large buffers (CASSANDRA-10592)
Merged from 2.1:
 * Shutdown compaction in drain to prevent leak (CASSANDRA-10079)
 * (cqlsh) fix COPY using wrong variable name for time_format (CASSANDRA-10633)
 * Do not run SizeEstimatesRecorder if a node is not a member of the ring (CASSANDRA-9912)
 * Improve handling of dead nodes in gossip (CASSANDRA-10298)
 * Fix logback-tools.xml incorrectly configured for outputing to System.err
   (CASSANDRA-9937)
 * Fix streaming to catch exception so retry not fail (CASSANDRA-10557)
 * Add validation method to PerRowSecondaryIndex (CASSANDRA-10092)
 * Support encrypted and plain traffic on the same port (CASSANDRA-10559)
 * Do STCS in DTCS windows (CASSANDRA-10276)
 * Avoid repetition of JVM_OPTS in debian package (CASSANDRA-10251)
 * Fix potential NPE from handling result of SIM.highestSelectivityIndex (CASSANDRA-10550)
 * Fix paging issues with partitions containing only static columns data (CASSANDRA-10381)
 * Fix conditions on static columns (CASSANDRA-10264)
 * AssertionError: attempted to delete non-existing file CommitLog (CASSANDRA-10377)
 * Fix sorting for queries with an IN condition on partition key columns (CASSANDRA-10363)


3.0-rc2
 * Fix SELECT DISTINCT queries between 2.2.2 nodes and 3.0 nodes (CASSANDRA-10473)
 * Remove circular references in SegmentedFile (CASSANDRA-10543)
 * Ensure validation of indexed values only occurs once per-partition (CASSANDRA-10536)
 * Fix handling of static columns for range tombstones in thrift (CASSANDRA-10174)
 * Support empty ColumnFilter for backward compatility on empty IN (CASSANDRA-10471)
 * Remove Pig support (CASSANDRA-10542)
 * Fix LogFile throws Exception when assertion is disabled (CASSANDRA-10522)
 * Revert CASSANDRA-7486, make CMS default GC, move GC config to
   conf/jvm.options (CASSANDRA-10403)
 * Fix TeeingAppender causing some logs to be truncated/empty (CASSANDRA-10447)
 * Allow EACH_QUORUM for reads (CASSANDRA-9602)
 * Fix potential ClassCastException while upgrading (CASSANDRA-10468)
 * Fix NPE in MVs on update (CASSANDRA-10503)
 * Only include modified cell data in indexing deltas (CASSANDRA-10438)
 * Do not load keyspace when creating sstable writer (CASSANDRA-10443)
 * If node is not yet gossiping write all MV updates to batchlog only (CASSANDRA-10413)
 * Re-populate token metadata after commit log recovery (CASSANDRA-10293)
 * Provide additional metrics for materialized views (CASSANDRA-10323)
 * Flush system schema tables after local schema changes (CASSANDRA-10429)
Merged from 2.2:
 * Reduce contention getting instances of CompositeType (CASSANDRA-10433)
 * Fix the regression when using LIMIT with aggregates (CASSANDRA-10487)
 * Avoid NoClassDefFoundError during DataDescriptor initialization on windows (CASSANDRA-10412)
 * Preserve case of quoted Role & User names (CASSANDRA-10394)
 * cqlsh pg-style-strings broken (CASSANDRA-10484)
 * cqlsh prompt includes name of keyspace after failed `use` statement (CASSANDRA-10369)
Merged from 2.1:
 * (cqlsh) Distinguish negative and positive infinity in output (CASSANDRA-10523)
 * (cqlsh) allow custom time_format for COPY TO (CASSANDRA-8970)
 * Don't allow startup if the node's rack has changed (CASSANDRA-10242)
 * (cqlsh) show partial trace if incomplete after max_trace_wait (CASSANDRA-7645)
 * Allow LOCAL_JMX to be easily overridden (CASSANDRA-10275)
 * Mark nodes as dead even if they've already left (CASSANDRA-10205)


3.0.0-rc1
 * Fix mixed version read request compatibility for compact static tables
   (CASSANDRA-10373)
 * Fix paging of DISTINCT with static and IN (CASSANDRA-10354)
 * Allow MATERIALIZED VIEW's SELECT statement to restrict primary key
   columns (CASSANDRA-9664)
 * Move crc_check_chance out of compression options (CASSANDRA-9839)
 * Fix descending iteration past end of BTreeSearchIterator (CASSANDRA-10301)
 * Transfer hints to a different node on decommission (CASSANDRA-10198)
 * Check partition keys for CAS operations during stmt validation (CASSANDRA-10338)
 * Add custom query expressions to SELECT (CASSANDRA-10217)
 * Fix minor bugs in MV handling (CASSANDRA-10362)
 * Allow custom indexes with 0,1 or multiple target columns (CASSANDRA-10124)
 * Improve MV schema representation (CASSANDRA-9921)
 * Add flag to enable/disable coordinator batchlog for MV writes (CASSANDRA-10230)
 * Update cqlsh COPY for new internal driver serialization interface (CASSANDRA-10318)
 * Give index implementations more control over rebuild operations (CASSANDRA-10312)
 * Update index file format (CASSANDRA-10314)
 * Add "shadowable" row tombstones to deal with mv timestamp issues (CASSANDRA-10261)
 * CFS.loadNewSSTables() broken for pre-3.0 sstables
 * Cache selected index in read command to reduce lookups (CASSANDRA-10215)
 * Small optimizations of sstable index serialization (CASSANDRA-10232)
 * Support for both encrypted and unencrypted native transport connections (CASSANDRA-9590)
Merged from 2.2:
 * Configurable page size in cqlsh (CASSANDRA-9855)
 * Defer default role manager setup until all nodes are on 2.2+ (CASSANDRA-9761)
 * Handle missing RoleManager in config after upgrade to 2.2 (CASSANDRA-10209)
Merged from 2.1:
 * Bulk Loader API could not tolerate even node failure (CASSANDRA-10347)
 * Avoid misleading pushed notifications when multiple nodes
   share an rpc_address (CASSANDRA-10052)
 * Fix dropping undroppable when message queue is full (CASSANDRA-10113)
 * Fix potential ClassCastException during paging (CASSANDRA-10352)
 * Prevent ALTER TYPE from creating circular references (CASSANDRA-10339)
 * Fix cache handling of 2i and base tables (CASSANDRA-10155, 10359)
 * Fix NPE in nodetool compactionhistory (CASSANDRA-9758)
 * (Pig) support BulkOutputFormat as a URL parameter (CASSANDRA-7410)
 * BATCH statement is broken in cqlsh (CASSANDRA-10272)
 * (cqlsh) Make cqlsh PEP8 Compliant (CASSANDRA-10066)
 * (cqlsh) Fix error when starting cqlsh with --debug (CASSANDRA-10282)
 * Scrub, Cleanup and Upgrade do not unmark compacting until all operations
   have completed, regardless of the occurence of exceptions (CASSANDRA-10274)


3.0.0-beta2
 * Fix columns returned by AbstractBtreePartitions (CASSANDRA-10220)
 * Fix backward compatibility issue due to AbstractBounds serialization bug (CASSANDRA-9857)
 * Fix startup error when upgrading nodes (CASSANDRA-10136)
 * Base table PRIMARY KEY can be assumed to be NOT NULL in MV creation (CASSANDRA-10147)
 * Improve batchlog write patch (CASSANDRA-9673)
 * Re-apply MaterializedView updates on commitlog replay (CASSANDRA-10164)
 * Require AbstractType.isByteOrderComparable declaration in constructor (CASSANDRA-9901)
 * Avoid digest mismatch on upgrade to 3.0 (CASSANDRA-9554)
 * Fix Materialized View builder when adding multiple MVs (CASSANDRA-10156)
 * Choose better poolingOptions for protocol v4 in cassandra-stress (CASSANDRA-10182)
 * Fix LWW bug affecting Materialized Views (CASSANDRA-10197)
 * Ensures frozen sets and maps are always sorted (CASSANDRA-10162)
 * Don't deadlock when flushing CFS backed custom indexes (CASSANDRA-10181)
 * Fix double flushing of secondary index tables (CASSANDRA-10180)
 * Fix incorrect handling of range tombstones in thrift (CASSANDRA-10046)
 * Only use batchlog when paired materialized view replica is remote (CASSANDRA-10061)
 * Reuse TemporalRow when updating multiple MaterializedViews (CASSANDRA-10060)
 * Validate gc_grace_seconds for batchlog writes and MVs (CASSANDRA-9917)
 * Fix sstablerepairedset (CASSANDRA-10132)
Merged from 2.2:
 * Cancel transaction for sstables we wont redistribute index summary
   for (CASSANDRA-10270)
 * Retry snapshot deletion after compaction and gc on Windows (CASSANDRA-10222)
 * Fix failure to start with space in directory path on Windows (CASSANDRA-10239)
 * Fix repair hang when snapshot failed (CASSANDRA-10057)
 * Fall back to 1/4 commitlog volume for commitlog_total_space on small disks
   (CASSANDRA-10199)
Merged from 2.1:
 * Added configurable warning threshold for GC duration (CASSANDRA-8907)
 * Fix handling of streaming EOF (CASSANDRA-10206)
 * Only check KeyCache when it is enabled
 * Change streaming_socket_timeout_in_ms default to 1 hour (CASSANDRA-8611)
 * (cqlsh) update list of CQL keywords (CASSANDRA-9232)
 * Add nodetool gettraceprobability command (CASSANDRA-10234)
Merged from 2.0:
 * Fix rare race where older gossip states can be shadowed (CASSANDRA-10366)
 * Fix consolidating racks violating the RF contract (CASSANDRA-10238)
 * Disallow decommission when node is in drained state (CASSANDRA-8741)


2.2.1
 * Fix race during construction of commit log (CASSANDRA-10049)
 * Fix LeveledCompactionStrategyTest (CASSANDRA-9757)
 * Fix broken UnbufferedDataOutputStreamPlus.writeUTF (CASSANDRA-10203)
 * (cqlsh) default load-from-file encoding to utf-8 (CASSANDRA-9898)
 * Avoid returning Permission.NONE when failing to query users table (CASSANDRA-10168)
 * (cqlsh) add CLEAR command (CASSANDRA-10086)
 * Support string literals as Role names for compatibility (CASSANDRA-10135)
Merged from 2.1:
 * Only check KeyCache when it is enabled
 * Change streaming_socket_timeout_in_ms default to 1 hour (CASSANDRA-8611)
 * (cqlsh) update list of CQL keywords (CASSANDRA-9232)


3.0.0-beta1
 * Redesign secondary index API (CASSANDRA-9459, 7771, 9041)
 * Fix throwing ReadFailure instead of ReadTimeout on range queries (CASSANDRA-10125)
 * Rewrite hinted handoff (CASSANDRA-6230)
 * Fix query on static compact tables (CASSANDRA-10093)
 * Fix race during construction of commit log (CASSANDRA-10049)
 * Add option to only purge repaired tombstones (CASSANDRA-6434)
 * Change authorization handling for MVs (CASSANDRA-9927)
 * Add custom JMX enabled executor for UDF sandbox (CASSANDRA-10026)
 * Fix row deletion bug for Materialized Views (CASSANDRA-10014)
 * Support mixed-version clusters with Cassandra 2.1 and 2.2 (CASSANDRA-9704)
 * Fix multiple slices on RowSearchers (CASSANDRA-10002)
 * Fix bug in merging of collections (CASSANDRA-10001)
 * Optimize batchlog replay to avoid full scans (CASSANDRA-7237)
 * Repair improvements when using vnodes (CASSANDRA-5220)
 * Disable scripted UDFs by default (CASSANDRA-9889)
 * Bytecode inspection for Java-UDFs (CASSANDRA-9890)
 * Use byte to serialize MT hash length (CASSANDRA-9792)
 * Replace usage of Adler32 with CRC32 (CASSANDRA-8684)
 * Fix migration to new format from 2.1 SSTable (CASSANDRA-10006)
 * SequentialWriter should extend BufferedDataOutputStreamPlus (CASSANDRA-9500)
 * Use the same repairedAt timestamp within incremental repair session (CASSANDRA-9111)
Merged from 2.2:
 * Allow count(*) and count(1) to be use as normal aggregation (CASSANDRA-10114)
 * An NPE is thrown if the column name is unknown for an IN relation (CASSANDRA-10043)
 * Apply commit_failure_policy to more errors on startup (CASSANDRA-9749)
 * Fix histogram overflow exception (CASSANDRA-9973)
 * Route gossip messages over dedicated socket (CASSANDRA-9237)
 * Add checksum to saved cache files (CASSANDRA-9265)
 * Log warning when using an aggregate without partition key (CASSANDRA-9737)
Merged from 2.1:
 * (cqlsh) Allow encoding to be set through command line (CASSANDRA-10004)
 * Add new JMX methods to change local compaction strategy (CASSANDRA-9965)
 * Write hints for paxos commits (CASSANDRA-7342)
 * (cqlsh) Fix timestamps before 1970 on Windows, always
   use UTC for timestamp display (CASSANDRA-10000)
 * (cqlsh) Avoid overwriting new config file with old config
   when both exist (CASSANDRA-9777)
 * Release snapshot selfRef when doing snapshot repair (CASSANDRA-9998)
 * Cannot replace token does not exist - DN node removed as Fat Client (CASSANDRA-9871)
Merged from 2.0:
 * Don't cast expected bf size to an int (CASSANDRA-9959)
 * Make getFullyExpiredSSTables less expensive (CASSANDRA-9882)


3.0.0-alpha1
 * Implement proper sandboxing for UDFs (CASSANDRA-9402)
 * Simplify (and unify) cleanup of compaction leftovers (CASSANDRA-7066)
 * Allow extra schema definitions in cassandra-stress yaml (CASSANDRA-9850)
 * Metrics should use up to date nomenclature (CASSANDRA-9448)
 * Change CREATE/ALTER TABLE syntax for compression (CASSANDRA-8384)
 * Cleanup crc and adler code for java 8 (CASSANDRA-9650)
 * Storage engine refactor (CASSANDRA-8099, 9743, 9746, 9759, 9781, 9808, 9825,
   9848, 9705, 9859, 9867, 9874, 9828, 9801)
 * Update Guava to 18.0 (CASSANDRA-9653)
 * Bloom filter false positive ratio is not honoured (CASSANDRA-8413)
 * New option for cassandra-stress to leave a ratio of columns null (CASSANDRA-9522)
 * Change hinted_handoff_enabled yaml setting, JMX (CASSANDRA-9035)
 * Add algorithmic token allocation (CASSANDRA-7032)
 * Add nodetool command to replay batchlog (CASSANDRA-9547)
 * Make file buffer cache independent of paths being read (CASSANDRA-8897)
 * Remove deprecated legacy Hadoop code (CASSANDRA-9353)
 * Decommissioned nodes will not rejoin the cluster (CASSANDRA-8801)
 * Change gossip stabilization to use endpoit size (CASSANDRA-9401)
 * Change default garbage collector to G1 (CASSANDRA-7486)
 * Populate TokenMetadata early during startup (CASSANDRA-9317)
 * Undeprecate cache recentHitRate (CASSANDRA-6591)
 * Add support for selectively varint encoding fields (CASSANDRA-9499, 9865)
 * Materialized Views (CASSANDRA-6477)
Merged from 2.2:
 * Avoid grouping sstables for anticompaction with DTCS (CASSANDRA-9900)
 * UDF / UDA execution time in trace (CASSANDRA-9723)
 * Fix broken internode SSL (CASSANDRA-9884)
Merged from 2.1:
 * Add new JMX methods to change local compaction strategy (CASSANDRA-9965)
 * Fix handling of enable/disable autocompaction (CASSANDRA-9899)
 * Add consistency level to tracing ouput (CASSANDRA-9827)
 * Remove repair snapshot leftover on startup (CASSANDRA-7357)
 * Use random nodes for batch log when only 2 racks (CASSANDRA-8735)
 * Ensure atomicity inside thrift and stream session (CASSANDRA-7757)
 * Fix nodetool info error when the node is not joined (CASSANDRA-9031)
Merged from 2.0:
 * Log when messages are dropped due to cross_node_timeout (CASSANDRA-9793)
 * Don't track hotness when opening from snapshot for validation (CASSANDRA-9382)


2.2.0
 * Allow the selection of columns together with aggregates (CASSANDRA-9767)
 * Fix cqlsh copy methods and other windows specific issues (CASSANDRA-9795)
 * Don't wrap byte arrays in SequentialWriter (CASSANDRA-9797)
 * sum() and avg() functions missing for smallint and tinyint types (CASSANDRA-9671)
 * Revert CASSANDRA-9542 (allow native functions in UDA) (CASSANDRA-9771)
Merged from 2.1:
 * Fix MarshalException when upgrading superColumn family (CASSANDRA-9582)
 * Fix broken logging for "empty" flushes in Memtable (CASSANDRA-9837)
 * Handle corrupt files on startup (CASSANDRA-9686)
 * Fix clientutil jar and tests (CASSANDRA-9760)
 * (cqlsh) Allow the SSL protocol version to be specified through the
    config file or environment variables (CASSANDRA-9544)
Merged from 2.0:
 * Add tool to find why expired sstables are not getting dropped (CASSANDRA-10015)
 * Remove erroneous pending HH tasks from tpstats/jmx (CASSANDRA-9129)
 * Don't cast expected bf size to an int (CASSANDRA-9959)
 * checkForEndpointCollision fails for legitimate collisions (CASSANDRA-9765)
 * Complete CASSANDRA-8448 fix (CASSANDRA-9519)
 * Don't include auth credentials in debug log (CASSANDRA-9682)
 * Can't transition from write survey to normal mode (CASSANDRA-9740)
 * Scrub (recover) sstables even when -Index.db is missing (CASSANDRA-9591)
 * Fix growing pending background compaction (CASSANDRA-9662)


2.2.0-rc2
 * Re-enable memory-mapped I/O on Windows (CASSANDRA-9658)
 * Warn when an extra-large partition is compacted (CASSANDRA-9643)
 * (cqlsh) Allow setting the initial connection timeout (CASSANDRA-9601)
 * BulkLoader has --transport-factory option but does not use it (CASSANDRA-9675)
 * Allow JMX over SSL directly from nodetool (CASSANDRA-9090)
 * Update cqlsh for UDFs (CASSANDRA-7556)
 * Change Windows kernel default timer resolution (CASSANDRA-9634)
 * Deprected sstable2json and json2sstable (CASSANDRA-9618)
 * Allow native functions in user-defined aggregates (CASSANDRA-9542)
 * Don't repair system_distributed by default (CASSANDRA-9621)
 * Fix mixing min, max, and count aggregates for blob type (CASSANRA-9622)
 * Rename class for DATE type in Java driver (CASSANDRA-9563)
 * Duplicate compilation of UDFs on coordinator (CASSANDRA-9475)
 * Fix connection leak in CqlRecordWriter (CASSANDRA-9576)
 * Mlockall before opening system sstables & remove boot_without_jna option (CASSANDRA-9573)
 * Add functions to convert timeuuid to date or time, deprecate dateOf and unixTimestampOf (CASSANDRA-9229)
 * Make sure we cancel non-compacting sstables from LifecycleTransaction (CASSANDRA-9566)
 * Fix deprecated repair JMX API (CASSANDRA-9570)
 * Add logback metrics (CASSANDRA-9378)
 * Update and refactor ant test/test-compression to run the tests in parallel (CASSANDRA-9583)
 * Fix upgrading to new directory for secondary index (CASSANDRA-9687)
Merged from 2.1:
 * (cqlsh) Fix bad check for CQL compatibility when DESCRIBE'ing
   COMPACT STORAGE tables with no clustering columns
 * Eliminate strong self-reference chains in sstable ref tidiers (CASSANDRA-9656)
 * Ensure StreamSession uses canonical sstable reader instances (CASSANDRA-9700)
 * Ensure memtable book keeping is not corrupted in the event we shrink usage (CASSANDRA-9681)
 * Update internal python driver for cqlsh (CASSANDRA-9064)
 * Fix IndexOutOfBoundsException when inserting tuple with too many
   elements using the string literal notation (CASSANDRA-9559)
 * Enable describe on indices (CASSANDRA-7814)
 * Fix incorrect result for IN queries where column not found (CASSANDRA-9540)
 * ColumnFamilyStore.selectAndReference may block during compaction (CASSANDRA-9637)
 * Fix bug in cardinality check when compacting (CASSANDRA-9580)
 * Fix memory leak in Ref due to ConcurrentLinkedQueue.remove() behaviour (CASSANDRA-9549)
 * Make rebuild only run one at a time (CASSANDRA-9119)
Merged from 2.0:
 * Avoid NPE in AuthSuccess#decode (CASSANDRA-9727)
 * Add listen_address to system.local (CASSANDRA-9603)
 * Bug fixes to resultset metadata construction (CASSANDRA-9636)
 * Fix setting 'durable_writes' in ALTER KEYSPACE (CASSANDRA-9560)
 * Avoids ballot clash in Paxos (CASSANDRA-9649)
 * Improve trace messages for RR (CASSANDRA-9479)
 * Fix suboptimal secondary index selection when restricted
   clustering column is also indexed (CASSANDRA-9631)
 * (cqlsh) Add min_threshold to DTCS option autocomplete (CASSANDRA-9385)
 * Fix error message when attempting to create an index on a column
   in a COMPACT STORAGE table with clustering columns (CASSANDRA-9527)
 * 'WITH WITH' in alter keyspace statements causes NPE (CASSANDRA-9565)
 * Expose some internals of SelectStatement for inspection (CASSANDRA-9532)
 * ArrivalWindow should use primitives (CASSANDRA-9496)
 * Periodically submit background compaction tasks (CASSANDRA-9592)
 * Set HAS_MORE_PAGES flag to false when PagingState is null (CASSANDRA-9571)


2.2.0-rc1
 * Compressed commit log should measure compressed space used (CASSANDRA-9095)
 * Fix comparison bug in CassandraRoleManager#collectRoles (CASSANDRA-9551)
 * Add tinyint,smallint,time,date support for UDFs (CASSANDRA-9400)
 * Deprecates SSTableSimpleWriter and SSTableSimpleUnsortedWriter (CASSANDRA-9546)
 * Empty INITCOND treated as null in aggregate (CASSANDRA-9457)
 * Remove use of Cell in Thrift MapReduce classes (CASSANDRA-8609)
 * Integrate pre-release Java Driver 2.2-rc1, custom build (CASSANDRA-9493)
 * Clean up gossiper logic for old versions (CASSANDRA-9370)
 * Fix custom payload coding/decoding to match the spec (CASSANDRA-9515)
 * ant test-all results incomplete when parsed (CASSANDRA-9463)
 * Disallow frozen<> types in function arguments and return types for
   clarity (CASSANDRA-9411)
 * Static Analysis to warn on unsafe use of Autocloseable instances (CASSANDRA-9431)
 * Update commitlog archiving examples now that commitlog segments are
   not recycled (CASSANDRA-9350)
 * Extend Transactional API to sstable lifecycle management (CASSANDRA-8568)
 * (cqlsh) Add support for native protocol 4 (CASSANDRA-9399)
 * Ensure that UDF and UDAs are keyspace-isolated (CASSANDRA-9409)
 * Revert CASSANDRA-7807 (tracing completion client notifications) (CASSANDRA-9429)
 * Add ability to stop compaction by ID (CASSANDRA-7207)
 * Let CassandraVersion handle SNAPSHOT version (CASSANDRA-9438)
Merged from 2.1:
 * (cqlsh) Fix using COPY through SOURCE or -f (CASSANDRA-9083)
 * Fix occasional lack of `system` keyspace in schema tables (CASSANDRA-8487)
 * Use ProtocolError code instead of ServerError code for native protocol
   error responses to unsupported protocol versions (CASSANDRA-9451)
 * Default commitlog_sync_batch_window_in_ms changed to 2ms (CASSANDRA-9504)
 * Fix empty partition assertion in unsorted sstable writing tools (CASSANDRA-9071)
 * Ensure truncate without snapshot cannot produce corrupt responses (CASSANDRA-9388)
 * Consistent error message when a table mixes counter and non-counter
   columns (CASSANDRA-9492)
 * Avoid getting unreadable keys during anticompaction (CASSANDRA-9508)
 * (cqlsh) Better float precision by default (CASSANDRA-9224)
 * Improve estimated row count (CASSANDRA-9107)
 * Optimize range tombstone memory footprint (CASSANDRA-8603)
 * Use configured gcgs in anticompaction (CASSANDRA-9397)
Merged from 2.0:
 * Don't accumulate more range than necessary in RangeTombstone.Tracker (CASSANDRA-9486)
 * Add broadcast and rpc addresses to system.local (CASSANDRA-9436)
 * Always mark sstable suspect when corrupted (CASSANDRA-9478)
 * Add database users and permissions to CQL3 documentation (CASSANDRA-7558)
 * Allow JVM_OPTS to be passed to standalone tools (CASSANDRA-5969)
 * Fix bad condition in RangeTombstoneList (CASSANDRA-9485)
 * Fix potential StackOverflow when setting CrcCheckChance over JMX (CASSANDRA-9488)
 * Fix null static columns in pages after the first, paged reversed
   queries (CASSANDRA-8502)
 * Fix counting cache serialization in request metrics (CASSANDRA-9466)
 * Add option not to validate atoms during scrub (CASSANDRA-9406)


2.2.0-beta1
 * Introduce Transactional API for internal state changes (CASSANDRA-8984)
 * Add a flag in cassandra.yaml to enable UDFs (CASSANDRA-9404)
 * Better support of null for UDF (CASSANDRA-8374)
 * Use ecj instead of javassist for UDFs (CASSANDRA-8241)
 * faster async logback configuration for tests (CASSANDRA-9376)
 * Add `smallint` and `tinyint` data types (CASSANDRA-8951)
 * Avoid thrift schema creation when native driver is used in stress tool (CASSANDRA-9374)
 * Make Functions.declared thread-safe
 * Add client warnings to native protocol v4 (CASSANDRA-8930)
 * Allow roles cache to be invalidated (CASSANDRA-8967)
 * Upgrade Snappy (CASSANDRA-9063)
 * Don't start Thrift rpc by default (CASSANDRA-9319)
 * Only stream from unrepaired sstables with incremental repair (CASSANDRA-8267)
 * Aggregate UDFs allow SFUNC return type to differ from STYPE if FFUNC specified (CASSANDRA-9321)
 * Remove Thrift dependencies in bundled tools (CASSANDRA-8358)
 * Disable memory mapping of hsperfdata file for JVM statistics (CASSANDRA-9242)
 * Add pre-startup checks to detect potential incompatibilities (CASSANDRA-8049)
 * Distinguish between null and unset in protocol v4 (CASSANDRA-7304)
 * Add user/role permissions for user-defined functions (CASSANDRA-7557)
 * Allow cassandra config to be updated to restart daemon without unloading classes (CASSANDRA-9046)
 * Don't initialize compaction writer before checking if iter is empty (CASSANDRA-9117)
 * Don't execute any functions at prepare-time (CASSANDRA-9037)
 * Share file handles between all instances of a SegmentedFile (CASSANDRA-8893)
 * Make it possible to major compact LCS (CASSANDRA-7272)
 * Make FunctionExecutionException extend RequestExecutionException
   (CASSANDRA-9055)
 * Add support for SELECT JSON, INSERT JSON syntax and new toJson(), fromJson()
   functions (CASSANDRA-7970)
 * Optimise max purgeable timestamp calculation in compaction (CASSANDRA-8920)
 * Constrain internode message buffer sizes, and improve IO class hierarchy (CASSANDRA-8670)
 * New tool added to validate all sstables in a node (CASSANDRA-5791)
 * Push notification when tracing completes for an operation (CASSANDRA-7807)
 * Delay "node up" and "node added" notifications until native protocol server is started (CASSANDRA-8236)
 * Compressed Commit Log (CASSANDRA-6809)
 * Optimise IntervalTree (CASSANDRA-8988)
 * Add a key-value payload for third party usage (CASSANDRA-8553, 9212)
 * Bump metrics-reporter-config dependency for metrics 3.0 (CASSANDRA-8149)
 * Partition intra-cluster message streams by size, not type (CASSANDRA-8789)
 * Add WriteFailureException to native protocol, notify coordinator of
   write failures (CASSANDRA-8592)
 * Convert SequentialWriter to nio (CASSANDRA-8709)
 * Add role based access control (CASSANDRA-7653, 8650, 7216, 8760, 8849, 8761, 8850)
 * Record client ip address in tracing sessions (CASSANDRA-8162)
 * Indicate partition key columns in response metadata for prepared
   statements (CASSANDRA-7660)
 * Merge UUIDType and TimeUUIDType parse logic (CASSANDRA-8759)
 * Avoid memory allocation when searching index summary (CASSANDRA-8793)
 * Optimise (Time)?UUIDType Comparisons (CASSANDRA-8730)
 * Make CRC32Ex into a separate maven dependency (CASSANDRA-8836)
 * Use preloaded jemalloc w/ Unsafe (CASSANDRA-8714, 9197)
 * Avoid accessing partitioner through StorageProxy (CASSANDRA-8244, 8268)
 * Upgrade Metrics library and remove depricated metrics (CASSANDRA-5657)
 * Serializing Row cache alternative, fully off heap (CASSANDRA-7438)
 * Duplicate rows returned when in clause has repeated values (CASSANDRA-6706)
 * Make CassandraException unchecked, extend RuntimeException (CASSANDRA-8560)
 * Support direct buffer decompression for reads (CASSANDRA-8464)
 * DirectByteBuffer compatible LZ4 methods (CASSANDRA-7039)
 * Group sstables for anticompaction correctly (CASSANDRA-8578)
 * Add ReadFailureException to native protocol, respond
   immediately when replicas encounter errors while handling
   a read request (CASSANDRA-7886)
 * Switch CommitLogSegment from RandomAccessFile to nio (CASSANDRA-8308)
 * Allow mixing token and partition key restrictions (CASSANDRA-7016)
 * Support index key/value entries on map collections (CASSANDRA-8473)
 * Modernize schema tables (CASSANDRA-8261)
 * Support for user-defined aggregation functions (CASSANDRA-8053)
 * Fix NPE in SelectStatement with empty IN values (CASSANDRA-8419)
 * Refactor SelectStatement, return IN results in natural order instead
   of IN value list order and ignore duplicate values in partition key IN restrictions (CASSANDRA-7981)
 * Support UDTs, tuples, and collections in user-defined
   functions (CASSANDRA-7563)
 * Fix aggregate fn results on empty selection, result column name,
   and cqlsh parsing (CASSANDRA-8229)
 * Mark sstables as repaired after full repair (CASSANDRA-7586)
 * Extend Descriptor to include a format value and refactor reader/writer
   APIs (CASSANDRA-7443)
 * Integrate JMH for microbenchmarks (CASSANDRA-8151)
 * Keep sstable levels when bootstrapping (CASSANDRA-7460)
 * Add Sigar library and perform basic OS settings check on startup (CASSANDRA-7838)
 * Support for aggregation functions (CASSANDRA-4914)
 * Remove cassandra-cli (CASSANDRA-7920)
 * Accept dollar quoted strings in CQL (CASSANDRA-7769)
 * Make assassinate a first class command (CASSANDRA-7935)
 * Support IN clause on any partition key column (CASSANDRA-7855)
 * Support IN clause on any clustering column (CASSANDRA-4762)
 * Improve compaction logging (CASSANDRA-7818)
 * Remove YamlFileNetworkTopologySnitch (CASSANDRA-7917)
 * Do anticompaction in groups (CASSANDRA-6851)
 * Support user-defined functions (CASSANDRA-7395, 7526, 7562, 7740, 7781, 7929,
   7924, 7812, 8063, 7813, 7708)
 * Permit configurable timestamps with cassandra-stress (CASSANDRA-7416)
 * Move sstable RandomAccessReader to nio2, which allows using the
   FILE_SHARE_DELETE flag on Windows (CASSANDRA-4050)
 * Remove CQL2 (CASSANDRA-5918)
 * Optimize fetching multiple cells by name (CASSANDRA-6933)
 * Allow compilation in java 8 (CASSANDRA-7028)
 * Make incremental repair default (CASSANDRA-7250)
 * Enable code coverage thru JaCoCo (CASSANDRA-7226)
 * Switch external naming of 'column families' to 'tables' (CASSANDRA-4369)
 * Shorten SSTable path (CASSANDRA-6962)
 * Use unsafe mutations for most unit tests (CASSANDRA-6969)
 * Fix race condition during calculation of pending ranges (CASSANDRA-7390)
 * Fail on very large batch sizes (CASSANDRA-8011)
 * Improve concurrency of repair (CASSANDRA-6455, 8208, 9145)
 * Select optimal CRC32 implementation at runtime (CASSANDRA-8614)
 * Evaluate MurmurHash of Token once per query (CASSANDRA-7096)
 * Generalize progress reporting (CASSANDRA-8901)
 * Resumable bootstrap streaming (CASSANDRA-8838, CASSANDRA-8942)
 * Allow scrub for secondary index (CASSANDRA-5174)
 * Save repair data to system table (CASSANDRA-5839)
 * fix nodetool names that reference column families (CASSANDRA-8872)
 Merged from 2.1:
 * Warn on misuse of unlogged batches (CASSANDRA-9282)
 * Failure detector detects and ignores local pauses (CASSANDRA-9183)
 * Add utility class to support for rate limiting a given log statement (CASSANDRA-9029)
 * Add missing consistency levels to cassandra-stess (CASSANDRA-9361)
 * Fix commitlog getCompletedTasks to not increment (CASSANDRA-9339)
 * Fix for harmless exceptions logged as ERROR (CASSANDRA-8564)
 * Delete processed sstables in sstablesplit/sstableupgrade (CASSANDRA-8606)
 * Improve sstable exclusion from partition tombstones (CASSANDRA-9298)
 * Validate the indexed column rather than the cell's contents for 2i (CASSANDRA-9057)
 * Add support for top-k custom 2i queries (CASSANDRA-8717)
 * Fix error when dropping table during compaction (CASSANDRA-9251)
 * cassandra-stress supports validation operations over user profiles (CASSANDRA-8773)
 * Add support for rate limiting log messages (CASSANDRA-9029)
 * Log the partition key with tombstone warnings (CASSANDRA-8561)
 * Reduce runWithCompactionsDisabled poll interval to 1ms (CASSANDRA-9271)
 * Fix PITR commitlog replay (CASSANDRA-9195)
 * GCInspector logs very different times (CASSANDRA-9124)
 * Fix deleting from an empty list (CASSANDRA-9198)
 * Update tuple and collection types that use a user-defined type when that UDT
   is modified (CASSANDRA-9148, CASSANDRA-9192)
 * Use higher timeout for prepair and snapshot in repair (CASSANDRA-9261)
 * Fix anticompaction blocking ANTI_ENTROPY stage (CASSANDRA-9151)
 * Repair waits for anticompaction to finish (CASSANDRA-9097)
 * Fix streaming not holding ref when stream error (CASSANDRA-9295)
 * Fix canonical view returning early opened SSTables (CASSANDRA-9396)
Merged from 2.0:
 * (cqlsh) Add LOGIN command to switch users (CASSANDRA-7212)
 * Clone SliceQueryFilter in AbstractReadCommand implementations (CASSANDRA-8940)
 * Push correct protocol notification for DROP INDEX (CASSANDRA-9310)
 * token-generator - generated tokens too long (CASSANDRA-9300)
 * Fix counting of tombstones for TombstoneOverwhelmingException (CASSANDRA-9299)
 * Fix ReconnectableSnitch reconnecting to peers during upgrade (CASSANDRA-6702)
 * Include keyspace and table name in error log for collections over the size
   limit (CASSANDRA-9286)
 * Avoid potential overlap in LCS with single-partition sstables (CASSANDRA-9322)
 * Log warning message when a table is queried before the schema has fully
   propagated (CASSANDRA-9136)
 * Overload SecondaryIndex#indexes to accept the column definition (CASSANDRA-9314)
 * (cqlsh) Add SERIAL and LOCAL_SERIAL consistency levels (CASSANDRA-8051)
 * Fix index selection during rebuild with certain table layouts (CASSANDRA-9281)
 * Fix partition-level-delete-only workload accounting (CASSANDRA-9194)
 * Allow scrub to handle corrupted compressed chunks (CASSANDRA-9140)
 * Fix assertion error when resetlocalschema is run during repair (CASSANDRA-9249)
 * Disable single sstable tombstone compactions for DTCS by default (CASSANDRA-9234)
 * IncomingTcpConnection thread is not named (CASSANDRA-9262)
 * Close incoming connections when MessagingService is stopped (CASSANDRA-9238)
 * Fix streaming hang when retrying (CASSANDRA-9132)


2.1.5
 * Re-add deprecated cold_reads_to_omit param for backwards compat (CASSANDRA-9203)
 * Make anticompaction visible in compactionstats (CASSANDRA-9098)
 * Improve nodetool getendpoints documentation about the partition
   key parameter (CASSANDRA-6458)
 * Don't check other keyspaces for schema changes when an user-defined
   type is altered (CASSANDRA-9187)
 * Add generate-idea-files target to build.xml (CASSANDRA-9123)
 * Allow takeColumnFamilySnapshot to take a list of tables (CASSANDRA-8348)
 * Limit major sstable operations to their canonical representation (CASSANDRA-8669)
 * cqlsh: Add tests for INSERT and UPDATE tab completion (CASSANDRA-9125)
 * cqlsh: quote column names when needed in COPY FROM inserts (CASSANDRA-9080)
 * Do not load read meter for offline operations (CASSANDRA-9082)
 * cqlsh: Make CompositeType data readable (CASSANDRA-8919)
 * cqlsh: Fix display of triggers (CASSANDRA-9081)
 * Fix NullPointerException when deleting or setting an element by index on
   a null list collection (CASSANDRA-9077)
 * Buffer bloom filter serialization (CASSANDRA-9066)
 * Fix anti-compaction target bloom filter size (CASSANDRA-9060)
 * Make FROZEN and TUPLE unreserved keywords in CQL (CASSANDRA-9047)
 * Prevent AssertionError from SizeEstimatesRecorder (CASSANDRA-9034)
 * Avoid overwriting index summaries for sstables with an older format that
   does not support downsampling; rebuild summaries on startup when this
   is detected (CASSANDRA-8993)
 * Fix potential data loss in CompressedSequentialWriter (CASSANDRA-8949)
 * Make PasswordAuthenticator number of hashing rounds configurable (CASSANDRA-8085)
 * Fix AssertionError when binding nested collections in DELETE (CASSANDRA-8900)
 * Check for overlap with non-early sstables in LCS (CASSANDRA-8739)
 * Only calculate max purgable timestamp if we have to (CASSANDRA-8914)
 * (cqlsh) Greatly improve performance of COPY FROM (CASSANDRA-8225)
 * IndexSummary effectiveIndexInterval is now a guideline, not a rule (CASSANDRA-8993)
 * Use correct bounds for page cache eviction of compressed files (CASSANDRA-8746)
 * SSTableScanner enforces its bounds (CASSANDRA-8946)
 * Cleanup cell equality (CASSANDRA-8947)
 * Introduce intra-cluster message coalescing (CASSANDRA-8692)
 * DatabaseDescriptor throws NPE when rpc_interface is used (CASSANDRA-8839)
 * Don't check if an sstable is live for offline compactions (CASSANDRA-8841)
 * Don't set clientMode in SSTableLoader (CASSANDRA-8238)
 * Fix SSTableRewriter with disabled early open (CASSANDRA-8535)
 * Fix cassandra-stress so it respects the CL passed in user mode (CASSANDRA-8948)
 * Fix rare NPE in ColumnDefinition#hasIndexOption() (CASSANDRA-8786)
 * cassandra-stress reports per-operation statistics, plus misc (CASSANDRA-8769)
 * Add SimpleDate (cql date) and Time (cql time) types (CASSANDRA-7523)
 * Use long for key count in cfstats (CASSANDRA-8913)
 * Make SSTableRewriter.abort() more robust to failure (CASSANDRA-8832)
 * Remove cold_reads_to_omit from STCS (CASSANDRA-8860)
 * Make EstimatedHistogram#percentile() use ceil instead of floor (CASSANDRA-8883)
 * Fix top partitions reporting wrong cardinality (CASSANDRA-8834)
 * Fix rare NPE in KeyCacheSerializer (CASSANDRA-8067)
 * Pick sstables for validation as late as possible inc repairs (CASSANDRA-8366)
 * Fix commitlog getPendingTasks to not increment (CASSANDRA-8862)
 * Fix parallelism adjustment in range and secondary index queries
   when the first fetch does not satisfy the limit (CASSANDRA-8856)
 * Check if the filtered sstables is non-empty in STCS (CASSANDRA-8843)
 * Upgrade java-driver used for cassandra-stress (CASSANDRA-8842)
 * Fix CommitLog.forceRecycleAllSegments() memory access error (CASSANDRA-8812)
 * Improve assertions in Memory (CASSANDRA-8792)
 * Fix SSTableRewriter cleanup (CASSANDRA-8802)
 * Introduce SafeMemory for CompressionMetadata.Writer (CASSANDRA-8758)
 * 'nodetool info' prints exception against older node (CASSANDRA-8796)
 * Ensure SSTableReader.last corresponds exactly with the file end (CASSANDRA-8750)
 * Make SSTableWriter.openEarly more robust and obvious (CASSANDRA-8747)
 * Enforce SSTableReader.first/last (CASSANDRA-8744)
 * Cleanup SegmentedFile API (CASSANDRA-8749)
 * Avoid overlap with early compaction replacement (CASSANDRA-8683)
 * Safer Resource Management++ (CASSANDRA-8707)
 * Write partition size estimates into a system table (CASSANDRA-7688)
 * cqlsh: Fix keys() and full() collection indexes in DESCRIBE output
   (CASSANDRA-8154)
 * Show progress of streaming in nodetool netstats (CASSANDRA-8886)
 * IndexSummaryBuilder utilises offheap memory, and shares data between
   each IndexSummary opened from it (CASSANDRA-8757)
 * markCompacting only succeeds if the exact SSTableReader instances being
   marked are in the live set (CASSANDRA-8689)
 * cassandra-stress support for varint (CASSANDRA-8882)
 * Fix Adler32 digest for compressed sstables (CASSANDRA-8778)
 * Add nodetool statushandoff/statusbackup (CASSANDRA-8912)
 * Use stdout for progress and stats in sstableloader (CASSANDRA-8982)
 * Correctly identify 2i datadir from older versions (CASSANDRA-9116)
Merged from 2.0:
 * Ignore gossip SYNs after shutdown (CASSANDRA-9238)
 * Avoid overflow when calculating max sstable size in LCS (CASSANDRA-9235)
 * Make sstable blacklisting work with compression (CASSANDRA-9138)
 * Do not attempt to rebuild indexes if no index accepts any column (CASSANDRA-9196)
 * Don't initiate snitch reconnection for dead states (CASSANDRA-7292)
 * Fix ArrayIndexOutOfBoundsException in CQLSSTableWriter (CASSANDRA-8978)
 * Add shutdown gossip state to prevent timeouts during rolling restarts (CASSANDRA-8336)
 * Fix running with java.net.preferIPv6Addresses=true (CASSANDRA-9137)
 * Fix failed bootstrap/replace attempts being persisted in system.peers (CASSANDRA-9180)
 * Flush system.IndexInfo after marking index built (CASSANDRA-9128)
 * Fix updates to min/max_compaction_threshold through cassandra-cli
   (CASSANDRA-8102)
 * Don't include tmp files when doing offline relevel (CASSANDRA-9088)
 * Use the proper CAS WriteType when finishing a previous round during Paxos
   preparation (CASSANDRA-8672)
 * Avoid race in cancelling compactions (CASSANDRA-9070)
 * More aggressive check for expired sstables in DTCS (CASSANDRA-8359)
 * Fix ignored index_interval change in ALTER TABLE statements (CASSANDRA-7976)
 * Do more aggressive compaction in old time windows in DTCS (CASSANDRA-8360)
 * java.lang.AssertionError when reading saved cache (CASSANDRA-8740)
 * "disk full" when running cleanup (CASSANDRA-9036)
 * Lower logging level from ERROR to DEBUG when a scheduled schema pull
   cannot be completed due to a node being down (CASSANDRA-9032)
 * Fix MOVED_NODE client event (CASSANDRA-8516)
 * Allow overriding MAX_OUTSTANDING_REPLAY_COUNT (CASSANDRA-7533)
 * Fix malformed JMX ObjectName containing IPv6 addresses (CASSANDRA-9027)
 * (cqlsh) Allow increasing CSV field size limit through
   cqlshrc config option (CASSANDRA-8934)
 * Stop logging range tombstones when exceeding the threshold
   (CASSANDRA-8559)
 * Fix NullPointerException when nodetool getendpoints is run
   against invalid keyspaces or tables (CASSANDRA-8950)
 * Allow specifying the tmp dir (CASSANDRA-7712)
 * Improve compaction estimated tasks estimation (CASSANDRA-8904)
 * Fix duplicate up/down messages sent to native clients (CASSANDRA-7816)
 * Expose commit log archive status via JMX (CASSANDRA-8734)
 * Provide better exceptions for invalid replication strategy parameters
   (CASSANDRA-8909)
 * Fix regression in mixed single and multi-column relation support for
   SELECT statements (CASSANDRA-8613)
 * Add ability to limit number of native connections (CASSANDRA-8086)
 * Fix CQLSSTableWriter throwing exception and spawning threads
   (CASSANDRA-8808)
 * Fix MT mismatch between empty and GC-able data (CASSANDRA-8979)
 * Fix incorrect validation when snapshotting single table (CASSANDRA-8056)
 * Add offline tool to relevel sstables (CASSANDRA-8301)
 * Preserve stream ID for more protocol errors (CASSANDRA-8848)
 * Fix combining token() function with multi-column relations on
   clustering columns (CASSANDRA-8797)
 * Make CFS.markReferenced() resistant to bad refcounting (CASSANDRA-8829)
 * Fix StreamTransferTask abort/complete bad refcounting (CASSANDRA-8815)
 * Fix AssertionError when querying a DESC clustering ordered
   table with ASC ordering and paging (CASSANDRA-8767)
 * AssertionError: "Memory was freed" when running cleanup (CASSANDRA-8716)
 * Make it possible to set max_sstable_age to fractional days (CASSANDRA-8406)
 * Fix some multi-column relations with indexes on some clustering
   columns (CASSANDRA-8275)
 * Fix memory leak in SSTableSimple*Writer and SSTableReader.validate()
   (CASSANDRA-8748)
 * Throw OOM if allocating memory fails to return a valid pointer (CASSANDRA-8726)
 * Fix SSTableSimpleUnsortedWriter ConcurrentModificationException (CASSANDRA-8619)
 * 'nodetool info' prints exception against older node (CASSANDRA-8796)
 * Ensure SSTableSimpleUnsortedWriter.close() terminates if
   disk writer has crashed (CASSANDRA-8807)


2.1.4
 * Bind JMX to localhost unless explicitly configured otherwise (CASSANDRA-9085)


2.1.3
 * Fix HSHA/offheap_objects corruption (CASSANDRA-8719)
 * Upgrade libthrift to 0.9.2 (CASSANDRA-8685)
 * Don't use the shared ref in sstableloader (CASSANDRA-8704)
 * Purge internal prepared statements if related tables or
   keyspaces are dropped (CASSANDRA-8693)
 * (cqlsh) Handle unicode BOM at start of files (CASSANDRA-8638)
 * Stop compactions before exiting offline tools (CASSANDRA-8623)
 * Update tools/stress/README.txt to match current behaviour (CASSANDRA-7933)
 * Fix schema from Thrift conversion with empty metadata (CASSANDRA-8695)
 * Safer Resource Management (CASSANDRA-7705)
 * Make sure we compact highly overlapping cold sstables with
   STCS (CASSANDRA-8635)
 * rpc_interface and listen_interface generate NPE on startup when specified
   interface doesn't exist (CASSANDRA-8677)
 * Fix ArrayIndexOutOfBoundsException in nodetool cfhistograms (CASSANDRA-8514)
 * Switch from yammer metrics for nodetool cf/proxy histograms (CASSANDRA-8662)
 * Make sure we don't add tmplink files to the compaction
   strategy (CASSANDRA-8580)
 * (cqlsh) Handle maps with blob keys (CASSANDRA-8372)
 * (cqlsh) Handle DynamicCompositeType schemas correctly (CASSANDRA-8563)
 * Duplicate rows returned when in clause has repeated values (CASSANDRA-6706)
 * Add tooling to detect hot partitions (CASSANDRA-7974)
 * Fix cassandra-stress user-mode truncation of partition generation (CASSANDRA-8608)
 * Only stream from unrepaired sstables during inc repair (CASSANDRA-8267)
 * Don't allow starting multiple inc repairs on the same sstables (CASSANDRA-8316)
 * Invalidate prepared BATCH statements when related tables
   or keyspaces are dropped (CASSANDRA-8652)
 * Fix missing results in secondary index queries on collections
   with ALLOW FILTERING (CASSANDRA-8421)
 * Expose EstimatedHistogram metrics for range slices (CASSANDRA-8627)
 * (cqlsh) Escape clqshrc passwords properly (CASSANDRA-8618)
 * Fix NPE when passing wrong argument in ALTER TABLE statement (CASSANDRA-8355)
 * Pig: Refactor and deprecate CqlStorage (CASSANDRA-8599)
 * Don't reuse the same cleanup strategy for all sstables (CASSANDRA-8537)
 * Fix case-sensitivity of index name on CREATE and DROP INDEX
   statements (CASSANDRA-8365)
 * Better detection/logging for corruption in compressed sstables (CASSANDRA-8192)
 * Use the correct repairedAt value when closing writer (CASSANDRA-8570)
 * (cqlsh) Handle a schema mismatch being detected on startup (CASSANDRA-8512)
 * Properly calculate expected write size during compaction (CASSANDRA-8532)
 * Invalidate affected prepared statements when a table's columns
   are altered (CASSANDRA-7910)
 * Stress - user defined writes should populate sequentally (CASSANDRA-8524)
 * Fix regression in SSTableRewriter causing some rows to become unreadable
   during compaction (CASSANDRA-8429)
 * Run major compactions for repaired/unrepaired in parallel (CASSANDRA-8510)
 * (cqlsh) Fix compression options in DESCRIBE TABLE output when compression
   is disabled (CASSANDRA-8288)
 * (cqlsh) Fix DESCRIBE output after keyspaces are altered (CASSANDRA-7623)
 * Make sure we set lastCompactedKey correctly (CASSANDRA-8463)
 * (cqlsh) Fix output of CONSISTENCY command (CASSANDRA-8507)
 * (cqlsh) Fixed the handling of LIST statements (CASSANDRA-8370)
 * Make sstablescrub check leveled manifest again (CASSANDRA-8432)
 * Check first/last keys in sstable when giving out positions (CASSANDRA-8458)
 * Disable mmap on Windows (CASSANDRA-6993)
 * Add missing ConsistencyLevels to cassandra-stress (CASSANDRA-8253)
 * Add auth support to cassandra-stress (CASSANDRA-7985)
 * Fix ArrayIndexOutOfBoundsException when generating error message
   for some CQL syntax errors (CASSANDRA-8455)
 * Scale memtable slab allocation logarithmically (CASSANDRA-7882)
 * cassandra-stress simultaneous inserts over same seed (CASSANDRA-7964)
 * Reduce cassandra-stress sampling memory requirements (CASSANDRA-7926)
 * Ensure memtable flush cannot expire commit log entries from its future (CASSANDRA-8383)
 * Make read "defrag" async to reclaim memtables (CASSANDRA-8459)
 * Remove tmplink files for offline compactions (CASSANDRA-8321)
 * Reduce maxHintsInProgress (CASSANDRA-8415)
 * BTree updates may call provided update function twice (CASSANDRA-8018)
 * Release sstable references after anticompaction (CASSANDRA-8386)
 * Handle abort() in SSTableRewriter properly (CASSANDRA-8320)
 * Centralize shared executors (CASSANDRA-8055)
 * Fix filtering for CONTAINS (KEY) relations on frozen collection
   clustering columns when the query is restricted to a single
   partition (CASSANDRA-8203)
 * Do more aggressive entire-sstable TTL expiry checks (CASSANDRA-8243)
 * Add more log info if readMeter is null (CASSANDRA-8238)
 * add check of the system wall clock time at startup (CASSANDRA-8305)
 * Support for frozen collections (CASSANDRA-7859)
 * Fix overflow on histogram computation (CASSANDRA-8028)
 * Have paxos reuse the timestamp generation of normal queries (CASSANDRA-7801)
 * Fix incremental repair not remove parent session on remote (CASSANDRA-8291)
 * Improve JBOD disk utilization (CASSANDRA-7386)
 * Log failed host when preparing incremental repair (CASSANDRA-8228)
 * Force config client mode in CQLSSTableWriter (CASSANDRA-8281)
 * Fix sstableupgrade throws exception (CASSANDRA-8688)
 * Fix hang when repairing empty keyspace (CASSANDRA-8694)
Merged from 2.0:
 * Fix IllegalArgumentException in dynamic snitch (CASSANDRA-8448)
 * Add support for UPDATE ... IF EXISTS (CASSANDRA-8610)
 * Fix reversal of list prepends (CASSANDRA-8733)
 * Prevent non-zero default_time_to_live on tables with counters
   (CASSANDRA-8678)
 * Fix SSTableSimpleUnsortedWriter ConcurrentModificationException
   (CASSANDRA-8619)
 * Round up time deltas lower than 1ms in BulkLoader (CASSANDRA-8645)
 * Add batch remove iterator to ABSC (CASSANDRA-8414, 8666)
 * Round up time deltas lower than 1ms in BulkLoader (CASSANDRA-8645)
 * Fix isClientMode check in Keyspace (CASSANDRA-8687)
 * Use more efficient slice size for querying internal secondary
   index tables (CASSANDRA-8550)
 * Fix potentially returning deleted rows with range tombstone (CASSANDRA-8558)
 * Check for available disk space before starting a compaction (CASSANDRA-8562)
 * Fix DISTINCT queries with LIMITs or paging when some partitions
   contain only tombstones (CASSANDRA-8490)
 * Introduce background cache refreshing to permissions cache
   (CASSANDRA-8194)
 * Fix race condition in StreamTransferTask that could lead to
   infinite loops and premature sstable deletion (CASSANDRA-7704)
 * Add an extra version check to MigrationTask (CASSANDRA-8462)
 * Ensure SSTableWriter cleans up properly after failure (CASSANDRA-8499)
 * Increase bf true positive count on key cache hit (CASSANDRA-8525)
 * Move MeteredFlusher to its own thread (CASSANDRA-8485)
 * Fix non-distinct results in DISTNCT queries on static columns when
   paging is enabled (CASSANDRA-8087)
 * Move all hints related tasks to hints internal executor (CASSANDRA-8285)
 * Fix paging for multi-partition IN queries (CASSANDRA-8408)
 * Fix MOVED_NODE topology event never being emitted when a node
   moves its token (CASSANDRA-8373)
 * Fix validation of indexes in COMPACT tables (CASSANDRA-8156)
 * Avoid StackOverflowError when a large list of IN values
   is used for a clustering column (CASSANDRA-8410)
 * Fix NPE when writetime() or ttl() calls are wrapped by
   another function call (CASSANDRA-8451)
 * Fix NPE after dropping a keyspace (CASSANDRA-8332)
 * Fix error message on read repair timeouts (CASSANDRA-7947)
 * Default DTCS base_time_seconds changed to 60 (CASSANDRA-8417)
 * Refuse Paxos operation with more than one pending endpoint (CASSANDRA-8346, 8640)
 * Throw correct exception when trying to bind a keyspace or table
   name (CASSANDRA-6952)
 * Make HHOM.compact synchronized (CASSANDRA-8416)
 * cancel latency-sampling task when CF is dropped (CASSANDRA-8401)
 * don't block SocketThread for MessagingService (CASSANDRA-8188)
 * Increase quarantine delay on replacement (CASSANDRA-8260)
 * Expose off-heap memory usage stats (CASSANDRA-7897)
 * Ignore Paxos commits for truncated tables (CASSANDRA-7538)
 * Validate size of indexed column values (CASSANDRA-8280)
 * Make LCS split compaction results over all data directories (CASSANDRA-8329)
 * Fix some failing queries that use multi-column relations
   on COMPACT STORAGE tables (CASSANDRA-8264)
 * Fix InvalidRequestException with ORDER BY (CASSANDRA-8286)
 * Disable SSLv3 for POODLE (CASSANDRA-8265)
 * Fix millisecond timestamps in Tracing (CASSANDRA-8297)
 * Include keyspace name in error message when there are insufficient
   live nodes to stream from (CASSANDRA-8221)
 * Avoid overlap in L1 when L0 contains many nonoverlapping
   sstables (CASSANDRA-8211)
 * Improve PropertyFileSnitch logging (CASSANDRA-8183)
 * Add DC-aware sequential repair (CASSANDRA-8193)
 * Use live sstables in snapshot repair if possible (CASSANDRA-8312)
 * Fix hints serialized size calculation (CASSANDRA-8587)


2.1.2
 * (cqlsh) parse_for_table_meta errors out on queries with undefined
   grammars (CASSANDRA-8262)
 * (cqlsh) Fix SELECT ... TOKEN() function broken in C* 2.1.1 (CASSANDRA-8258)
 * Fix Cassandra crash when running on JDK8 update 40 (CASSANDRA-8209)
 * Optimize partitioner tokens (CASSANDRA-8230)
 * Improve compaction of repaired/unrepaired sstables (CASSANDRA-8004)
 * Make cache serializers pluggable (CASSANDRA-8096)
 * Fix issues with CONTAINS (KEY) queries on secondary indexes
   (CASSANDRA-8147)
 * Fix read-rate tracking of sstables for some queries (CASSANDRA-8239)
 * Fix default timestamp in QueryOptions (CASSANDRA-8246)
 * Set socket timeout when reading remote version (CASSANDRA-8188)
 * Refactor how we track live size (CASSANDRA-7852)
 * Make sure unfinished compaction files are removed (CASSANDRA-8124)
 * Fix shutdown when run as Windows service (CASSANDRA-8136)
 * Fix DESCRIBE TABLE with custom indexes (CASSANDRA-8031)
 * Fix race in RecoveryManagerTest (CASSANDRA-8176)
 * Avoid IllegalArgumentException while sorting sstables in
   IndexSummaryManager (CASSANDRA-8182)
 * Shutdown JVM on file descriptor exhaustion (CASSANDRA-7579)
 * Add 'die' policy for commit log and disk failure (CASSANDRA-7927)
 * Fix installing as service on Windows (CASSANDRA-8115)
 * Fix CREATE TABLE for CQL2 (CASSANDRA-8144)
 * Avoid boxing in ColumnStats min/max trackers (CASSANDRA-8109)
Merged from 2.0:
 * Correctly handle non-text column names in cql3 (CASSANDRA-8178)
 * Fix deletion for indexes on primary key columns (CASSANDRA-8206)
 * Add 'nodetool statusgossip' (CASSANDRA-8125)
 * Improve client notification that nodes are ready for requests (CASSANDRA-7510)
 * Handle negative timestamp in writetime method (CASSANDRA-8139)
 * Pig: Remove errant LIMIT clause in CqlNativeStorage (CASSANDRA-8166)
 * Throw ConfigurationException when hsha is used with the default
   rpc_max_threads setting of 'unlimited' (CASSANDRA-8116)
 * Allow concurrent writing of the same table in the same JVM using
   CQLSSTableWriter (CASSANDRA-7463)
 * Fix totalDiskSpaceUsed calculation (CASSANDRA-8205)


2.1.1
 * Fix spin loop in AtomicSortedColumns (CASSANDRA-7546)
 * Dont notify when replacing tmplink files (CASSANDRA-8157)
 * Fix validation with multiple CONTAINS clause (CASSANDRA-8131)
 * Fix validation of collections in TriggerExecutor (CASSANDRA-8146)
 * Fix IllegalArgumentException when a list of IN values containing tuples
   is passed as a single arg to a prepared statement with the v1 or v2
   protocol (CASSANDRA-8062)
 * Fix ClassCastException in DISTINCT query on static columns with
   query paging (CASSANDRA-8108)
 * Fix NPE on null nested UDT inside a set (CASSANDRA-8105)
 * Fix exception when querying secondary index on set items or map keys
   when some clustering columns are specified (CASSANDRA-8073)
 * Send proper error response when there is an error during native
   protocol message decode (CASSANDRA-8118)
 * Gossip should ignore generation numbers too far in the future (CASSANDRA-8113)
 * Fix NPE when creating a table with frozen sets, lists (CASSANDRA-8104)
 * Fix high memory use due to tracking reads on incrementally opened sstable
   readers (CASSANDRA-8066)
 * Fix EXECUTE request with skipMetadata=false returning no metadata
   (CASSANDRA-8054)
 * Allow concurrent use of CQLBulkOutputFormat (CASSANDRA-7776)
 * Shutdown JVM on OOM (CASSANDRA-7507)
 * Upgrade netty version and enable epoll event loop (CASSANDRA-7761)
 * Don't duplicate sstables smaller than split size when using
   the sstablesplitter tool (CASSANDRA-7616)
 * Avoid re-parsing already prepared statements (CASSANDRA-7923)
 * Fix some Thrift slice deletions and updates of COMPACT STORAGE
   tables with some clustering columns omitted (CASSANDRA-7990)
 * Fix filtering for CONTAINS on sets (CASSANDRA-8033)
 * Properly track added size (CASSANDRA-7239)
 * Allow compilation in java 8 (CASSANDRA-7208)
 * Fix Assertion error on RangeTombstoneList diff (CASSANDRA-8013)
 * Release references to overlapping sstables during compaction (CASSANDRA-7819)
 * Send notification when opening compaction results early (CASSANDRA-8034)
 * Make native server start block until properly bound (CASSANDRA-7885)
 * (cqlsh) Fix IPv6 support (CASSANDRA-7988)
 * Ignore fat clients when checking for endpoint collision (CASSANDRA-7939)
 * Make sstablerepairedset take a list of files (CASSANDRA-7995)
 * (cqlsh) Tab completeion for indexes on map keys (CASSANDRA-7972)
 * (cqlsh) Fix UDT field selection in select clause (CASSANDRA-7891)
 * Fix resource leak in event of corrupt sstable
 * (cqlsh) Add command line option for cqlshrc file path (CASSANDRA-7131)
 * Provide visibility into prepared statements churn (CASSANDRA-7921, CASSANDRA-7930)
 * Invalidate prepared statements when their keyspace or table is
   dropped (CASSANDRA-7566)
 * cassandra-stress: fix support for NetworkTopologyStrategy (CASSANDRA-7945)
 * Fix saving caches when a table is dropped (CASSANDRA-7784)
 * Add better error checking of new stress profile (CASSANDRA-7716)
 * Use ThreadLocalRandom and remove FBUtilities.threadLocalRandom (CASSANDRA-7934)
 * Prevent operator mistakes due to simultaneous bootstrap (CASSANDRA-7069)
 * cassandra-stress supports whitelist mode for node config (CASSANDRA-7658)
 * GCInspector more closely tracks GC; cassandra-stress and nodetool report it (CASSANDRA-7916)
 * nodetool won't output bogus ownership info without a keyspace (CASSANDRA-7173)
 * Add human readable option to nodetool commands (CASSANDRA-5433)
 * Don't try to set repairedAt on old sstables (CASSANDRA-7913)
 * Add metrics for tracking PreparedStatement use (CASSANDRA-7719)
 * (cqlsh) tab-completion for triggers (CASSANDRA-7824)
 * (cqlsh) Support for query paging (CASSANDRA-7514)
 * (cqlsh) Show progress of COPY operations (CASSANDRA-7789)
 * Add syntax to remove multiple elements from a map (CASSANDRA-6599)
 * Support non-equals conditions in lightweight transactions (CASSANDRA-6839)
 * Add IF [NOT] EXISTS to create/drop triggers (CASSANDRA-7606)
 * (cqlsh) Display the current logged-in user (CASSANDRA-7785)
 * (cqlsh) Don't ignore CTRL-C during COPY FROM execution (CASSANDRA-7815)
 * (cqlsh) Order UDTs according to cross-type dependencies in DESCRIBE
   output (CASSANDRA-7659)
 * (cqlsh) Fix handling of CAS statement results (CASSANDRA-7671)
 * (cqlsh) COPY TO/FROM improvements (CASSANDRA-7405)
 * Support list index operations with conditions (CASSANDRA-7499)
 * Add max live/tombstoned cells to nodetool cfstats output (CASSANDRA-7731)
 * Validate IPv6 wildcard addresses properly (CASSANDRA-7680)
 * (cqlsh) Error when tracing query (CASSANDRA-7613)
 * Avoid IOOBE when building SyntaxError message snippet (CASSANDRA-7569)
 * SSTableExport uses correct validator to create string representation of partition
   keys (CASSANDRA-7498)
 * Avoid NPEs when receiving type changes for an unknown keyspace (CASSANDRA-7689)
 * Add support for custom 2i validation (CASSANDRA-7575)
 * Pig support for hadoop CqlInputFormat (CASSANDRA-6454)
 * Add duration mode to cassandra-stress (CASSANDRA-7468)
 * Add listen_interface and rpc_interface options (CASSANDRA-7417)
 * Improve schema merge performance (CASSANDRA-7444)
 * Adjust MT depth based on # of partition validating (CASSANDRA-5263)
 * Optimise NativeCell comparisons (CASSANDRA-6755)
 * Configurable client timeout for cqlsh (CASSANDRA-7516)
 * Include snippet of CQL query near syntax error in messages (CASSANDRA-7111)
 * Make repair -pr work with -local (CASSANDRA-7450)
 * Fix error in sstableloader with -cph > 1 (CASSANDRA-8007)
 * Fix snapshot repair error on indexed tables (CASSANDRA-8020)
 * Do not exit nodetool repair when receiving JMX NOTIF_LOST (CASSANDRA-7909)
 * Stream to private IP when available (CASSANDRA-8084)
Merged from 2.0:
 * Reject conditions on DELETE unless full PK is given (CASSANDRA-6430)
 * Properly reject the token function DELETE (CASSANDRA-7747)
 * Force batchlog replay before decommissioning a node (CASSANDRA-7446)
 * Fix hint replay with many accumulated expired hints (CASSANDRA-6998)
 * Fix duplicate results in DISTINCT queries on static columns with query
   paging (CASSANDRA-8108)
 * Add DateTieredCompactionStrategy (CASSANDRA-6602)
 * Properly validate ascii and utf8 string literals in CQL queries (CASSANDRA-8101)
 * (cqlsh) Fix autocompletion for alter keyspace (CASSANDRA-8021)
 * Create backup directories for commitlog archiving during startup (CASSANDRA-8111)
 * Reduce totalBlockFor() for LOCAL_* consistency levels (CASSANDRA-8058)
 * Fix merging schemas with re-dropped keyspaces (CASSANDRA-7256)
 * Fix counters in supercolumns during live upgrades from 1.2 (CASSANDRA-7188)
 * Notify DT subscribers when a column family is truncated (CASSANDRA-8088)
 * Add sanity check of $JAVA on startup (CASSANDRA-7676)
 * Schedule fat client schema pull on join (CASSANDRA-7993)
 * Don't reset nodes' versions when closing IncomingTcpConnections
   (CASSANDRA-7734)
 * Record the real messaging version in all cases in OutboundTcpConnection
   (CASSANDRA-8057)
 * SSL does not work in cassandra-cli (CASSANDRA-7899)
 * Fix potential exception when using ReversedType in DynamicCompositeType
   (CASSANDRA-7898)
 * Better validation of collection values (CASSANDRA-7833)
 * Track min/max timestamps correctly (CASSANDRA-7969)
 * Fix possible overflow while sorting CL segments for replay (CASSANDRA-7992)
 * Increase nodetool Xmx (CASSANDRA-7956)
 * Archive any commitlog segments present at startup (CASSANDRA-6904)
 * CrcCheckChance should adjust based on live CFMetadata not
   sstable metadata (CASSANDRA-7978)
 * token() should only accept columns in the partitioning
   key order (CASSANDRA-6075)
 * Add method to invalidate permission cache via JMX (CASSANDRA-7977)
 * Allow propagating multiple gossip states atomically (CASSANDRA-6125)
 * Log exceptions related to unclean native protocol client disconnects
   at DEBUG or INFO (CASSANDRA-7849)
 * Allow permissions cache to be set via JMX (CASSANDRA-7698)
 * Include schema_triggers CF in readable system resources (CASSANDRA-7967)
 * Fix RowIndexEntry to report correct serializedSize (CASSANDRA-7948)
 * Make CQLSSTableWriter sync within partitions (CASSANDRA-7360)
 * Potentially use non-local replicas in CqlConfigHelper (CASSANDRA-7906)
 * Explicitly disallow mixing multi-column and single-column
   relations on clustering columns (CASSANDRA-7711)
 * Better error message when condition is set on PK column (CASSANDRA-7804)
 * Don't send schema change responses and events for no-op DDL
   statements (CASSANDRA-7600)
 * (Hadoop) fix cluster initialisation for a split fetching (CASSANDRA-7774)
 * Throw InvalidRequestException when queries contain relations on entire
   collection columns (CASSANDRA-7506)
 * (cqlsh) enable CTRL-R history search with libedit (CASSANDRA-7577)
 * (Hadoop) allow ACFRW to limit nodes to local DC (CASSANDRA-7252)
 * (cqlsh) cqlsh should automatically disable tracing when selecting
   from system_traces (CASSANDRA-7641)
 * (Hadoop) Add CqlOutputFormat (CASSANDRA-6927)
 * Don't depend on cassandra config for nodetool ring (CASSANDRA-7508)
 * (cqlsh) Fix failing cqlsh formatting tests (CASSANDRA-7703)
 * Fix IncompatibleClassChangeError from hadoop2 (CASSANDRA-7229)
 * Add 'nodetool sethintedhandoffthrottlekb' (CASSANDRA-7635)
 * (cqlsh) Add tab-completion for CREATE/DROP USER IF [NOT] EXISTS (CASSANDRA-7611)
 * Catch errors when the JVM pulls the rug out from GCInspector (CASSANDRA-5345)
 * cqlsh fails when version number parts are not int (CASSANDRA-7524)
 * Fix NPE when table dropped during streaming (CASSANDRA-7946)
 * Fix wrong progress when streaming uncompressed (CASSANDRA-7878)
 * Fix possible infinite loop in creating repair range (CASSANDRA-7983)
 * Fix unit in nodetool for streaming throughput (CASSANDRA-7375)
Merged from 1.2:
 * Don't index tombstones (CASSANDRA-7828)
 * Improve PasswordAuthenticator default super user setup (CASSANDRA-7788)


2.1.0
 * (cqlsh) Removed "ALTER TYPE <name> RENAME TO <name>" from tab-completion
   (CASSANDRA-7895)
 * Fixed IllegalStateException in anticompaction (CASSANDRA-7892)
 * cqlsh: DESCRIBE support for frozen UDTs, tuples (CASSANDRA-7863)
 * Avoid exposing internal classes over JMX (CASSANDRA-7879)
 * Add null check for keys when freezing collection (CASSANDRA-7869)
 * Improve stress workload realism (CASSANDRA-7519)
Merged from 2.0:
 * Configure system.paxos with LeveledCompactionStrategy (CASSANDRA-7753)
 * Fix ALTER clustering column type from DateType to TimestampType when
   using DESC clustering order (CASSANRDA-7797)
 * Throw EOFException if we run out of chunks in compressed datafile
   (CASSANDRA-7664)
 * Fix PRSI handling of CQL3 row markers for row cleanup (CASSANDRA-7787)
 * Fix dropping collection when it's the last regular column (CASSANDRA-7744)
 * Make StreamReceiveTask thread safe and gc friendly (CASSANDRA-7795)
 * Validate empty cell names from counter updates (CASSANDRA-7798)
Merged from 1.2:
 * Don't allow compacted sstables to be marked as compacting (CASSANDRA-7145)
 * Track expired tombstones (CASSANDRA-7810)


2.1.0-rc7
 * Add frozen keyword and require UDT to be frozen (CASSANDRA-7857)
 * Track added sstable size correctly (CASSANDRA-7239)
 * (cqlsh) Fix case insensitivity (CASSANDRA-7834)
 * Fix failure to stream ranges when moving (CASSANDRA-7836)
 * Correctly remove tmplink files (CASSANDRA-7803)
 * (cqlsh) Fix column name formatting for functions, CAS operations,
   and UDT field selections (CASSANDRA-7806)
 * (cqlsh) Fix COPY FROM handling of null/empty primary key
   values (CASSANDRA-7792)
 * Fix ordering of static cells (CASSANDRA-7763)
Merged from 2.0:
 * Forbid re-adding dropped counter columns (CASSANDRA-7831)
 * Fix CFMetaData#isThriftCompatible() for PK-only tables (CASSANDRA-7832)
 * Always reject inequality on the partition key without token()
   (CASSANDRA-7722)
 * Always send Paxos commit to all replicas (CASSANDRA-7479)
 * Make disruptor_thrift_server invocation pool configurable (CASSANDRA-7594)
 * Make repair no-op when RF=1 (CASSANDRA-7864)


2.1.0-rc6
 * Fix OOM issue from netty caching over time (CASSANDRA-7743)
 * json2sstable couldn't import JSON for CQL table (CASSANDRA-7477)
 * Invalidate all caches on table drop (CASSANDRA-7561)
 * Skip strict endpoint selection for ranges if RF == nodes (CASSANRA-7765)
 * Fix Thrift range filtering without 2ary index lookups (CASSANDRA-7741)
 * Add tracing entries about concurrent range requests (CASSANDRA-7599)
 * (cqlsh) Fix DESCRIBE for NTS keyspaces (CASSANDRA-7729)
 * Remove netty buffer ref-counting (CASSANDRA-7735)
 * Pass mutated cf to index updater for use by PRSI (CASSANDRA-7742)
 * Include stress yaml example in release and deb (CASSANDRA-7717)
 * workaround for netty issue causing corrupted data off the wire (CASSANDRA-7695)
 * cqlsh DESC CLUSTER fails retrieving ring information (CASSANDRA-7687)
 * Fix binding null values inside UDT (CASSANDRA-7685)
 * Fix UDT field selection with empty fields (CASSANDRA-7670)
 * Bogus deserialization of static cells from sstable (CASSANDRA-7684)
 * Fix NPE on compaction leftover cleanup for dropped table (CASSANDRA-7770)
Merged from 2.0:
 * Fix race condition in StreamTransferTask that could lead to
   infinite loops and premature sstable deletion (CASSANDRA-7704)
 * (cqlsh) Wait up to 10 sec for a tracing session (CASSANDRA-7222)
 * Fix NPE in FileCacheService.sizeInBytes (CASSANDRA-7756)
 * Remove duplicates from StorageService.getJoiningNodes (CASSANDRA-7478)
 * Clone token map outside of hot gossip loops (CASSANDRA-7758)
 * Fix MS expiring map timeout for Paxos messages (CASSANDRA-7752)
 * Do not flush on truncate if durable_writes is false (CASSANDRA-7750)
 * Give CRR a default input_cql Statement (CASSANDRA-7226)
 * Better error message when adding a collection with the same name
   than a previously dropped one (CASSANDRA-6276)
 * Fix validation when adding static columns (CASSANDRA-7730)
 * (Thrift) fix range deletion of supercolumns (CASSANDRA-7733)
 * Fix potential AssertionError in RangeTombstoneList (CASSANDRA-7700)
 * Validate arguments of blobAs* functions (CASSANDRA-7707)
 * Fix potential AssertionError with 2ndary indexes (CASSANDRA-6612)
 * Avoid logging CompactionInterrupted at ERROR (CASSANDRA-7694)
 * Minor leak in sstable2jon (CASSANDRA-7709)
 * Add cassandra.auto_bootstrap system property (CASSANDRA-7650)
 * Update java driver (for hadoop) (CASSANDRA-7618)
 * Remove CqlPagingRecordReader/CqlPagingInputFormat (CASSANDRA-7570)
 * Support connecting to ipv6 jmx with nodetool (CASSANDRA-7669)


2.1.0-rc5
 * Reject counters inside user types (CASSANDRA-7672)
 * Switch to notification-based GCInspector (CASSANDRA-7638)
 * (cqlsh) Handle nulls in UDTs and tuples correctly (CASSANDRA-7656)
 * Don't use strict consistency when replacing (CASSANDRA-7568)
 * Fix min/max cell name collection on 2.0 SSTables with range
   tombstones (CASSANDRA-7593)
 * Tolerate min/max cell names of different lengths (CASSANDRA-7651)
 * Filter cached results correctly (CASSANDRA-7636)
 * Fix tracing on the new SEPExecutor (CASSANDRA-7644)
 * Remove shuffle and taketoken (CASSANDRA-7601)
 * Clean up Windows batch scripts (CASSANDRA-7619)
 * Fix native protocol drop user type notification (CASSANDRA-7571)
 * Give read access to system.schema_usertypes to all authenticated users
   (CASSANDRA-7578)
 * (cqlsh) Fix cqlsh display when zero rows are returned (CASSANDRA-7580)
 * Get java version correctly when JAVA_TOOL_OPTIONS is set (CASSANDRA-7572)
 * Fix NPE when dropping index from non-existent keyspace, AssertionError when
   dropping non-existent index with IF EXISTS (CASSANDRA-7590)
 * Fix sstablelevelresetter hang (CASSANDRA-7614)
 * (cqlsh) Fix deserialization of blobs (CASSANDRA-7603)
 * Use "keyspace updated" schema change message for UDT changes in v1 and
   v2 protocols (CASSANDRA-7617)
 * Fix tracing of range slices and secondary index lookups that are local
   to the coordinator (CASSANDRA-7599)
 * Set -Dcassandra.storagedir for all tool shell scripts (CASSANDRA-7587)
 * Don't swap max/min col names when mutating sstable metadata (CASSANDRA-7596)
 * (cqlsh) Correctly handle paged result sets (CASSANDRA-7625)
 * (cqlsh) Improve waiting for a trace to complete (CASSANDRA-7626)
 * Fix tracing of concurrent range slices and 2ary index queries (CASSANDRA-7626)
 * Fix scrub against collection type (CASSANDRA-7665)
Merged from 2.0:
 * Set gc_grace_seconds to seven days for system schema tables (CASSANDRA-7668)
 * SimpleSeedProvider no longer caches seeds forever (CASSANDRA-7663)
 * Always flush on truncate (CASSANDRA-7511)
 * Fix ReversedType(DateType) mapping to native protocol (CASSANDRA-7576)
 * Always merge ranges owned by a single node (CASSANDRA-6930)
 * Track max/min timestamps for range tombstones (CASSANDRA-7647)
 * Fix NPE when listing saved caches dir (CASSANDRA-7632)


2.1.0-rc4
 * Fix word count hadoop example (CASSANDRA-7200)
 * Updated memtable_cleanup_threshold and memtable_flush_writers defaults
   (CASSANDRA-7551)
 * (Windows) fix startup when WMI memory query fails (CASSANDRA-7505)
 * Anti-compaction proceeds if any part of the repair failed (CASSANDRA-7521)
 * Add missing table name to DROP INDEX responses and notifications (CASSANDRA-7539)
 * Bump CQL version to 3.2.0 and update CQL documentation (CASSANDRA-7527)
 * Fix configuration error message when running nodetool ring (CASSANDRA-7508)
 * Support conditional updates, tuple type, and the v3 protocol in cqlsh (CASSANDRA-7509)
 * Handle queries on multiple secondary index types (CASSANDRA-7525)
 * Fix cqlsh authentication with v3 native protocol (CASSANDRA-7564)
 * Fix NPE when unknown prepared statement ID is used (CASSANDRA-7454)
Merged from 2.0:
 * (Windows) force range-based repair to non-sequential mode (CASSANDRA-7541)
 * Fix range merging when DES scores are zero (CASSANDRA-7535)
 * Warn when SSL certificates have expired (CASSANDRA-7528)
 * Fix error when doing reversed queries with static columns (CASSANDRA-7490)
Merged from 1.2:
 * Set correct stream ID on responses when non-Exception Throwables
   are thrown while handling native protocol messages (CASSANDRA-7470)


2.1.0-rc3
 * Consider expiry when reconciling otherwise equal cells (CASSANDRA-7403)
 * Introduce CQL support for stress tool (CASSANDRA-6146)
 * Fix ClassCastException processing expired messages (CASSANDRA-7496)
 * Fix prepared marker for collections inside UDT (CASSANDRA-7472)
 * Remove left-over populate_io_cache_on_flush and replicate_on_write
   uses (CASSANDRA-7493)
 * (Windows) handle spaces in path names (CASSANDRA-7451)
 * Ensure writes have completed after dropping a table, before recycling
   commit log segments (CASSANDRA-7437)
 * Remove left-over rows_per_partition_to_cache (CASSANDRA-7493)
 * Fix error when CONTAINS is used with a bind marker (CASSANDRA-7502)
 * Properly reject unknown UDT field (CASSANDRA-7484)
Merged from 2.0:
 * Fix CC#collectTimeOrderedData() tombstone optimisations (CASSANDRA-7394)
 * Support DISTINCT for static columns and fix behaviour when DISTINC is
   not use (CASSANDRA-7305).
 * Workaround JVM NPE on JMX bind failure (CASSANDRA-7254)
 * Fix race in FileCacheService RemovalListener (CASSANDRA-7278)
 * Fix inconsistent use of consistencyForCommit that allowed LOCAL_QUORUM
   operations to incorrect become full QUORUM (CASSANDRA-7345)
 * Properly handle unrecognized opcodes and flags (CASSANDRA-7440)
 * (Hadoop) close CqlRecordWriter clients when finished (CASSANDRA-7459)
 * Commit disk failure policy (CASSANDRA-7429)
 * Make sure high level sstables get compacted (CASSANDRA-7414)
 * Fix AssertionError when using empty clustering columns and static columns
   (CASSANDRA-7455)
 * Add option to disable STCS in L0 (CASSANDRA-6621)
 * Upgrade to snappy-java 1.0.5.2 (CASSANDRA-7476)


2.1.0-rc2
 * Fix heap size calculation for CompoundSparseCellName and
   CompoundSparseCellName.WithCollection (CASSANDRA-7421)
 * Allow counter mutations in UNLOGGED batches (CASSANDRA-7351)
 * Modify reconcile logic to always pick a tombstone over a counter cell
   (CASSANDRA-7346)
 * Avoid incremental compaction on Windows (CASSANDRA-7365)
 * Fix exception when querying a composite-keyed table with a collection index
   (CASSANDRA-7372)
 * Use node's host id in place of counter ids (CASSANDRA-7366)
 * Fix error when doing reversed queries with static columns (CASSANDRA-7490)
 * Backport CASSANDRA-6747 (CASSANDRA-7560)
 * Track max/min timestamps for range tombstones (CASSANDRA-7647)
 * Fix NPE when listing saved caches dir (CASSANDRA-7632)
 * Fix sstableloader unable to connect encrypted node (CASSANDRA-7585)
Merged from 1.2:
 * Clone token map outside of hot gossip loops (CASSANDRA-7758)
 * Add stop method to EmbeddedCassandraService (CASSANDRA-7595)
 * Support connecting to ipv6 jmx with nodetool (CASSANDRA-7669)
 * Set gc_grace_seconds to seven days for system schema tables (CASSANDRA-7668)
 * SimpleSeedProvider no longer caches seeds forever (CASSANDRA-7663)
 * Set correct stream ID on responses when non-Exception Throwables
   are thrown while handling native protocol messages (CASSANDRA-7470)
 * Fix row size miscalculation in LazilyCompactedRow (CASSANDRA-7543)
 * Fix race in background compaction check (CASSANDRA-7745)
 * Don't clear out range tombstones during compaction (CASSANDRA-7808)


2.1.0-rc1
 * Revert flush directory (CASSANDRA-6357)
 * More efficient executor service for fast operations (CASSANDRA-4718)
 * Move less common tools into a new cassandra-tools package (CASSANDRA-7160)
 * Support more concurrent requests in native protocol (CASSANDRA-7231)
 * Add tab-completion to debian nodetool packaging (CASSANDRA-6421)
 * Change concurrent_compactors defaults (CASSANDRA-7139)
 * Add PowerShell Windows launch scripts (CASSANDRA-7001)
 * Make commitlog archive+restore more robust (CASSANDRA-6974)
 * Fix marking commitlogsegments clean (CASSANDRA-6959)
 * Add snapshot "manifest" describing files included (CASSANDRA-6326)
 * Parallel streaming for sstableloader (CASSANDRA-3668)
 * Fix bugs in supercolumns handling (CASSANDRA-7138)
 * Fix ClassClassException on composite dense tables (CASSANDRA-7112)
 * Cleanup and optimize collation and slice iterators (CASSANDRA-7107)
 * Upgrade NBHM lib (CASSANDRA-7128)
 * Optimize netty server (CASSANDRA-6861)
 * Fix repair hang when given CF does not exist (CASSANDRA-7189)
 * Allow c* to be shutdown in an embedded mode (CASSANDRA-5635)
 * Add server side batching to native transport (CASSANDRA-5663)
 * Make batchlog replay asynchronous (CASSANDRA-6134)
 * remove unused classes (CASSANDRA-7197)
 * Limit user types to the keyspace they are defined in (CASSANDRA-6643)
 * Add validate method to CollectionType (CASSANDRA-7208)
 * New serialization format for UDT values (CASSANDRA-7209, CASSANDRA-7261)
 * Fix nodetool netstats (CASSANDRA-7270)
 * Fix potential ClassCastException in HintedHandoffManager (CASSANDRA-7284)
 * Use prepared statements internally (CASSANDRA-6975)
 * Fix broken paging state with prepared statement (CASSANDRA-7120)
 * Fix IllegalArgumentException in CqlStorage (CASSANDRA-7287)
 * Allow nulls/non-existant fields in UDT (CASSANDRA-7206)
 * Add Thrift MultiSliceRequest (CASSANDRA-6757, CASSANDRA-7027)
 * Handle overlapping MultiSlices (CASSANDRA-7279)
 * Fix DataOutputTest on Windows (CASSANDRA-7265)
 * Embedded sets in user defined data-types are not updating (CASSANDRA-7267)
 * Add tuple type to CQL/native protocol (CASSANDRA-7248)
 * Fix CqlPagingRecordReader on tables with few rows (CASSANDRA-7322)
Merged from 2.0:
 * Copy compaction options to make sure they are reloaded (CASSANDRA-7290)
 * Add option to do more aggressive tombstone compactions (CASSANDRA-6563)
 * Don't try to compact already-compacting files in HHOM (CASSANDRA-7288)
 * Always reallocate buffers in HSHA (CASSANDRA-6285)
 * (Hadoop) support authentication in CqlRecordReader (CASSANDRA-7221)
 * (Hadoop) Close java driver Cluster in CQLRR.close (CASSANDRA-7228)
 * Warn when 'USING TIMESTAMP' is used on a CAS BATCH (CASSANDRA-7067)
 * return all cpu values from BackgroundActivityMonitor.readAndCompute (CASSANDRA-7183)
 * Correctly delete scheduled range xfers (CASSANDRA-7143)
 * return all cpu values from BackgroundActivityMonitor.readAndCompute (CASSANDRA-7183)
 * reduce garbage creation in calculatePendingRanges (CASSANDRA-7191)
 * fix c* launch issues on Russian os's due to output of linux 'free' cmd (CASSANDRA-6162)
 * Fix disabling autocompaction (CASSANDRA-7187)
 * Fix potential NumberFormatException when deserializing IntegerType (CASSANDRA-7088)
 * cqlsh can't tab-complete disabling compaction (CASSANDRA-7185)
 * cqlsh: Accept and execute CQL statement(s) from command-line parameter (CASSANDRA-7172)
 * Fix IllegalStateException in CqlPagingRecordReader (CASSANDRA-7198)
 * Fix the InvertedIndex trigger example (CASSANDRA-7211)
 * Add --resolve-ip option to 'nodetool ring' (CASSANDRA-7210)
 * reduce garbage on codec flag deserialization (CASSANDRA-7244)
 * Fix duplicated error messages on directory creation error at startup (CASSANDRA-5818)
 * Proper null handle for IF with map element access (CASSANDRA-7155)
 * Improve compaction visibility (CASSANDRA-7242)
 * Correctly delete scheduled range xfers (CASSANDRA-7143)
 * Make batchlog replica selection rack-aware (CASSANDRA-6551)
 * Fix CFMetaData#getColumnDefinitionFromColumnName() (CASSANDRA-7074)
 * Fix writetime/ttl functions for static columns (CASSANDRA-7081)
 * Suggest CTRL-C or semicolon after three blank lines in cqlsh (CASSANDRA-7142)
 * Fix 2ndary index queries with DESC clustering order (CASSANDRA-6950)
 * Invalid key cache entries on DROP (CASSANDRA-6525)
 * Fix flapping RecoveryManagerTest (CASSANDRA-7084)
 * Add missing iso8601 patterns for date strings (CASSANDRA-6973)
 * Support selecting multiple rows in a partition using IN (CASSANDRA-6875)
 * Add authentication support to shuffle (CASSANDRA-6484)
 * Swap local and global default read repair chances (CASSANDRA-7320)
 * Add conditional CREATE/DROP USER support (CASSANDRA-7264)
 * Cqlsh counts non-empty lines for "Blank lines" warning (CASSANDRA-7325)
Merged from 1.2:
 * Add Cloudstack snitch (CASSANDRA-7147)
 * Update system.peers correctly when relocating tokens (CASSANDRA-7126)
 * Add Google Compute Engine snitch (CASSANDRA-7132)
 * remove duplicate query for local tokens (CASSANDRA-7182)
 * exit CQLSH with error status code if script fails (CASSANDRA-6344)
 * Fix bug with some IN queries missig results (CASSANDRA-7105)
 * Fix availability validation for LOCAL_ONE CL (CASSANDRA-7319)
 * Hint streaming can cause decommission to fail (CASSANDRA-7219)


2.1.0-beta2
 * Increase default CL space to 8GB (CASSANDRA-7031)
 * Add range tombstones to read repair digests (CASSANDRA-6863)
 * Fix BTree.clear for large updates (CASSANDRA-6943)
 * Fail write instead of logging a warning when unable to append to CL
   (CASSANDRA-6764)
 * Eliminate possibility of CL segment appearing twice in active list
   (CASSANDRA-6557)
 * Apply DONTNEED fadvise to commitlog segments (CASSANDRA-6759)
 * Switch CRC component to Adler and include it for compressed sstables
   (CASSANDRA-4165)
 * Allow cassandra-stress to set compaction strategy options (CASSANDRA-6451)
 * Add broadcast_rpc_address option to cassandra.yaml (CASSANDRA-5899)
 * Auto reload GossipingPropertyFileSnitch config (CASSANDRA-5897)
 * Fix overflow of memtable_total_space_in_mb (CASSANDRA-6573)
 * Fix ABTC NPE and apply update function correctly (CASSANDRA-6692)
 * Allow nodetool to use a file or prompt for password (CASSANDRA-6660)
 * Fix AIOOBE when concurrently accessing ABSC (CASSANDRA-6742)
 * Fix assertion error in ALTER TYPE RENAME (CASSANDRA-6705)
 * Scrub should not always clear out repaired status (CASSANDRA-5351)
 * Improve handling of range tombstone for wide partitions (CASSANDRA-6446)
 * Fix ClassCastException for compact table with composites (CASSANDRA-6738)
 * Fix potentially repairing with wrong nodes (CASSANDRA-6808)
 * Change caching option syntax (CASSANDRA-6745)
 * Fix stress to do proper counter reads (CASSANDRA-6835)
 * Fix help message for stress counter_write (CASSANDRA-6824)
 * Fix stress smart Thrift client to pick servers correctly (CASSANDRA-6848)
 * Add logging levels (minimal, normal or verbose) to stress tool (CASSANDRA-6849)
 * Fix race condition in Batch CLE (CASSANDRA-6860)
 * Improve cleanup/scrub/upgradesstables failure handling (CASSANDRA-6774)
 * ByteBuffer write() methods for serializing sstables (CASSANDRA-6781)
 * Proper compare function for CollectionType (CASSANDRA-6783)
 * Update native server to Netty 4 (CASSANDRA-6236)
 * Fix off-by-one error in stress (CASSANDRA-6883)
 * Make OpOrder AutoCloseable (CASSANDRA-6901)
 * Remove sync repair JMX interface (CASSANDRA-6900)
 * Add multiple memory allocation options for memtables (CASSANDRA-6689, 6694)
 * Remove adjusted op rate from stress output (CASSANDRA-6921)
 * Add optimized CF.hasColumns() implementations (CASSANDRA-6941)
 * Serialize batchlog mutations with the version of the target node
   (CASSANDRA-6931)
 * Optimize CounterColumn#reconcile() (CASSANDRA-6953)
 * Properly remove 1.2 sstable support in 2.1 (CASSANDRA-6869)
 * Lock counter cells, not partitions (CASSANDRA-6880)
 * Track presence of legacy counter shards in sstables (CASSANDRA-6888)
 * Ensure safe resource cleanup when replacing sstables (CASSANDRA-6912)
 * Add failure handler to async callback (CASSANDRA-6747)
 * Fix AE when closing SSTable without releasing reference (CASSANDRA-7000)
 * Clean up IndexInfo on keyspace/table drops (CASSANDRA-6924)
 * Only snapshot relative SSTables when sequential repair (CASSANDRA-7024)
 * Require nodetool rebuild_index to specify index names (CASSANDRA-7038)
 * fix cassandra stress errors on reads with native protocol (CASSANDRA-7033)
 * Use OpOrder to guard sstable references for reads (CASSANDRA-6919)
 * Preemptive opening of compaction result (CASSANDRA-6916)
 * Multi-threaded scrub/cleanup/upgradesstables (CASSANDRA-5547)
 * Optimize cellname comparison (CASSANDRA-6934)
 * Native protocol v3 (CASSANDRA-6855)
 * Optimize Cell liveness checks and clean up Cell (CASSANDRA-7119)
 * Support consistent range movements (CASSANDRA-2434)
 * Display min timestamp in sstablemetadata viewer (CASSANDRA-6767)
Merged from 2.0:
 * Avoid race-prone second "scrub" of system keyspace (CASSANDRA-6797)
 * Pool CqlRecordWriter clients by inetaddress rather than Range
   (CASSANDRA-6665)
 * Fix compaction_history timestamps (CASSANDRA-6784)
 * Compare scores of full replica ordering in DES (CASSANDRA-6683)
 * fix CME in SessionInfo updateProgress affecting netstats (CASSANDRA-6577)
 * Allow repairing between specific replicas (CASSANDRA-6440)
 * Allow per-dc enabling of hints (CASSANDRA-6157)
 * Add compatibility for Hadoop 0.2.x (CASSANDRA-5201)
 * Fix EstimatedHistogram races (CASSANDRA-6682)
 * Failure detector correctly converts initial value to nanos (CASSANDRA-6658)
 * Add nodetool taketoken to relocate vnodes (CASSANDRA-4445)
 * Expose bulk loading progress over JMX (CASSANDRA-4757)
 * Correctly handle null with IF conditions and TTL (CASSANDRA-6623)
 * Account for range/row tombstones in tombstone drop
   time histogram (CASSANDRA-6522)
 * Stop CommitLogSegment.close() from calling sync() (CASSANDRA-6652)
 * Make commitlog failure handling configurable (CASSANDRA-6364)
 * Avoid overlaps in LCS (CASSANDRA-6688)
 * Improve support for paginating over composites (CASSANDRA-4851)
 * Fix count(*) queries in a mixed cluster (CASSANDRA-6707)
 * Improve repair tasks(snapshot, differencing) concurrency (CASSANDRA-6566)
 * Fix replaying pre-2.0 commit logs (CASSANDRA-6714)
 * Add static columns to CQL3 (CASSANDRA-6561)
 * Optimize single partition batch statements (CASSANDRA-6737)
 * Disallow post-query re-ordering when paging (CASSANDRA-6722)
 * Fix potential paging bug with deleted columns (CASSANDRA-6748)
 * Fix NPE on BulkLoader caused by losing StreamEvent (CASSANDRA-6636)
 * Fix truncating compression metadata (CASSANDRA-6791)
 * Add CMSClassUnloadingEnabled JVM option (CASSANDRA-6541)
 * Catch memtable flush exceptions during shutdown (CASSANDRA-6735)
 * Fix upgradesstables NPE for non-CF-based indexes (CASSANDRA-6645)
 * Fix UPDATE updating PRIMARY KEY columns implicitly (CASSANDRA-6782)
 * Fix IllegalArgumentException when updating from 1.2 with SuperColumns
   (CASSANDRA-6733)
 * FBUtilities.singleton() should use the CF comparator (CASSANDRA-6778)
 * Fix CQLSStableWriter.addRow(Map<String, Object>) (CASSANDRA-6526)
 * Fix HSHA server introducing corrupt data (CASSANDRA-6285)
 * Fix CAS conditions for COMPACT STORAGE tables (CASSANDRA-6813)
 * Starting threads in OutboundTcpConnectionPool constructor causes race conditions (CASSANDRA-7177)
 * Allow overriding cassandra-rackdc.properties file (CASSANDRA-7072)
 * Set JMX RMI port to 7199 (CASSANDRA-7087)
 * Use LOCAL_QUORUM for data reads at LOCAL_SERIAL (CASSANDRA-6939)
 * Log a warning for large batches (CASSANDRA-6487)
 * Put nodes in hibernate when join_ring is false (CASSANDRA-6961)
 * Avoid early loading of non-system keyspaces before compaction-leftovers
   cleanup at startup (CASSANDRA-6913)
 * Restrict Windows to parallel repairs (CASSANDRA-6907)
 * (Hadoop) Allow manually specifying start/end tokens in CFIF (CASSANDRA-6436)
 * Fix NPE in MeteredFlusher (CASSANDRA-6820)
 * Fix race processing range scan responses (CASSANDRA-6820)
 * Allow deleting snapshots from dropped keyspaces (CASSANDRA-6821)
 * Add uuid() function (CASSANDRA-6473)
 * Omit tombstones from schema digests (CASSANDRA-6862)
 * Include correct consistencyLevel in LWT timeout (CASSANDRA-6884)
 * Lower chances for losing new SSTables during nodetool refresh and
   ColumnFamilyStore.loadNewSSTables (CASSANDRA-6514)
 * Add support for DELETE ... IF EXISTS to CQL3 (CASSANDRA-5708)
 * Update hadoop_cql3_word_count example (CASSANDRA-6793)
 * Fix handling of RejectedExecution in sync Thrift server (CASSANDRA-6788)
 * Log more information when exceeding tombstone_warn_threshold (CASSANDRA-6865)
 * Fix truncate to not abort due to unreachable fat clients (CASSANDRA-6864)
 * Fix schema concurrency exceptions (CASSANDRA-6841)
 * Fix leaking validator FH in StreamWriter (CASSANDRA-6832)
 * Fix saving triggers to schema (CASSANDRA-6789)
 * Fix trigger mutations when base mutation list is immutable (CASSANDRA-6790)
 * Fix accounting in FileCacheService to allow re-using RAR (CASSANDRA-6838)
 * Fix static counter columns (CASSANDRA-6827)
 * Restore expiring->deleted (cell) compaction optimization (CASSANDRA-6844)
 * Fix CompactionManager.needsCleanup (CASSANDRA-6845)
 * Correctly compare BooleanType values other than 0 and 1 (CASSANDRA-6779)
 * Read message id as string from earlier versions (CASSANDRA-6840)
 * Properly use the Paxos consistency for (non-protocol) batch (CASSANDRA-6837)
 * Add paranoid disk failure option (CASSANDRA-6646)
 * Improve PerRowSecondaryIndex performance (CASSANDRA-6876)
 * Extend triggers to support CAS updates (CASSANDRA-6882)
 * Static columns with IF NOT EXISTS don't always work as expected (CASSANDRA-6873)
 * Fix paging with SELECT DISTINCT (CASSANDRA-6857)
 * Fix UnsupportedOperationException on CAS timeout (CASSANDRA-6923)
 * Improve MeteredFlusher handling of MF-unaffected column families
   (CASSANDRA-6867)
 * Add CqlRecordReader using native pagination (CASSANDRA-6311)
 * Add QueryHandler interface (CASSANDRA-6659)
 * Track liveRatio per-memtable, not per-CF (CASSANDRA-6945)
 * Make sure upgradesstables keeps sstable level (CASSANDRA-6958)
 * Fix LIMIT with static columns (CASSANDRA-6956)
 * Fix clash with CQL column name in thrift validation (CASSANDRA-6892)
 * Fix error with super columns in mixed 1.2-2.0 clusters (CASSANDRA-6966)
 * Fix bad skip of sstables on slice query with composite start/finish (CASSANDRA-6825)
 * Fix unintended update with conditional statement (CASSANDRA-6893)
 * Fix map element access in IF (CASSANDRA-6914)
 * Avoid costly range calculations for range queries on system keyspaces
   (CASSANDRA-6906)
 * Fix SSTable not released if stream session fails (CASSANDRA-6818)
 * Avoid build failure due to ANTLR timeout (CASSANDRA-6991)
 * Queries on compact tables can return more rows that requested (CASSANDRA-7052)
 * USING TIMESTAMP for batches does not work (CASSANDRA-7053)
 * Fix performance regression from CASSANDRA-5614 (CASSANDRA-6949)
 * Ensure that batchlog and hint timeouts do not produce hints (CASSANDRA-7058)
 * Merge groupable mutations in TriggerExecutor#execute() (CASSANDRA-7047)
 * Plug holes in resource release when wiring up StreamSession (CASSANDRA-7073)
 * Re-add parameter columns to tracing session (CASSANDRA-6942)
 * Preserves CQL metadata when updating table from thrift (CASSANDRA-6831)
Merged from 1.2:
 * Fix nodetool display with vnodes (CASSANDRA-7082)
 * Add UNLOGGED, COUNTER options to BATCH documentation (CASSANDRA-6816)
 * add extra SSL cipher suites (CASSANDRA-6613)
 * fix nodetool getsstables for blob PK (CASSANDRA-6803)
 * Fix BatchlogManager#deleteBatch() use of millisecond timestamps
   (CASSANDRA-6822)
 * Continue assassinating even if the endpoint vanishes (CASSANDRA-6787)
 * Schedule schema pulls on change (CASSANDRA-6971)
 * Non-droppable verbs shouldn't be dropped from OTC (CASSANDRA-6980)
 * Shutdown batchlog executor in SS#drain() (CASSANDRA-7025)
 * Fix batchlog to account for CF truncation records (CASSANDRA-6999)
 * Fix CQLSH parsing of functions and BLOB literals (CASSANDRA-7018)
 * Properly load trustore in the native protocol (CASSANDRA-6847)
 * Always clean up references in SerializingCache (CASSANDRA-6994)
 * Don't shut MessagingService down when replacing a node (CASSANDRA-6476)
 * fix npe when doing -Dcassandra.fd_initial_value_ms (CASSANDRA-6751)


2.1.0-beta1
 * Add flush directory distinct from compaction directories (CASSANDRA-6357)
 * Require JNA by default (CASSANDRA-6575)
 * add listsnapshots command to nodetool (CASSANDRA-5742)
 * Introduce AtomicBTreeColumns (CASSANDRA-6271, 6692)
 * Multithreaded commitlog (CASSANDRA-3578)
 * allocate fixed index summary memory pool and resample cold index summaries
   to use less memory (CASSANDRA-5519)
 * Removed multithreaded compaction (CASSANDRA-6142)
 * Parallelize fetching rows for low-cardinality indexes (CASSANDRA-1337)
 * change logging from log4j to logback (CASSANDRA-5883)
 * switch to LZ4 compression for internode communication (CASSANDRA-5887)
 * Stop using Thrift-generated Index* classes internally (CASSANDRA-5971)
 * Remove 1.2 network compatibility code (CASSANDRA-5960)
 * Remove leveled json manifest migration code (CASSANDRA-5996)
 * Remove CFDefinition (CASSANDRA-6253)
 * Use AtomicIntegerFieldUpdater in RefCountedMemory (CASSANDRA-6278)
 * User-defined types for CQL3 (CASSANDRA-5590)
 * Use of o.a.c.metrics in nodetool (CASSANDRA-5871, 6406)
 * Batch read from OTC's queue and cleanup (CASSANDRA-1632)
 * Secondary index support for collections (CASSANDRA-4511, 6383)
 * SSTable metadata(Stats.db) format change (CASSANDRA-6356)
 * Push composites support in the storage engine
   (CASSANDRA-5417, CASSANDRA-6520)
 * Add snapshot space used to cfstats (CASSANDRA-6231)
 * Add cardinality estimator for key count estimation (CASSANDRA-5906)
 * CF id is changed to be non-deterministic. Data dir/key cache are created
   uniquely for CF id (CASSANDRA-5202)
 * New counters implementation (CASSANDRA-6504)
 * Replace UnsortedColumns, EmptyColumns, TreeMapBackedSortedColumns with new
   ArrayBackedSortedColumns (CASSANDRA-6630, CASSANDRA-6662, CASSANDRA-6690)
 * Add option to use row cache with a given amount of rows (CASSANDRA-5357)
 * Avoid repairing already repaired data (CASSANDRA-5351)
 * Reject counter updates with USING TTL/TIMESTAMP (CASSANDRA-6649)
 * Replace index_interval with min/max_index_interval (CASSANDRA-6379)
 * Lift limitation that order by columns must be selected for IN queries (CASSANDRA-4911)


2.0.5
 * Reduce garbage generated by bloom filter lookups (CASSANDRA-6609)
 * Add ks.cf names to tombstone logging (CASSANDRA-6597)
 * Use LOCAL_QUORUM for LWT operations at LOCAL_SERIAL (CASSANDRA-6495)
 * Wait for gossip to settle before accepting client connections (CASSANDRA-4288)
 * Delete unfinished compaction incrementally (CASSANDRA-6086)
 * Allow specifying custom secondary index options in CQL3 (CASSANDRA-6480)
 * Improve replica pinning for cache efficiency in DES (CASSANDRA-6485)
 * Fix LOCAL_SERIAL from thrift (CASSANDRA-6584)
 * Don't special case received counts in CAS timeout exceptions (CASSANDRA-6595)
 * Add support for 2.1 global counter shards (CASSANDRA-6505)
 * Fix NPE when streaming connection is not yet established (CASSANDRA-6210)
 * Avoid rare duplicate read repair triggering (CASSANDRA-6606)
 * Fix paging discardFirst (CASSANDRA-6555)
 * Fix ArrayIndexOutOfBoundsException in 2ndary index query (CASSANDRA-6470)
 * Release sstables upon rebuilding 2i (CASSANDRA-6635)
 * Add AbstractCompactionStrategy.startup() method (CASSANDRA-6637)
 * SSTableScanner may skip rows during cleanup (CASSANDRA-6638)
 * sstables from stalled repair sessions can resurrect deleted data (CASSANDRA-6503)
 * Switch stress to use ITransportFactory (CASSANDRA-6641)
 * Fix IllegalArgumentException during prepare (CASSANDRA-6592)
 * Fix possible loss of 2ndary index entries during compaction (CASSANDRA-6517)
 * Fix direct Memory on architectures that do not support unaligned long access
   (CASSANDRA-6628)
 * Let scrub optionally skip broken counter partitions (CASSANDRA-5930)
Merged from 1.2:
 * fsync compression metadata (CASSANDRA-6531)
 * Validate CF existence on execution for prepared statement (CASSANDRA-6535)
 * Add ability to throttle batchlog replay (CASSANDRA-6550)
 * Fix executing LOCAL_QUORUM with SimpleStrategy (CASSANDRA-6545)
 * Avoid StackOverflow when using large IN queries (CASSANDRA-6567)
 * Nodetool upgradesstables includes secondary indexes (CASSANDRA-6598)
 * Paginate batchlog replay (CASSANDRA-6569)
 * skip blocking on streaming during drain (CASSANDRA-6603)
 * Improve error message when schema doesn't match loaded sstable (CASSANDRA-6262)
 * Add properties to adjust FD initial value and max interval (CASSANDRA-4375)
 * Fix preparing with batch and delete from collection (CASSANDRA-6607)
 * Fix ABSC reverse iterator's remove() method (CASSANDRA-6629)
 * Handle host ID conflicts properly (CASSANDRA-6615)
 * Move handling of migration event source to solve bootstrap race. (CASSANDRA-6648)
 * Make sure compaction throughput value doesn't overflow with int math (CASSANDRA-6647)


2.0.4
 * Allow removing snapshots of no-longer-existing CFs (CASSANDRA-6418)
 * add StorageService.stopDaemon() (CASSANDRA-4268)
 * add IRE for invalid CF supplied to get_count (CASSANDRA-5701)
 * add client encryption support to sstableloader (CASSANDRA-6378)
 * Fix accept() loop for SSL sockets post-shutdown (CASSANDRA-6468)
 * Fix size-tiered compaction in LCS L0 (CASSANDRA-6496)
 * Fix assertion failure in filterColdSSTables (CASSANDRA-6483)
 * Fix row tombstones in larger-than-memory compactions (CASSANDRA-6008)
 * Fix cleanup ClassCastException (CASSANDRA-6462)
 * Reduce gossip memory use by interning VersionedValue strings (CASSANDRA-6410)
 * Allow specifying datacenters to participate in a repair (CASSANDRA-6218)
 * Fix divide-by-zero in PCI (CASSANDRA-6403)
 * Fix setting last compacted key in the wrong level for LCS (CASSANDRA-6284)
 * Add millisecond precision formats to the timestamp parser (CASSANDRA-6395)
 * Expose a total memtable size metric for a CF (CASSANDRA-6391)
 * cqlsh: handle symlinks properly (CASSANDRA-6425)
 * Fix potential infinite loop when paging query with IN (CASSANDRA-6464)
 * Fix assertion error in AbstractQueryPager.discardFirst (CASSANDRA-6447)
 * Fix streaming older SSTable yields unnecessary tombstones (CASSANDRA-6527)
Merged from 1.2:
 * Improved error message on bad properties in DDL queries (CASSANDRA-6453)
 * Randomize batchlog candidates selection (CASSANDRA-6481)
 * Fix thundering herd on endpoint cache invalidation (CASSANDRA-6345, 6485)
 * Improve batchlog write performance with vnodes (CASSANDRA-6488)
 * cqlsh: quote single quotes in strings inside collections (CASSANDRA-6172)
 * Improve gossip performance for typical messages (CASSANDRA-6409)
 * Throw IRE if a prepared statement has more markers than supported
   (CASSANDRA-5598)
 * Expose Thread metrics for the native protocol server (CASSANDRA-6234)
 * Change snapshot response message verb to INTERNAL to avoid dropping it
   (CASSANDRA-6415)
 * Warn when collection read has > 65K elements (CASSANDRA-5428)
 * Fix cache persistence when both row and key cache are enabled
   (CASSANDRA-6413)
 * (Hadoop) add describe_local_ring (CASSANDRA-6268)
 * Fix handling of concurrent directory creation failure (CASSANDRA-6459)
 * Allow executing CREATE statements multiple times (CASSANDRA-6471)
 * Don't send confusing info with timeouts (CASSANDRA-6491)
 * Don't resubmit counter mutation runnables internally (CASSANDRA-6427)
 * Don't drop local mutations without a hint (CASSANDRA-6510)
 * Don't allow null max_hint_window_in_ms (CASSANDRA-6419)
 * Validate SliceRange start and finish lengths (CASSANDRA-6521)


2.0.3
 * Fix FD leak on slice read path (CASSANDRA-6275)
 * Cancel read meter task when closing SSTR (CASSANDRA-6358)
 * free off-heap IndexSummary during bulk (CASSANDRA-6359)
 * Recover from IOException in accept() thread (CASSANDRA-6349)
 * Improve Gossip tolerance of abnormally slow tasks (CASSANDRA-6338)
 * Fix trying to hint timed out counter writes (CASSANDRA-6322)
 * Allow restoring specific columnfamilies from archived CL (CASSANDRA-4809)
 * Avoid flushing compaction_history after each operation (CASSANDRA-6287)
 * Fix repair assertion error when tombstones expire (CASSANDRA-6277)
 * Skip loading corrupt key cache (CASSANDRA-6260)
 * Fixes for compacting larger-than-memory rows (CASSANDRA-6274)
 * Compact hottest sstables first and optionally omit coldest from
   compaction entirely (CASSANDRA-6109)
 * Fix modifying column_metadata from thrift (CASSANDRA-6182)
 * cqlsh: fix LIST USERS output (CASSANDRA-6242)
 * Add IRequestSink interface (CASSANDRA-6248)
 * Update memtable size while flushing (CASSANDRA-6249)
 * Provide hooks around CQL2/CQL3 statement execution (CASSANDRA-6252)
 * Require Permission.SELECT for CAS updates (CASSANDRA-6247)
 * New CQL-aware SSTableWriter (CASSANDRA-5894)
 * Reject CAS operation when the protocol v1 is used (CASSANDRA-6270)
 * Correctly throw error when frame too large (CASSANDRA-5981)
 * Fix serialization bug in PagedRange with 2ndary indexes (CASSANDRA-6299)
 * Fix CQL3 table validation in Thrift (CASSANDRA-6140)
 * Fix bug missing results with IN clauses (CASSANDRA-6327)
 * Fix paging with reversed slices (CASSANDRA-6343)
 * Set minTimestamp correctly to be able to drop expired sstables (CASSANDRA-6337)
 * Support NaN and Infinity as float literals (CASSANDRA-6003)
 * Remove RF from nodetool ring output (CASSANDRA-6289)
 * Fix attempting to flush empty rows (CASSANDRA-6374)
 * Fix potential out of bounds exception when paging (CASSANDRA-6333)
Merged from 1.2:
 * Optimize FD phi calculation (CASSANDRA-6386)
 * Improve initial FD phi estimate when starting up (CASSANDRA-6385)
 * Don't list CQL3 table in CLI describe even if named explicitely
   (CASSANDRA-5750)
 * Invalidate row cache when dropping CF (CASSANDRA-6351)
 * add non-jamm path for cached statements (CASSANDRA-6293)
 * add windows bat files for shell commands (CASSANDRA-6145)
 * Require logging in for Thrift CQL2/3 statement preparation (CASSANDRA-6254)
 * restrict max_num_tokens to 1536 (CASSANDRA-6267)
 * Nodetool gets default JMX port from cassandra-env.sh (CASSANDRA-6273)
 * make calculatePendingRanges asynchronous (CASSANDRA-6244)
 * Remove blocking flushes in gossip thread (CASSANDRA-6297)
 * Fix potential socket leak in connectionpool creation (CASSANDRA-6308)
 * Allow LOCAL_ONE/LOCAL_QUORUM to work with SimpleStrategy (CASSANDRA-6238)
 * cqlsh: handle 'null' as session duration (CASSANDRA-6317)
 * Fix json2sstable handling of range tombstones (CASSANDRA-6316)
 * Fix missing one row in reverse query (CASSANDRA-6330)
 * Fix reading expired row value from row cache (CASSANDRA-6325)
 * Fix AssertionError when doing set element deletion (CASSANDRA-6341)
 * Make CL code for the native protocol match the one in C* 2.0
   (CASSANDRA-6347)
 * Disallow altering CQL3 table from thrift (CASSANDRA-6370)
 * Fix size computation of prepared statement (CASSANDRA-6369)


2.0.2
 * Update FailureDetector to use nanontime (CASSANDRA-4925)
 * Fix FileCacheService regressions (CASSANDRA-6149)
 * Never return WriteTimeout for CL.ANY (CASSANDRA-6132)
 * Fix race conditions in bulk loader (CASSANDRA-6129)
 * Add configurable metrics reporting (CASSANDRA-4430)
 * drop queries exceeding a configurable number of tombstones (CASSANDRA-6117)
 * Track and persist sstable read activity (CASSANDRA-5515)
 * Fixes for speculative retry (CASSANDRA-5932, CASSANDRA-6194)
 * Improve memory usage of metadata min/max column names (CASSANDRA-6077)
 * Fix thrift validation refusing row markers on CQL3 tables (CASSANDRA-6081)
 * Fix insertion of collections with CAS (CASSANDRA-6069)
 * Correctly send metadata on SELECT COUNT (CASSANDRA-6080)
 * Track clients' remote addresses in ClientState (CASSANDRA-6070)
 * Create snapshot dir if it does not exist when migrating
   leveled manifest (CASSANDRA-6093)
 * make sequential nodetool repair the default (CASSANDRA-5950)
 * Add more hooks for compaction strategy implementations (CASSANDRA-6111)
 * Fix potential NPE on composite 2ndary indexes (CASSANDRA-6098)
 * Delete can potentially be skipped in batch (CASSANDRA-6115)
 * Allow alter keyspace on system_traces (CASSANDRA-6016)
 * Disallow empty column names in cql (CASSANDRA-6136)
 * Use Java7 file-handling APIs and fix file moving on Windows (CASSANDRA-5383)
 * Save compaction history to system keyspace (CASSANDRA-5078)
 * Fix NPE if StorageService.getOperationMode() is executed before full startup (CASSANDRA-6166)
 * CQL3: support pre-epoch longs for TimestampType (CASSANDRA-6212)
 * Add reloadtriggers command to nodetool (CASSANDRA-4949)
 * cqlsh: ignore empty 'value alias' in DESCRIBE (CASSANDRA-6139)
 * Fix sstable loader (CASSANDRA-6205)
 * Reject bootstrapping if the node already exists in gossip (CASSANDRA-5571)
 * Fix NPE while loading paxos state (CASSANDRA-6211)
 * cqlsh: add SHOW SESSION <tracing-session> command (CASSANDRA-6228)
Merged from 1.2:
 * (Hadoop) Require CFRR batchSize to be at least 2 (CASSANDRA-6114)
 * Add a warning for small LCS sstable size (CASSANDRA-6191)
 * Add ability to list specific KS/CF combinations in nodetool cfstats (CASSANDRA-4191)
 * Mark CF clean if a mutation raced the drop and got it marked dirty (CASSANDRA-5946)
 * Add a LOCAL_ONE consistency level (CASSANDRA-6202)
 * Limit CQL prepared statement cache by size instead of count (CASSANDRA-6107)
 * Tracing should log write failure rather than raw exceptions (CASSANDRA-6133)
 * lock access to TM.endpointToHostIdMap (CASSANDRA-6103)
 * Allow estimated memtable size to exceed slab allocator size (CASSANDRA-6078)
 * Start MeteredFlusher earlier to prevent OOM during CL replay (CASSANDRA-6087)
 * Avoid sending Truncate command to fat clients (CASSANDRA-6088)
 * Allow where clause conditions to be in parenthesis (CASSANDRA-6037)
 * Do not open non-ssl storage port if encryption option is all (CASSANDRA-3916)
 * Move batchlog replay to its own executor (CASSANDRA-6079)
 * Add tombstone debug threshold and histogram (CASSANDRA-6042, 6057)
 * Enable tcp keepalive on incoming connections (CASSANDRA-4053)
 * Fix fat client schema pull NPE (CASSANDRA-6089)
 * Fix memtable flushing for indexed tables (CASSANDRA-6112)
 * Fix skipping columns with multiple slices (CASSANDRA-6119)
 * Expose connected thrift + native client counts (CASSANDRA-5084)
 * Optimize auth setup (CASSANDRA-6122)
 * Trace index selection (CASSANDRA-6001)
 * Update sstablesPerReadHistogram to use biased sampling (CASSANDRA-6164)
 * Log UnknownColumnfamilyException when closing socket (CASSANDRA-5725)
 * Properly error out on CREATE INDEX for counters table (CASSANDRA-6160)
 * Handle JMX notification failure for repair (CASSANDRA-6097)
 * (Hadoop) Fetch no more than 128 splits in parallel (CASSANDRA-6169)
 * stress: add username/password authentication support (CASSANDRA-6068)
 * Fix indexed queries with row cache enabled on parent table (CASSANDRA-5732)
 * Fix compaction race during columnfamily drop (CASSANDRA-5957)
 * Fix validation of empty column names for compact tables (CASSANDRA-6152)
 * Skip replaying mutations that pass CRC but fail to deserialize (CASSANDRA-6183)
 * Rework token replacement to use replace_address (CASSANDRA-5916)
 * Fix altering column types (CASSANDRA-6185)
 * cqlsh: fix CREATE/ALTER WITH completion (CASSANDRA-6196)
 * add windows bat files for shell commands (CASSANDRA-6145)
 * Fix potential stack overflow during range tombstones insertion (CASSANDRA-6181)
 * (Hadoop) Make LOCAL_ONE the default consistency level (CASSANDRA-6214)


2.0.1
 * Fix bug that could allow reading deleted data temporarily (CASSANDRA-6025)
 * Improve memory use defaults (CASSANDRA-6059)
 * Make ThriftServer more easlly extensible (CASSANDRA-6058)
 * Remove Hadoop dependency from ITransportFactory (CASSANDRA-6062)
 * add file_cache_size_in_mb setting (CASSANDRA-5661)
 * Improve error message when yaml contains invalid properties (CASSANDRA-5958)
 * Improve leveled compaction's ability to find non-overlapping L0 compactions
   to work on concurrently (CASSANDRA-5921)
 * Notify indexer of columns shadowed by range tombstones (CASSANDRA-5614)
 * Log Merkle tree stats (CASSANDRA-2698)
 * Switch from crc32 to adler32 for compressed sstable checksums (CASSANDRA-5862)
 * Improve offheap memcpy performance (CASSANDRA-5884)
 * Use a range aware scanner for cleanup (CASSANDRA-2524)
 * Cleanup doesn't need to inspect sstables that contain only local data
   (CASSANDRA-5722)
 * Add ability for CQL3 to list partition keys (CASSANDRA-4536)
 * Improve native protocol serialization (CASSANDRA-5664)
 * Upgrade Thrift to 0.9.1 (CASSANDRA-5923)
 * Require superuser status for adding triggers (CASSANDRA-5963)
 * Make standalone scrubber handle old and new style leveled manifest
   (CASSANDRA-6005)
 * Fix paxos bugs (CASSANDRA-6012, 6013, 6023)
 * Fix paged ranges with multiple replicas (CASSANDRA-6004)
 * Fix potential AssertionError during tracing (CASSANDRA-6041)
 * Fix NPE in sstablesplit (CASSANDRA-6027)
 * Migrate pre-2.0 key/value/column aliases to system.schema_columns
   (CASSANDRA-6009)
 * Paging filter empty rows too agressively (CASSANDRA-6040)
 * Support variadic parameters for IN clauses (CASSANDRA-4210)
 * cqlsh: return the result of CAS writes (CASSANDRA-5796)
 * Fix validation of IN clauses with 2ndary indexes (CASSANDRA-6050)
 * Support named bind variables in CQL (CASSANDRA-6033)
Merged from 1.2:
 * Allow cache-keys-to-save to be set at runtime (CASSANDRA-5980)
 * Avoid second-guessing out-of-space state (CASSANDRA-5605)
 * Tuning knobs for dealing with large blobs and many CFs (CASSANDRA-5982)
 * (Hadoop) Fix CQLRW for thrift tables (CASSANDRA-6002)
 * Fix possible divide-by-zero in HHOM (CASSANDRA-5990)
 * Allow local batchlog writes for CL.ANY (CASSANDRA-5967)
 * Upgrade metrics-core to version 2.2.0 (CASSANDRA-5947)
 * Fix CqlRecordWriter with composite keys (CASSANDRA-5949)
 * Add snitch, schema version, cluster, partitioner to JMX (CASSANDRA-5881)
 * Allow disabling SlabAllocator (CASSANDRA-5935)
 * Make user-defined compaction JMX blocking (CASSANDRA-4952)
 * Fix streaming does not transfer wrapped range (CASSANDRA-5948)
 * Fix loading index summary containing empty key (CASSANDRA-5965)
 * Correctly handle limits in CompositesSearcher (CASSANDRA-5975)
 * Pig: handle CQL collections (CASSANDRA-5867)
 * Pass the updated cf to the PRSI index() method (CASSANDRA-5999)
 * Allow empty CQL3 batches (as no-op) (CASSANDRA-5994)
 * Support null in CQL3 functions (CASSANDRA-5910)
 * Replace the deprecated MapMaker with CacheLoader (CASSANDRA-6007)
 * Add SSTableDeletingNotification to DataTracker (CASSANDRA-6010)
 * Fix snapshots in use get deleted during snapshot repair (CASSANDRA-6011)
 * Move hints and exception count to o.a.c.metrics (CASSANDRA-6017)
 * Fix memory leak in snapshot repair (CASSANDRA-6047)
 * Fix sstable2sjon for CQL3 tables (CASSANDRA-5852)


2.0.0
 * Fix thrift validation when inserting into CQL3 tables (CASSANDRA-5138)
 * Fix periodic memtable flushing behavior with clean memtables (CASSANDRA-5931)
 * Fix dateOf() function for pre-2.0 timestamp columns (CASSANDRA-5928)
 * Fix SSTable unintentionally loads BF when opened for batch (CASSANDRA-5938)
 * Add stream session progress to JMX (CASSANDRA-4757)
 * Fix NPE during CAS operation (CASSANDRA-5925)
Merged from 1.2:
 * Fix getBloomFilterDiskSpaceUsed for AlwaysPresentFilter (CASSANDRA-5900)
 * Don't announce schema version until we've loaded the changes locally
   (CASSANDRA-5904)
 * Fix to support off heap bloom filters size greater than 2 GB (CASSANDRA-5903)
 * Properly handle parsing huge map and set literals (CASSANDRA-5893)


2.0.0-rc2
 * enable vnodes by default (CASSANDRA-5869)
 * fix CAS contention timeout (CASSANDRA-5830)
 * fix HsHa to respect max frame size (CASSANDRA-4573)
 * Fix (some) 2i on composite components omissions (CASSANDRA-5851)
 * cqlsh: add DESCRIBE FULL SCHEMA variant (CASSANDRA-5880)
Merged from 1.2:
 * Correctly validate sparse composite cells in scrub (CASSANDRA-5855)
 * Add KeyCacheHitRate metric to CF metrics (CASSANDRA-5868)
 * cqlsh: add support for multiline comments (CASSANDRA-5798)
 * Handle CQL3 SELECT duplicate IN restrictions on clustering columns
   (CASSANDRA-5856)


2.0.0-rc1
 * improve DecimalSerializer performance (CASSANDRA-5837)
 * fix potential spurious wakeup in AsyncOneResponse (CASSANDRA-5690)
 * fix schema-related trigger issues (CASSANDRA-5774)
 * Better validation when accessing CQL3 table from thrift (CASSANDRA-5138)
 * Fix assertion error during repair (CASSANDRA-5801)
 * Fix range tombstone bug (CASSANDRA-5805)
 * DC-local CAS (CASSANDRA-5797)
 * Add a native_protocol_version column to the system.local table (CASSANRDA-5819)
 * Use index_interval from cassandra.yaml when upgraded (CASSANDRA-5822)
 * Fix buffer underflow on socket close (CASSANDRA-5792)
Merged from 1.2:
 * Fix reading DeletionTime from 1.1-format sstables (CASSANDRA-5814)
 * cqlsh: add collections support to COPY (CASSANDRA-5698)
 * retry important messages for any IOException (CASSANDRA-5804)
 * Allow empty IN relations in SELECT/UPDATE/DELETE statements (CASSANDRA-5626)
 * cqlsh: fix crashing on Windows due to libedit detection (CASSANDRA-5812)
 * fix bulk-loading compressed sstables (CASSANDRA-5820)
 * (Hadoop) fix quoting in CqlPagingRecordReader and CqlRecordWriter
   (CASSANDRA-5824)
 * update default LCS sstable size to 160MB (CASSANDRA-5727)
 * Allow compacting 2Is via nodetool (CASSANDRA-5670)
 * Hex-encode non-String keys in OPP (CASSANDRA-5793)
 * nodetool history logging (CASSANDRA-5823)
 * (Hadoop) fix support for Thrift tables in CqlPagingRecordReader
   (CASSANDRA-5752)
 * add "all time blocked" to StatusLogger output (CASSANDRA-5825)
 * Future-proof inter-major-version schema migrations (CASSANDRA-5845)
 * (Hadoop) add CqlPagingRecordReader support for ReversedType in Thrift table
   (CASSANDRA-5718)
 * Add -no-snapshot option to scrub (CASSANDRA-5891)
 * Fix to support off heap bloom filters size greater than 2 GB (CASSANDRA-5903)
 * Properly handle parsing huge map and set literals (CASSANDRA-5893)
 * Fix LCS L0 compaction may overlap in L1 (CASSANDRA-5907)
 * New sstablesplit tool to split large sstables offline (CASSANDRA-4766)
 * Fix potential deadlock in native protocol server (CASSANDRA-5926)
 * Disallow incompatible type change in CQL3 (CASSANDRA-5882)
Merged from 1.1:
 * Correctly validate sparse composite cells in scrub (CASSANDRA-5855)


2.0.0-beta2
 * Replace countPendingHints with Hints Created metric (CASSANDRA-5746)
 * Allow nodetool with no args, and with help to run without a server (CASSANDRA-5734)
 * Cleanup AbstractType/TypeSerializer classes (CASSANDRA-5744)
 * Remove unimplemented cli option schema-mwt (CASSANDRA-5754)
 * Support range tombstones in thrift (CASSANDRA-5435)
 * Normalize table-manipulating CQL3 statements' class names (CASSANDRA-5759)
 * cqlsh: add missing table options to DESCRIBE output (CASSANDRA-5749)
 * Fix assertion error during repair (CASSANDRA-5757)
 * Fix bulkloader (CASSANDRA-5542)
 * Add LZ4 compression to the native protocol (CASSANDRA-5765)
 * Fix bugs in the native protocol v2 (CASSANDRA-5770)
 * CAS on 'primary key only' table (CASSANDRA-5715)
 * Support streaming SSTables of old versions (CASSANDRA-5772)
 * Always respect protocol version in native protocol (CASSANDRA-5778)
 * Fix ConcurrentModificationException during streaming (CASSANDRA-5782)
 * Update deletion timestamp in Commit#updatesWithPaxosTime (CASSANDRA-5787)
 * Thrift cas() method crashes if input columns are not sorted (CASSANDRA-5786)
 * Order columns names correctly when querying for CAS (CASSANDRA-5788)
 * Fix streaming retry (CASSANDRA-5775)
Merged from 1.2:
 * if no seeds can be a reached a node won't start in a ring by itself (CASSANDRA-5768)
 * add cassandra.unsafesystem property (CASSANDRA-5704)
 * (Hadoop) quote identifiers in CqlPagingRecordReader (CASSANDRA-5763)
 * Add replace_node functionality for vnodes (CASSANDRA-5337)
 * Add timeout events to query traces (CASSANDRA-5520)
 * Fix serialization of the LEFT gossip value (CASSANDRA-5696)
 * Pig: support for cql3 tables (CASSANDRA-5234)
 * Fix skipping range tombstones with reverse queries (CASSANDRA-5712)
 * Expire entries out of ThriftSessionManager (CASSANDRA-5719)
 * Don't keep ancestor information in memory (CASSANDRA-5342)
 * Expose native protocol server status in nodetool info (CASSANDRA-5735)
 * Fix pathetic performance of range tombstones (CASSANDRA-5677)
 * Fix querying with an empty (impossible) range (CASSANDRA-5573)
 * cqlsh: handle CUSTOM 2i in DESCRIBE output (CASSANDRA-5760)
 * Fix minor bug in Range.intersects(Bound) (CASSANDRA-5771)
 * cqlsh: handle disabled compression in DESCRIBE output (CASSANDRA-5766)
 * Ensure all UP events are notified on the native protocol (CASSANDRA-5769)
 * Fix formatting of sstable2json with multiple -k arguments (CASSANDRA-5781)
 * Don't rely on row marker for queries in general to hide lost markers
   after TTL expires (CASSANDRA-5762)
 * Sort nodetool help output (CASSANDRA-5776)
 * Fix column expiring during 2 phases compaction (CASSANDRA-5799)
 * now() is being rejected in INSERTs when inside collections (CASSANDRA-5795)


2.0.0-beta1
 * Add support for indexing clustered columns (CASSANDRA-5125)
 * Removed on-heap row cache (CASSANDRA-5348)
 * use nanotime consistently for node-local timeouts (CASSANDRA-5581)
 * Avoid unnecessary second pass on name-based queries (CASSANDRA-5577)
 * Experimental triggers (CASSANDRA-1311)
 * JEMalloc support for off-heap allocation (CASSANDRA-3997)
 * Single-pass compaction (CASSANDRA-4180)
 * Removed token range bisection (CASSANDRA-5518)
 * Removed compatibility with pre-1.2.5 sstables and network messages
   (CASSANDRA-5511)
 * removed PBSPredictor (CASSANDRA-5455)
 * CAS support (CASSANDRA-5062, 5441, 5442, 5443, 5619, 5667)
 * Leveled compaction performs size-tiered compactions in L0
   (CASSANDRA-5371, 5439)
 * Add yaml network topology snitch for mixed ec2/other envs (CASSANDRA-5339)
 * Log when a node is down longer than the hint window (CASSANDRA-4554)
 * Optimize tombstone creation for ExpiringColumns (CASSANDRA-4917)
 * Improve LeveledScanner work estimation (CASSANDRA-5250, 5407)
 * Replace compaction lock with runWithCompactionsDisabled (CASSANDRA-3430)
 * Change Message IDs to ints (CASSANDRA-5307)
 * Move sstable level information into the Stats component, removing the
   need for a separate Manifest file (CASSANDRA-4872)
 * avoid serializing to byte[] on commitlog append (CASSANDRA-5199)
 * make index_interval configurable per columnfamily (CASSANDRA-3961, CASSANDRA-5650)
 * add default_time_to_live (CASSANDRA-3974)
 * add memtable_flush_period_in_ms (CASSANDRA-4237)
 * replace supercolumns internally by composites (CASSANDRA-3237, 5123)
 * upgrade thrift to 0.9.0 (CASSANDRA-3719)
 * drop unnecessary keyspace parameter from user-defined compaction API
   (CASSANDRA-5139)
 * more robust solution to incomplete compactions + counters (CASSANDRA-5151)
 * Change order of directory searching for c*.in.sh (CASSANDRA-3983)
 * Add tool to reset SSTable compaction level for LCS (CASSANDRA-5271)
 * Allow custom configuration loader (CASSANDRA-5045)
 * Remove memory emergency pressure valve logic (CASSANDRA-3534)
 * Reduce request latency with eager retry (CASSANDRA-4705)
 * cqlsh: Remove ASSUME command (CASSANDRA-5331)
 * Rebuild BF when loading sstables if bloom_filter_fp_chance
   has changed since compaction (CASSANDRA-5015)
 * remove row-level bloom filters (CASSANDRA-4885)
 * Change Kernel Page Cache skipping into row preheating (disabled by default)
   (CASSANDRA-4937)
 * Improve repair by deciding on a gcBefore before sending
   out TreeRequests (CASSANDRA-4932)
 * Add an official way to disable compactions (CASSANDRA-5074)
 * Reenable ALTER TABLE DROP with new semantics (CASSANDRA-3919)
 * Add binary protocol versioning (CASSANDRA-5436)
 * Swap THshaServer for TThreadedSelectorServer (CASSANDRA-5530)
 * Add alias support to SELECT statement (CASSANDRA-5075)
 * Don't create empty RowMutations in CommitLogReplayer (CASSANDRA-5541)
 * Use range tombstones when dropping cfs/columns from schema (CASSANDRA-5579)
 * cqlsh: drop CQL2/CQL3-beta support (CASSANDRA-5585)
 * Track max/min column names in sstables to be able to optimize slice
   queries (CASSANDRA-5514, CASSANDRA-5595, CASSANDRA-5600)
 * Binary protocol: allow batching already prepared statements (CASSANDRA-4693)
 * Allow preparing timestamp, ttl and limit in CQL3 queries (CASSANDRA-4450)
 * Support native link w/o JNA in Java7 (CASSANDRA-3734)
 * Use SASL authentication in binary protocol v2 (CASSANDRA-5545)
 * Replace Thrift HsHa with LMAX Disruptor based implementation (CASSANDRA-5582)
 * cqlsh: Add row count to SELECT output (CASSANDRA-5636)
 * Include a timestamp with all read commands to determine column expiration
   (CASSANDRA-5149)
 * Streaming 2.0 (CASSANDRA-5286, 5699)
 * Conditional create/drop ks/table/index statements in CQL3 (CASSANDRA-2737)
 * more pre-table creation property validation (CASSANDRA-5693)
 * Redesign repair messages (CASSANDRA-5426)
 * Fix ALTER RENAME post-5125 (CASSANDRA-5702)
 * Disallow renaming a 2ndary indexed column (CASSANDRA-5705)
 * Rename Table to Keyspace (CASSANDRA-5613)
 * Ensure changing column_index_size_in_kb on different nodes don't corrupt the
   sstable (CASSANDRA-5454)
 * Move resultset type information into prepare, not execute (CASSANDRA-5649)
 * Auto paging in binary protocol (CASSANDRA-4415, 5714)
 * Don't tie client side use of AbstractType to JDBC (CASSANDRA-4495)
 * Adds new TimestampType to replace DateType (CASSANDRA-5723, CASSANDRA-5729)
Merged from 1.2:
 * make starting native protocol server idempotent (CASSANDRA-5728)
 * Fix loading key cache when a saved entry is no longer valid (CASSANDRA-5706)
 * Fix serialization of the LEFT gossip value (CASSANDRA-5696)
 * cqlsh: Don't show 'null' in place of empty values (CASSANDRA-5675)
 * Race condition in detecting version on a mixed 1.1/1.2 cluster
   (CASSANDRA-5692)
 * Fix skipping range tombstones with reverse queries (CASSANDRA-5712)
 * Expire entries out of ThriftSessionManager (CASSANRDA-5719)
 * Don't keep ancestor information in memory (CASSANDRA-5342)
 * cqlsh: fix handling of semicolons inside BATCH queries (CASSANDRA-5697)


1.2.6
 * Fix tracing when operation completes before all responses arrive
   (CASSANDRA-5668)
 * Fix cross-DC mutation forwarding (CASSANDRA-5632)
 * Reduce SSTableLoader memory usage (CASSANDRA-5555)
 * Scale hinted_handoff_throttle_in_kb to cluster size (CASSANDRA-5272)
 * (Hadoop) Add CQL3 input/output formats (CASSANDRA-4421, 5622)
 * (Hadoop) Fix InputKeyRange in CFIF (CASSANDRA-5536)
 * Fix dealing with ridiculously large max sstable sizes in LCS (CASSANDRA-5589)
 * Ignore pre-truncate hints (CASSANDRA-4655)
 * Move System.exit on OOM into a separate thread (CASSANDRA-5273)
 * Write row markers when serializing schema (CASSANDRA-5572)
 * Check only SSTables for the requested range when streaming (CASSANDRA-5569)
 * Improve batchlog replay behavior and hint ttl handling (CASSANDRA-5314)
 * Exclude localTimestamp from validation for tombstones (CASSANDRA-5398)
 * cqlsh: add custom prompt support (CASSANDRA-5539)
 * Reuse prepared statements in hot auth queries (CASSANDRA-5594)
 * cqlsh: add vertical output option (see EXPAND) (CASSANDRA-5597)
 * Add a rate limit option to stress (CASSANDRA-5004)
 * have BulkLoader ignore snapshots directories (CASSANDRA-5587)
 * fix SnitchProperties logging context (CASSANDRA-5602)
 * Expose whether jna is enabled and memory is locked via JMX (CASSANDRA-5508)
 * cqlsh: fix COPY FROM with ReversedType (CASSANDRA-5610)
 * Allow creating CUSTOM indexes on collections (CASSANDRA-5615)
 * Evaluate now() function at execution time (CASSANDRA-5616)
 * Expose detailed read repair metrics (CASSANDRA-5618)
 * Correct blob literal + ReversedType parsing (CASSANDRA-5629)
 * Allow GPFS to prefer the internal IP like EC2MRS (CASSANDRA-5630)
 * fix help text for -tspw cassandra-cli (CASSANDRA-5643)
 * don't throw away initial causes exceptions for internode encryption issues
   (CASSANDRA-5644)
 * Fix message spelling errors for cql select statements (CASSANDRA-5647)
 * Suppress custom exceptions thru jmx (CASSANDRA-5652)
 * Update CREATE CUSTOM INDEX syntax (CASSANDRA-5639)
 * Fix PermissionDetails.equals() method (CASSANDRA-5655)
 * Never allow partition key ranges in CQL3 without token() (CASSANDRA-5666)
 * Gossiper incorrectly drops AppState for an upgrading node (CASSANDRA-5660)
 * Connection thrashing during multi-region ec2 during upgrade, due to
   messaging version (CASSANDRA-5669)
 * Avoid over reconnecting in EC2MRS (CASSANDRA-5678)
 * Fix ReadResponseSerializer.serializedSize() for digest reads (CASSANDRA-5476)
 * allow sstable2json on 2i CFs (CASSANDRA-5694)
Merged from 1.1:
 * Remove buggy thrift max message length option (CASSANDRA-5529)
 * Fix NPE in Pig's widerow mode (CASSANDRA-5488)
 * Add split size parameter to Pig and disable split combination (CASSANDRA-5544)


1.2.5
 * make BytesToken.toString only return hex bytes (CASSANDRA-5566)
 * Ensure that submitBackground enqueues at least one task (CASSANDRA-5554)
 * fix 2i updates with identical values and timestamps (CASSANDRA-5540)
 * fix compaction throttling bursty-ness (CASSANDRA-4316)
 * reduce memory consumption of IndexSummary (CASSANDRA-5506)
 * remove per-row column name bloom filters (CASSANDRA-5492)
 * Include fatal errors in trace events (CASSANDRA-5447)
 * Ensure that PerRowSecondaryIndex is notified of row-level deletes
   (CASSANDRA-5445)
 * Allow empty blob literals in CQL3 (CASSANDRA-5452)
 * Fix streaming RangeTombstones at column index boundary (CASSANDRA-5418)
 * Fix preparing statements when current keyspace is not set (CASSANDRA-5468)
 * Fix SemanticVersion.isSupportedBy minor/patch handling (CASSANDRA-5496)
 * Don't provide oldCfId for post-1.1 system cfs (CASSANDRA-5490)
 * Fix primary range ignores replication strategy (CASSANDRA-5424)
 * Fix shutdown of binary protocol server (CASSANDRA-5507)
 * Fix repair -snapshot not working (CASSANDRA-5512)
 * Set isRunning flag later in binary protocol server (CASSANDRA-5467)
 * Fix use of CQL3 functions with descending clustering order (CASSANDRA-5472)
 * Disallow renaming columns one at a time for thrift table in CQL3
   (CASSANDRA-5531)
 * cqlsh: add CLUSTERING ORDER BY support to DESCRIBE (CASSANDRA-5528)
 * Add custom secondary index support to CQL3 (CASSANDRA-5484)
 * Fix repair hanging silently on unexpected error (CASSANDRA-5229)
 * Fix Ec2Snitch regression introduced by CASSANDRA-5171 (CASSANDRA-5432)
 * Add nodetool enablebackup/disablebackup (CASSANDRA-5556)
 * cqlsh: fix DESCRIBE after case insensitive USE (CASSANDRA-5567)
Merged from 1.1
 * Add retry mechanism to OTC for non-droppable_verbs (CASSANDRA-5393)
 * Use allocator information to improve memtable memory usage estimate
   (CASSANDRA-5497)
 * Fix trying to load deleted row into row cache on startup (CASSANDRA-4463)
 * fsync leveled manifest to avoid corruption (CASSANDRA-5535)
 * Fix Bound intersection computation (CASSANDRA-5551)
 * sstablescrub now respects max memory size in cassandra.in.sh (CASSANDRA-5562)


1.2.4
 * Ensure that PerRowSecondaryIndex updates see the most recent values
   (CASSANDRA-5397)
 * avoid duplicate index entries ind PrecompactedRow and
   ParallelCompactionIterable (CASSANDRA-5395)
 * remove the index entry on oldColumn when new column is a tombstone
   (CASSANDRA-5395)
 * Change default stream throughput from 400 to 200 mbps (CASSANDRA-5036)
 * Gossiper logs DOWN for symmetry with UP (CASSANDRA-5187)
 * Fix mixing prepared statements between keyspaces (CASSANDRA-5352)
 * Fix consistency level during bootstrap - strike 3 (CASSANDRA-5354)
 * Fix transposed arguments in AlreadyExistsException (CASSANDRA-5362)
 * Improve asynchronous hint delivery (CASSANDRA-5179)
 * Fix Guava dependency version (12.0 -> 13.0.1) for Maven (CASSANDRA-5364)
 * Validate that provided CQL3 collection value are < 64K (CASSANDRA-5355)
 * Make upgradeSSTable skip current version sstables by default (CASSANDRA-5366)
 * Optimize min/max timestamp collection (CASSANDRA-5373)
 * Invalid streamId in cql binary protocol when using invalid CL
   (CASSANDRA-5164)
 * Fix validation for IN where clauses with collections (CASSANDRA-5376)
 * Copy resultSet on count query to avoid ConcurrentModificationException
   (CASSANDRA-5382)
 * Correctly typecheck in CQL3 even with ReversedType (CASSANDRA-5386)
 * Fix streaming compressed files when using encryption (CASSANDRA-5391)
 * cassandra-all 1.2.0 pom missing netty dependency (CASSANDRA-5392)
 * Fix writetime/ttl functions on null values (CASSANDRA-5341)
 * Fix NPE during cql3 select with token() (CASSANDRA-5404)
 * IndexHelper.skipBloomFilters won't skip non-SHA filters (CASSANDRA-5385)
 * cqlsh: Print maps ordered by key, sort sets (CASSANDRA-5413)
 * Add null syntax support in CQL3 for inserts (CASSANDRA-3783)
 * Allow unauthenticated set_keyspace() calls (CASSANDRA-5423)
 * Fix potential incremental backups race (CASSANDRA-5410)
 * Fix prepared BATCH statements with batch-level timestamps (CASSANDRA-5415)
 * Allow overriding superuser setup delay (CASSANDRA-5430)
 * cassandra-shuffle with JMX usernames and passwords (CASSANDRA-5431)
Merged from 1.1:
 * cli: Quote ks and cf names in schema output when needed (CASSANDRA-5052)
 * Fix bad default for min/max timestamp in SSTableMetadata (CASSANDRA-5372)
 * Fix cf name extraction from manifest in Directories.migrateFile()
   (CASSANDRA-5242)
 * Support pluggable internode authentication (CASSANDRA-5401)


1.2.3
 * add check for sstable overlap within a level on startup (CASSANDRA-5327)
 * replace ipv6 colons in jmx object names (CASSANDRA-5298, 5328)
 * Avoid allocating SSTableBoundedScanner during repair when the range does
   not intersect the sstable (CASSANDRA-5249)
 * Don't lowercase property map keys (this breaks NTS) (CASSANDRA-5292)
 * Fix composite comparator with super columns (CASSANDRA-5287)
 * Fix insufficient validation of UPDATE queries against counter cfs
   (CASSANDRA-5300)
 * Fix PropertyFileSnitch default DC/Rack behavior (CASSANDRA-5285)
 * Handle null values when executing prepared statement (CASSANDRA-5081)
 * Add netty to pom dependencies (CASSANDRA-5181)
 * Include type arguments in Thrift CQLPreparedResult (CASSANDRA-5311)
 * Fix compaction not removing columns when bf_fp_ratio is 1 (CASSANDRA-5182)
 * cli: Warn about missing CQL3 tables in schema descriptions (CASSANDRA-5309)
 * Re-enable unknown option in replication/compaction strategies option for
   backward compatibility (CASSANDRA-4795)
 * Add binary protocol support to stress (CASSANDRA-4993)
 * cqlsh: Fix COPY FROM value quoting and null handling (CASSANDRA-5305)
 * Fix repair -pr for vnodes (CASSANDRA-5329)
 * Relax CL for auth queries for non-default users (CASSANDRA-5310)
 * Fix AssertionError during repair (CASSANDRA-5245)
 * Don't announce migrations to pre-1.2 nodes (CASSANDRA-5334)
Merged from 1.1:
 * Update offline scrub for 1.0 -> 1.1 directory structure (CASSANDRA-5195)
 * add tmp flag to Descriptor hashcode (CASSANDRA-4021)
 * fix logging of "Found table data in data directories" when only system tables
   are present (CASSANDRA-5289)
 * cli: Add JMX authentication support (CASSANDRA-5080)
 * nodetool: ability to repair specific range (CASSANDRA-5280)
 * Fix possible assertion triggered in SliceFromReadCommand (CASSANDRA-5284)
 * cqlsh: Add inet type support on Windows (ipv4-only) (CASSANDRA-4801)
 * Fix race when initializing ColumnFamilyStore (CASSANDRA-5350)
 * Add UseTLAB JVM flag (CASSANDRA-5361)


1.2.2
 * fix potential for multiple concurrent compactions of the same sstables
   (CASSANDRA-5256)
 * avoid no-op caching of byte[] on commitlog append (CASSANDRA-5199)
 * fix symlinks under data dir not working (CASSANDRA-5185)
 * fix bug in compact storage metadata handling (CASSANDRA-5189)
 * Validate login for USE queries (CASSANDRA-5207)
 * cli: remove default username and password (CASSANDRA-5208)
 * configure populate_io_cache_on_flush per-CF (CASSANDRA-4694)
 * allow configuration of internode socket buffer (CASSANDRA-3378)
 * Make sstable directory picking blacklist-aware again (CASSANDRA-5193)
 * Correctly expire gossip states for edge cases (CASSANDRA-5216)
 * Improve handling of directory creation failures (CASSANDRA-5196)
 * Expose secondary indicies to the rest of nodetool (CASSANDRA-4464)
 * Binary protocol: avoid sending notification for 0.0.0.0 (CASSANDRA-5227)
 * add UseCondCardMark XX jvm settings on jdk 1.7 (CASSANDRA-4366)
 * CQL3 refactor to allow conversion function (CASSANDRA-5226)
 * Fix drop of sstables in some circumstance (CASSANDRA-5232)
 * Implement caching of authorization results (CASSANDRA-4295)
 * Add support for LZ4 compression (CASSANDRA-5038)
 * Fix missing columns in wide rows queries (CASSANDRA-5225)
 * Simplify auth setup and make system_auth ks alterable (CASSANDRA-5112)
 * Stop compactions from hanging during bootstrap (CASSANDRA-5244)
 * fix compressed streaming sending extra chunk (CASSANDRA-5105)
 * Add CQL3-based implementations of IAuthenticator and IAuthorizer
   (CASSANDRA-4898)
 * Fix timestamp-based tomstone removal logic (CASSANDRA-5248)
 * cli: Add JMX authentication support (CASSANDRA-5080)
 * Fix forceFlush behavior (CASSANDRA-5241)
 * cqlsh: Add username autocompletion (CASSANDRA-5231)
 * Fix CQL3 composite partition key error (CASSANDRA-5240)
 * Allow IN clause on last clustering key (CASSANDRA-5230)
Merged from 1.1:
 * fix start key/end token validation for wide row iteration (CASSANDRA-5168)
 * add ConfigHelper support for Thrift frame and max message sizes (CASSANDRA-5188)
 * fix nodetool repair not fail on node down (CASSANDRA-5203)
 * always collect tombstone hints (CASSANDRA-5068)
 * Fix error when sourcing file in cqlsh (CASSANDRA-5235)


1.2.1
 * stream undelivered hints on decommission (CASSANDRA-5128)
 * GossipingPropertyFileSnitch loads saved dc/rack info if needed (CASSANDRA-5133)
 * drain should flush system CFs too (CASSANDRA-4446)
 * add inter_dc_tcp_nodelay setting (CASSANDRA-5148)
 * re-allow wrapping ranges for start_token/end_token range pairitspwng (CASSANDRA-5106)
 * fix validation compaction of empty rows (CASSANDRA-5136)
 * nodetool methods to enable/disable hint storage/delivery (CASSANDRA-4750)
 * disallow bloom filter false positive chance of 0 (CASSANDRA-5013)
 * add threadpool size adjustment methods to JMXEnabledThreadPoolExecutor and
   CompactionManagerMBean (CASSANDRA-5044)
 * fix hinting for dropped local writes (CASSANDRA-4753)
 * off-heap cache doesn't need mutable column container (CASSANDRA-5057)
 * apply disk_failure_policy to bad disks on initial directory creation
   (CASSANDRA-4847)
 * Optimize name-based queries to use ArrayBackedSortedColumns (CASSANDRA-5043)
 * Fall back to old manifest if most recent is unparseable (CASSANDRA-5041)
 * pool [Compressed]RandomAccessReader objects on the partitioned read path
   (CASSANDRA-4942)
 * Add debug logging to list filenames processed by Directories.migrateFile
   method (CASSANDRA-4939)
 * Expose black-listed directories via JMX (CASSANDRA-4848)
 * Log compaction merge counts (CASSANDRA-4894)
 * Minimize byte array allocation by AbstractData{Input,Output} (CASSANDRA-5090)
 * Add SSL support for the binary protocol (CASSANDRA-5031)
 * Allow non-schema system ks modification for shuffle to work (CASSANDRA-5097)
 * cqlsh: Add default limit to SELECT statements (CASSANDRA-4972)
 * cqlsh: fix DESCRIBE for 1.1 cfs in CQL3 (CASSANDRA-5101)
 * Correctly gossip with nodes >= 1.1.7 (CASSANDRA-5102)
 * Ensure CL guarantees on digest mismatch (CASSANDRA-5113)
 * Validate correctly selects on composite partition key (CASSANDRA-5122)
 * Fix exception when adding collection (CASSANDRA-5117)
 * Handle states for non-vnode clusters correctly (CASSANDRA-5127)
 * Refuse unrecognized replication and compaction strategy options (CASSANDRA-4795)
 * Pick the correct value validator in sstable2json for cql3 tables (CASSANDRA-5134)
 * Validate login for describe_keyspace, describe_keyspaces and set_keyspace
   (CASSANDRA-5144)
 * Fix inserting empty maps (CASSANDRA-5141)
 * Don't remove tokens from System table for node we know (CASSANDRA-5121)
 * fix streaming progress report for compresed files (CASSANDRA-5130)
 * Coverage analysis for low-CL queries (CASSANDRA-4858)
 * Stop interpreting dates as valid timeUUID value (CASSANDRA-4936)
 * Adds E notation for floating point numbers (CASSANDRA-4927)
 * Detect (and warn) unintentional use of the cql2 thrift methods when cql3 was
   intended (CASSANDRA-5172)
 * cli: Quote ks and cf names in schema output when needed (CASSANDRA-5052)
 * Fix cf name extraction from manifest in Directories.migrateFile() (CASSANDRA-5242)
 * Replace mistaken usage of commons-logging with slf4j (CASSANDRA-5464)
 * Ensure Jackson dependency matches lib (CASSANDRA-5126)
 * Expose droppable tombstone ratio stats over JMX (CASSANDRA-5159)
Merged from 1.1:
 * Simplify CompressedRandomAccessReader to work around JDK FD bug (CASSANDRA-5088)
 * Improve handling a changing target throttle rate mid-compaction (CASSANDRA-5087)
 * Pig: correctly decode row keys in widerow mode (CASSANDRA-5098)
 * nodetool repair command now prints progress (CASSANDRA-4767)
 * fix user defined compaction to run against 1.1 data directory (CASSANDRA-5118)
 * Fix CQL3 BATCH authorization caching (CASSANDRA-5145)
 * fix get_count returns incorrect value with TTL (CASSANDRA-5099)
 * better handling for mid-compaction failure (CASSANDRA-5137)
 * convert default marshallers list to map for better readability (CASSANDRA-5109)
 * fix ConcurrentModificationException in getBootstrapSource (CASSANDRA-5170)
 * fix sstable maxtimestamp for row deletes and pre-1.1.1 sstables (CASSANDRA-5153)
 * Fix thread growth on node removal (CASSANDRA-5175)
 * Make Ec2Region's datacenter name configurable (CASSANDRA-5155)


1.2.0
 * Disallow counters in collections (CASSANDRA-5082)
 * cqlsh: add unit tests (CASSANDRA-3920)
 * fix default bloom_filter_fp_chance for LeveledCompactionStrategy (CASSANDRA-5093)
Merged from 1.1:
 * add validation for get_range_slices with start_key and end_token (CASSANDRA-5089)


1.2.0-rc2
 * fix nodetool ownership display with vnodes (CASSANDRA-5065)
 * cqlsh: add DESCRIBE KEYSPACES command (CASSANDRA-5060)
 * Fix potential infinite loop when reloading CFS (CASSANDRA-5064)
 * Fix SimpleAuthorizer example (CASSANDRA-5072)
 * cqlsh: force CL.ONE for tracing and system.schema* queries (CASSANDRA-5070)
 * Includes cassandra-shuffle in the debian package (CASSANDRA-5058)
Merged from 1.1:
 * fix multithreaded compaction deadlock (CASSANDRA-4492)
 * fix temporarily missing schema after upgrade from pre-1.1.5 (CASSANDRA-5061)
 * Fix ALTER TABLE overriding compression options with defaults
   (CASSANDRA-4996, 5066)
 * fix specifying and altering crc_check_chance (CASSANDRA-5053)
 * fix Murmur3Partitioner ownership% calculation (CASSANDRA-5076)
 * Don't expire columns sooner than they should in 2ndary indexes (CASSANDRA-5079)


1.2-rc1
 * rename rpc_timeout settings to request_timeout (CASSANDRA-5027)
 * add BF with 0.1 FP to LCS by default (CASSANDRA-5029)
 * Fix preparing insert queries (CASSANDRA-5016)
 * Fix preparing queries with counter increment (CASSANDRA-5022)
 * Fix preparing updates with collections (CASSANDRA-5017)
 * Don't generate UUID based on other node address (CASSANDRA-5002)
 * Fix message when trying to alter a clustering key type (CASSANDRA-5012)
 * Update IAuthenticator to match the new IAuthorizer (CASSANDRA-5003)
 * Fix inserting only a key in CQL3 (CASSANDRA-5040)
 * Fix CQL3 token() function when used with strings (CASSANDRA-5050)
Merged from 1.1:
 * reduce log spam from invalid counter shards (CASSANDRA-5026)
 * Improve schema propagation performance (CASSANDRA-5025)
 * Fix for IndexHelper.IndexFor throws OOB Exception (CASSANDRA-5030)
 * cqlsh: make it possible to describe thrift CFs (CASSANDRA-4827)
 * cqlsh: fix timestamp formatting on some platforms (CASSANDRA-5046)


1.2-beta3
 * make consistency level configurable in cqlsh (CASSANDRA-4829)
 * fix cqlsh rendering of blob fields (CASSANDRA-4970)
 * fix cqlsh DESCRIBE command (CASSANDRA-4913)
 * save truncation position in system table (CASSANDRA-4906)
 * Move CompressionMetadata off-heap (CASSANDRA-4937)
 * allow CLI to GET cql3 columnfamily data (CASSANDRA-4924)
 * Fix rare race condition in getExpireTimeForEndpoint (CASSANDRA-4402)
 * acquire references to overlapping sstables during compaction so bloom filter
   doesn't get free'd prematurely (CASSANDRA-4934)
 * Don't share slice query filter in CQL3 SelectStatement (CASSANDRA-4928)
 * Separate tracing from Log4J (CASSANDRA-4861)
 * Exclude gcable tombstones from merkle-tree computation (CASSANDRA-4905)
 * Better printing of AbstractBounds for tracing (CASSANDRA-4931)
 * Optimize mostRecentTombstone check in CC.collectAllData (CASSANDRA-4883)
 * Change stream session ID to UUID to avoid collision from same node (CASSANDRA-4813)
 * Use Stats.db when bulk loading if present (CASSANDRA-4957)
 * Skip repair on system_trace and keyspaces with RF=1 (CASSANDRA-4956)
 * (cql3) Remove arbitrary SELECT limit (CASSANDRA-4918)
 * Correctly handle prepared operation on collections (CASSANDRA-4945)
 * Fix CQL3 LIMIT (CASSANDRA-4877)
 * Fix Stress for CQL3 (CASSANDRA-4979)
 * Remove cassandra specific exceptions from JMX interface (CASSANDRA-4893)
 * (CQL3) Force using ALLOW FILTERING on potentially inefficient queries (CASSANDRA-4915)
 * (cql3) Fix adding column when the table has collections (CASSANDRA-4982)
 * (cql3) Fix allowing collections with compact storage (CASSANDRA-4990)
 * (cql3) Refuse ttl/writetime function on collections (CASSANDRA-4992)
 * Replace IAuthority with new IAuthorizer (CASSANDRA-4874)
 * clqsh: fix KEY pseudocolumn escaping when describing Thrift tables
   in CQL3 mode (CASSANDRA-4955)
 * add basic authentication support for Pig CassandraStorage (CASSANDRA-3042)
 * fix CQL2 ALTER TABLE compaction_strategy_class altering (CASSANDRA-4965)
Merged from 1.1:
 * Fall back to old describe_splits if d_s_ex is not available (CASSANDRA-4803)
 * Improve error reporting when streaming ranges fail (CASSANDRA-5009)
 * Fix cqlsh timestamp formatting of timezone info (CASSANDRA-4746)
 * Fix assertion failure with leveled compaction (CASSANDRA-4799)
 * Check for null end_token in get_range_slice (CASSANDRA-4804)
 * Remove all remnants of removed nodes (CASSANDRA-4840)
 * Add aut-reloading of the log4j file in debian package (CASSANDRA-4855)
 * Fix estimated row cache entry size (CASSANDRA-4860)
 * reset getRangeSlice filter after finishing a row for get_paged_slice
   (CASSANDRA-4919)
 * expunge row cache post-truncate (CASSANDRA-4940)
 * Allow static CF definition with compact storage (CASSANDRA-4910)
 * Fix endless loop/compaction of schema_* CFs due to broken timestamps (CASSANDRA-4880)
 * Fix 'wrong class type' assertion in CounterColumn (CASSANDRA-4976)


1.2-beta2
 * fp rate of 1.0 disables BF entirely; LCS defaults to 1.0 (CASSANDRA-4876)
 * off-heap bloom filters for row keys (CASSANDRA_4865)
 * add extension point for sstable components (CASSANDRA-4049)
 * improve tracing output (CASSANDRA-4852, 4862)
 * make TRACE verb droppable (CASSANDRA-4672)
 * fix BulkLoader recognition of CQL3 columnfamilies (CASSANDRA-4755)
 * Sort commitlog segments for replay by id instead of mtime (CASSANDRA-4793)
 * Make hint delivery asynchronous (CASSANDRA-4761)
 * Pluggable Thrift transport factories for CLI and cqlsh (CASSANDRA-4609, 4610)
 * cassandra-cli: allow Double value type to be inserted to a column (CASSANDRA-4661)
 * Add ability to use custom TServerFactory implementations (CASSANDRA-4608)
 * optimize batchlog flushing to skip successful batches (CASSANDRA-4667)
 * include metadata for system keyspace itself in schema tables (CASSANDRA-4416)
 * add check to PropertyFileSnitch to verify presence of location for
   local node (CASSANDRA-4728)
 * add PBSPredictor consistency modeler (CASSANDRA-4261)
 * remove vestiges of Thrift unframed mode (CASSANDRA-4729)
 * optimize single-row PK lookups (CASSANDRA-4710)
 * adjust blockFor calculation to account for pending ranges due to node
   movement (CASSANDRA-833)
 * Change CQL version to 3.0.0 and stop accepting 3.0.0-beta1 (CASSANDRA-4649)
 * (CQL3) Make prepared statement global instead of per connection
   (CASSANDRA-4449)
 * Fix scrubbing of CQL3 created tables (CASSANDRA-4685)
 * (CQL3) Fix validation when using counter and regular columns in the same
   table (CASSANDRA-4706)
 * Fix bug starting Cassandra with simple authentication (CASSANDRA-4648)
 * Add support for batchlog in CQL3 (CASSANDRA-4545, 4738)
 * Add support for multiple column family outputs in CFOF (CASSANDRA-4208)
 * Support repairing only the local DC nodes (CASSANDRA-4747)
 * Use rpc_address for binary protocol and change default port (CASSANDRA-4751)
 * Fix use of collections in prepared statements (CASSANDRA-4739)
 * Store more information into peers table (CASSANDRA-4351, 4814)
 * Configurable bucket size for size tiered compaction (CASSANDRA-4704)
 * Run leveled compaction in parallel (CASSANDRA-4310)
 * Fix potential NPE during CFS reload (CASSANDRA-4786)
 * Composite indexes may miss results (CASSANDRA-4796)
 * Move consistency level to the protocol level (CASSANDRA-4734, 4824)
 * Fix Subcolumn slice ends not respected (CASSANDRA-4826)
 * Fix Assertion error in cql3 select (CASSANDRA-4783)
 * Fix list prepend logic (CQL3) (CASSANDRA-4835)
 * Add booleans as literals in CQL3 (CASSANDRA-4776)
 * Allow renaming PK columns in CQL3 (CASSANDRA-4822)
 * Fix binary protocol NEW_NODE event (CASSANDRA-4679)
 * Fix potential infinite loop in tombstone compaction (CASSANDRA-4781)
 * Remove system tables accounting from schema (CASSANDRA-4850)
 * (cql3) Force provided columns in clustering key order in
   'CLUSTERING ORDER BY' (CASSANDRA-4881)
 * Fix composite index bug (CASSANDRA-4884)
 * Fix short read protection for CQL3 (CASSANDRA-4882)
 * Add tracing support to the binary protocol (CASSANDRA-4699)
 * (cql3) Don't allow prepared marker inside collections (CASSANDRA-4890)
 * Re-allow order by on non-selected columns (CASSANDRA-4645)
 * Bug when composite index is created in a table having collections (CASSANDRA-4909)
 * log index scan subject in CompositesSearcher (CASSANDRA-4904)
Merged from 1.1:
 * add get[Row|Key]CacheEntries to CacheServiceMBean (CASSANDRA-4859)
 * fix get_paged_slice to wrap to next row correctly (CASSANDRA-4816)
 * fix indexing empty column values (CASSANDRA-4832)
 * allow JdbcDate to compose null Date objects (CASSANDRA-4830)
 * fix possible stackoverflow when compacting 1000s of sstables
   (CASSANDRA-4765)
 * fix wrong leveled compaction progress calculation (CASSANDRA-4807)
 * add a close() method to CRAR to prevent leaking file descriptors (CASSANDRA-4820)
 * fix potential infinite loop in get_count (CASSANDRA-4833)
 * fix compositeType.{get/from}String methods (CASSANDRA-4842)
 * (CQL) fix CREATE COLUMNFAMILY permissions check (CASSANDRA-4864)
 * Fix DynamicCompositeType same type comparison (CASSANDRA-4711)
 * Fix duplicate SSTable reference when stream session failed (CASSANDRA-3306)
 * Allow static CF definition with compact storage (CASSANDRA-4910)
 * Fix endless loop/compaction of schema_* CFs due to broken timestamps (CASSANDRA-4880)
 * Fix 'wrong class type' assertion in CounterColumn (CASSANDRA-4976)


1.2-beta1
 * add atomic_batch_mutate (CASSANDRA-4542, -4635)
 * increase default max_hint_window_in_ms to 3h (CASSANDRA-4632)
 * include message initiation time to replicas so they can more
   accurately drop timed-out requests (CASSANDRA-2858)
 * fix clientutil.jar dependencies (CASSANDRA-4566)
 * optimize WriteResponse (CASSANDRA-4548)
 * new metrics (CASSANDRA-4009)
 * redesign KEYS indexes to avoid read-before-write (CASSANDRA-2897)
 * debug tracing (CASSANDRA-1123)
 * parallelize row cache loading (CASSANDRA-4282)
 * Make compaction, flush JBOD-aware (CASSANDRA-4292)
 * run local range scans on the read stage (CASSANDRA-3687)
 * clean up ioexceptions (CASSANDRA-2116)
 * add disk_failure_policy (CASSANDRA-2118)
 * Introduce new json format with row level deletion (CASSANDRA-4054)
 * remove redundant "name" column from schema_keyspaces (CASSANDRA-4433)
 * improve "nodetool ring" handling of multi-dc clusters (CASSANDRA-3047)
 * update NTS calculateNaturalEndpoints to be O(N log N) (CASSANDRA-3881)
 * split up rpc timeout by operation type (CASSANDRA-2819)
 * rewrite key cache save/load to use only sequential i/o (CASSANDRA-3762)
 * update MS protocol with a version handshake + broadcast address id
   (CASSANDRA-4311)
 * multithreaded hint replay (CASSANDRA-4189)
 * add inter-node message compression (CASSANDRA-3127)
 * remove COPP (CASSANDRA-2479)
 * Track tombstone expiration and compact when tombstone content is
   higher than a configurable threshold, default 20% (CASSANDRA-3442, 4234)
 * update MurmurHash to version 3 (CASSANDRA-2975)
 * (CLI) track elapsed time for `delete' operation (CASSANDRA-4060)
 * (CLI) jline version is bumped to 1.0 to properly  support
   'delete' key function (CASSANDRA-4132)
 * Save IndexSummary into new SSTable 'Summary' component (CASSANDRA-2392, 4289)
 * Add support for range tombstones (CASSANDRA-3708)
 * Improve MessagingService efficiency (CASSANDRA-3617)
 * Avoid ID conflicts from concurrent schema changes (CASSANDRA-3794)
 * Set thrift HSHA server thread limit to unlimited by default (CASSANDRA-4277)
 * Avoids double serialization of CF id in RowMutation messages
   (CASSANDRA-4293)
 * stream compressed sstables directly with java nio (CASSANDRA-4297)
 * Support multiple ranges in SliceQueryFilter (CASSANDRA-3885)
 * Add column metadata to system column families (CASSANDRA-4018)
 * (cql3) Always use composite types by default (CASSANDRA-4329)
 * (cql3) Add support for set, map and list (CASSANDRA-3647)
 * Validate date type correctly (CASSANDRA-4441)
 * (cql3) Allow definitions with only a PK (CASSANDRA-4361)
 * (cql3) Add support for row key composites (CASSANDRA-4179)
 * improve DynamicEndpointSnitch by using reservoir sampling (CASSANDRA-4038)
 * (cql3) Add support for 2ndary indexes (CASSANDRA-3680)
 * (cql3) fix defining more than one PK to be invalid (CASSANDRA-4477)
 * remove schema agreement checking from all external APIs (Thrift, CQL and CQL3) (CASSANDRA-4487)
 * add Murmur3Partitioner and make it default for new installations (CASSANDRA-3772, 4621)
 * (cql3) update pseudo-map syntax to use map syntax (CASSANDRA-4497)
 * Finer grained exceptions hierarchy and provides error code with exceptions (CASSANDRA-3979)
 * Adds events push to binary protocol (CASSANDRA-4480)
 * Rewrite nodetool help (CASSANDRA-2293)
 * Make CQL3 the default for CQL (CASSANDRA-4640)
 * update stress tool to be able to use CQL3 (CASSANDRA-4406)
 * Accept all thrift update on CQL3 cf but don't expose their metadata (CASSANDRA-4377)
 * Replace Throttle with Guava's RateLimiter for HintedHandOff (CASSANDRA-4541)
 * fix counter add/get using CQL2 and CQL3 in stress tool (CASSANDRA-4633)
 * Add sstable count per level to cfstats (CASSANDRA-4537)
 * (cql3) Add ALTER KEYSPACE statement (CASSANDRA-4611)
 * (cql3) Allow defining default consistency levels (CASSANDRA-4448)
 * (cql3) Fix queries using LIMIT missing results (CASSANDRA-4579)
 * fix cross-version gossip messaging (CASSANDRA-4576)
 * added inet data type (CASSANDRA-4627)


1.1.6
 * Wait for writes on synchronous read digest mismatch (CASSANDRA-4792)
 * fix commitlog replay for nanotime-infected sstables (CASSANDRA-4782)
 * preflight check ttl for maximum of 20 years (CASSANDRA-4771)
 * (Pig) fix widerow input with single column rows (CASSANDRA-4789)
 * Fix HH to compact with correct gcBefore, which avoids wiping out
   undelivered hints (CASSANDRA-4772)
 * LCS will merge up to 32 L0 sstables as intended (CASSANDRA-4778)
 * NTS will default unconfigured DC replicas to zero (CASSANDRA-4675)
 * use default consistency level in counter validation if none is
   explicitly provide (CASSANDRA-4700)
 * Improve IAuthority interface by introducing fine-grained
   access permissions and grant/revoke commands (CASSANDRA-4490, 4644)
 * fix assumption error in CLI when updating/describing keyspace
   (CASSANDRA-4322)
 * Adds offline sstablescrub to debian packaging (CASSANDRA-4642)
 * Automatic fixing of overlapping leveled sstables (CASSANDRA-4644)
 * fix error when using ORDER BY with extended selections (CASSANDRA-4689)
 * (CQL3) Fix validation for IN queries for non-PK cols (CASSANDRA-4709)
 * fix re-created keyspace disappering after 1.1.5 upgrade
   (CASSANDRA-4698, 4752)
 * (CLI) display elapsed time in 2 fraction digits (CASSANDRA-3460)
 * add authentication support to sstableloader (CASSANDRA-4712)
 * Fix CQL3 'is reversed' logic (CASSANDRA-4716, 4759)
 * (CQL3) Don't return ReversedType in result set metadata (CASSANDRA-4717)
 * Backport adding AlterKeyspace statement (CASSANDRA-4611)
 * (CQL3) Correcty accept upper-case data types (CASSANDRA-4770)
 * Add binary protocol events for schema changes (CASSANDRA-4684)
Merged from 1.0:
 * Switch from NBHM to CHM in MessagingService's callback map, which
   prevents OOM in long-running instances (CASSANDRA-4708)


1.1.5
 * add SecondaryIndex.reload API (CASSANDRA-4581)
 * use millis + atomicint for commitlog segment creation instead of
   nanotime, which has issues under some hypervisors (CASSANDRA-4601)
 * fix FD leak in slice queries (CASSANDRA-4571)
 * avoid recursion in leveled compaction (CASSANDRA-4587)
 * increase stack size under Java7 to 180K
 * Log(info) schema changes (CASSANDRA-4547)
 * Change nodetool setcachecapcity to manipulate global caches (CASSANDRA-4563)
 * (cql3) fix setting compaction strategy (CASSANDRA-4597)
 * fix broken system.schema_* timestamps on system startup (CASSANDRA-4561)
 * fix wrong skip of cache saving (CASSANDRA-4533)
 * Avoid NPE when lost+found is in data dir (CASSANDRA-4572)
 * Respect five-minute flush moratorium after initial CL replay (CASSANDRA-4474)
 * Adds ntp as recommended in debian packaging (CASSANDRA-4606)
 * Configurable transport in CF Record{Reader|Writer} (CASSANDRA-4558)
 * (cql3) fix potential NPE with both equal and unequal restriction (CASSANDRA-4532)
 * (cql3) improves ORDER BY validation (CASSANDRA-4624)
 * Fix potential deadlock during counter writes (CASSANDRA-4578)
 * Fix cql error with ORDER BY when using IN (CASSANDRA-4612)
Merged from 1.0:
 * increase Xss to 160k to accomodate latest 1.6 JVMs (CASSANDRA-4602)
 * fix toString of hint destination tokens (CASSANDRA-4568)
 * Fix multiple values for CurrentLocal NodeID (CASSANDRA-4626)


1.1.4
 * fix offline scrub to catch >= out of order rows (CASSANDRA-4411)
 * fix cassandra-env.sh on RHEL and other non-dash-based systems
   (CASSANDRA-4494)
Merged from 1.0:
 * (Hadoop) fix setting key length for old-style mapred api (CASSANDRA-4534)
 * (Hadoop) fix iterating through a resultset consisting entirely
   of tombstoned rows (CASSANDRA-4466)


1.1.3
 * (cqlsh) add COPY TO (CASSANDRA-4434)
 * munmap commitlog segments before rename (CASSANDRA-4337)
 * (JMX) rename getRangeKeySample to sampleKeyRange to avoid returning
   multi-MB results as an attribute (CASSANDRA-4452)
 * flush based on data size, not throughput; overwritten columns no
   longer artificially inflate liveRatio (CASSANDRA-4399)
 * update default commitlog segment size to 32MB and total commitlog
   size to 32/1024 MB for 32/64 bit JVMs, respectively (CASSANDRA-4422)
 * avoid using global partitioner to estimate ranges in index sstables
   (CASSANDRA-4403)
 * restore pre-CASSANDRA-3862 approach to removing expired tombstones
   from row cache during compaction (CASSANDRA-4364)
 * (stress) support for CQL prepared statements (CASSANDRA-3633)
 * Correctly catch exception when Snappy cannot be loaded (CASSANDRA-4400)
 * (cql3) Support ORDER BY when IN condition is given in WHERE clause (CASSANDRA-4327)
 * (cql3) delete "component_index" column on DROP TABLE call (CASSANDRA-4420)
 * change nanoTime() to currentTimeInMillis() in schema related code (CASSANDRA-4432)
 * add a token generation tool (CASSANDRA-3709)
 * Fix LCS bug with sstable containing only 1 row (CASSANDRA-4411)
 * fix "Can't Modify Index Name" problem on CF update (CASSANDRA-4439)
 * Fix assertion error in getOverlappingSSTables during repair (CASSANDRA-4456)
 * fix nodetool's setcompactionthreshold command (CASSANDRA-4455)
 * Ensure compacted files are never used, to avoid counter overcount (CASSANDRA-4436)
Merged from 1.0:
 * Push the validation of secondary index values to the SecondaryIndexManager (CASSANDRA-4240)
 * allow dropping columns shadowed by not-yet-expired supercolumn or row
   tombstones in PrecompactedRow (CASSANDRA-4396)


1.1.2
 * Fix cleanup not deleting index entries (CASSANDRA-4379)
 * Use correct partitioner when saving + loading caches (CASSANDRA-4331)
 * Check schema before trying to export sstable (CASSANDRA-2760)
 * Raise a meaningful exception instead of NPE when PFS encounters
   an unconfigured node + no default (CASSANDRA-4349)
 * fix bug in sstable blacklisting with LCS (CASSANDRA-4343)
 * LCS no longer promotes tiny sstables out of L0 (CASSANDRA-4341)
 * skip tombstones during hint replay (CASSANDRA-4320)
 * fix NPE in compactionstats (CASSANDRA-4318)
 * enforce 1m min keycache for auto (CASSANDRA-4306)
 * Have DeletedColumn.isMFD always return true (CASSANDRA-4307)
 * (cql3) exeption message for ORDER BY constraints said primary filter can be
    an IN clause, which is misleading (CASSANDRA-4319)
 * (cql3) Reject (not yet supported) creation of 2ndardy indexes on tables with
   composite primary keys (CASSANDRA-4328)
 * Set JVM stack size to 160k for java 7 (CASSANDRA-4275)
 * cqlsh: add COPY command to load data from CSV flat files (CASSANDRA-4012)
 * CFMetaData.fromThrift to throw ConfigurationException upon error (CASSANDRA-4353)
 * Use CF comparator to sort indexed columns in SecondaryIndexManager
   (CASSANDRA-4365)
 * add strategy_options to the KSMetaData.toString() output (CASSANDRA-4248)
 * (cql3) fix range queries containing unqueried results (CASSANDRA-4372)
 * (cql3) allow updating column_alias types (CASSANDRA-4041)
 * (cql3) Fix deletion bug (CASSANDRA-4193)
 * Fix computation of overlapping sstable for leveled compaction (CASSANDRA-4321)
 * Improve scrub and allow to run it offline (CASSANDRA-4321)
 * Fix assertionError in StorageService.bulkLoad (CASSANDRA-4368)
 * (cqlsh) add option to authenticate to a keyspace at startup (CASSANDRA-4108)
 * (cqlsh) fix ASSUME functionality (CASSANDRA-4352)
 * Fix ColumnFamilyRecordReader to not return progress > 100% (CASSANDRA-3942)
Merged from 1.0:
 * Set gc_grace on index CF to 0 (CASSANDRA-4314)


1.1.1
 * add populate_io_cache_on_flush option (CASSANDRA-2635)
 * allow larger cache capacities than 2GB (CASSANDRA-4150)
 * add getsstables command to nodetool (CASSANDRA-4199)
 * apply parent CF compaction settings to secondary index CFs (CASSANDRA-4280)
 * preserve commitlog size cap when recycling segments at startup
   (CASSANDRA-4201)
 * (Hadoop) fix split generation regression (CASSANDRA-4259)
 * ignore min/max compactions settings in LCS, while preserving
   behavior that min=max=0 disables autocompaction (CASSANDRA-4233)
 * log number of rows read from saved cache (CASSANDRA-4249)
 * calculate exact size required for cleanup operations (CASSANDRA-1404)
 * avoid blocking additional writes during flush when the commitlog
   gets behind temporarily (CASSANDRA-1991)
 * enable caching on index CFs based on data CF cache setting (CASSANDRA-4197)
 * warn on invalid replication strategy creation options (CASSANDRA-4046)
 * remove [Freeable]Memory finalizers (CASSANDRA-4222)
 * include tombstone size in ColumnFamily.size, which can prevent OOM
   during sudden mass delete operations by yielding a nonzero liveRatio
   (CASSANDRA-3741)
 * Open 1 sstableScanner per level for leveled compaction (CASSANDRA-4142)
 * Optimize reads when row deletion timestamps allow us to restrict
   the set of sstables we check (CASSANDRA-4116)
 * add support for commitlog archiving and point-in-time recovery
   (CASSANDRA-3690)
 * avoid generating redundant compaction tasks during streaming
   (CASSANDRA-4174)
 * add -cf option to nodetool snapshot, and takeColumnFamilySnapshot to
   StorageService mbean (CASSANDRA-556)
 * optimize cleanup to drop entire sstables where possible (CASSANDRA-4079)
 * optimize truncate when autosnapshot is disabled (CASSANDRA-4153)
 * update caches to use byte[] keys to reduce memory overhead (CASSANDRA-3966)
 * add column limit to cli (CASSANDRA-3012, 4098)
 * clean up and optimize DataOutputBuffer, used by CQL compression and
   CompositeType (CASSANDRA-4072)
 * optimize commitlog checksumming (CASSANDRA-3610)
 * identify and blacklist corrupted SSTables from future compactions
   (CASSANDRA-2261)
 * Move CfDef and KsDef validation out of thrift (CASSANDRA-4037)
 * Expose API to repair a user provided range (CASSANDRA-3912)
 * Add way to force the cassandra-cli to refresh its schema (CASSANDRA-4052)
 * Avoid having replicate on write tasks stacking up at CL.ONE (CASSANDRA-2889)
 * (cql3) Backwards compatibility for composite comparators in non-cql3-aware
   clients (CASSANDRA-4093)
 * (cql3) Fix order by for reversed queries (CASSANDRA-4160)
 * (cql3) Add ReversedType support (CASSANDRA-4004)
 * (cql3) Add timeuuid type (CASSANDRA-4194)
 * (cql3) Minor fixes (CASSANDRA-4185)
 * (cql3) Fix prepared statement in BATCH (CASSANDRA-4202)
 * (cql3) Reduce the list of reserved keywords (CASSANDRA-4186)
 * (cql3) Move max/min compaction thresholds to compaction strategy options
   (CASSANDRA-4187)
 * Fix exception during move when localhost is the only source (CASSANDRA-4200)
 * (cql3) Allow paging through non-ordered partitioner results (CASSANDRA-3771)
 * (cql3) Fix drop index (CASSANDRA-4192)
 * (cql3) Don't return range ghosts anymore (CASSANDRA-3982)
 * fix re-creating Keyspaces/ColumnFamilies with the same name as dropped
   ones (CASSANDRA-4219)
 * fix SecondaryIndex LeveledManifest save upon snapshot (CASSANDRA-4230)
 * fix missing arrayOffset in FBUtilities.hash (CASSANDRA-4250)
 * (cql3) Add name of parameters in CqlResultSet (CASSANDRA-4242)
 * (cql3) Correctly validate order by queries (CASSANDRA-4246)
 * rename stress to cassandra-stress for saner packaging (CASSANDRA-4256)
 * Fix exception on colum metadata with non-string comparator (CASSANDRA-4269)
 * Check for unknown/invalid compression options (CASSANDRA-4266)
 * (cql3) Adds simple access to column timestamp and ttl (CASSANDRA-4217)
 * (cql3) Fix range queries with secondary indexes (CASSANDRA-4257)
 * Better error messages from improper input in cli (CASSANDRA-3865)
 * Try to stop all compaction upon Keyspace or ColumnFamily drop (CASSANDRA-4221)
 * (cql3) Allow keyspace properties to contain hyphens (CASSANDRA-4278)
 * (cql3) Correctly validate keyspace access in create table (CASSANDRA-4296)
 * Avoid deadlock in migration stage (CASSANDRA-3882)
 * Take supercolumn names and deletion info into account in memtable throughput
   (CASSANDRA-4264)
 * Add back backward compatibility for old style replication factor (CASSANDRA-4294)
 * Preserve compatibility with pre-1.1 index queries (CASSANDRA-4262)
Merged from 1.0:
 * Fix super columns bug where cache is not updated (CASSANDRA-4190)
 * fix maxTimestamp to include row tombstones (CASSANDRA-4116)
 * (CLI) properly handle quotes in create/update keyspace commands (CASSANDRA-4129)
 * Avoids possible deadlock during bootstrap (CASSANDRA-4159)
 * fix stress tool that hangs forever on timeout or error (CASSANDRA-4128)
 * stress tool to return appropriate exit code on failure (CASSANDRA-4188)
 * fix compaction NPE when out of disk space and assertions disabled
   (CASSANDRA-3985)
 * synchronize LCS getEstimatedTasks to avoid CME (CASSANDRA-4255)
 * ensure unique streaming session id's (CASSANDRA-4223)
 * kick off background compaction when min/max thresholds change
   (CASSANDRA-4279)
 * improve ability of STCS.getBuckets to deal with 100s of 1000s of
   sstables, such as when convertinb back from LCS (CASSANDRA-4287)
 * Oversize integer in CQL throws NumberFormatException (CASSANDRA-4291)
 * fix 1.0.x node join to mixed version cluster, other nodes >= 1.1 (CASSANDRA-4195)
 * Fix LCS splitting sstable base on uncompressed size (CASSANDRA-4419)
 * Push the validation of secondary index values to the SecondaryIndexManager (CASSANDRA-4240)
 * Don't purge columns during upgradesstables (CASSANDRA-4462)
 * Make cqlsh work with piping (CASSANDRA-4113)
 * Validate arguments for nodetool decommission (CASSANDRA-4061)
 * Report thrift status in nodetool info (CASSANDRA-4010)


1.1.0-final
 * average a reduced liveRatio estimate with the previous one (CASSANDRA-4065)
 * Allow KS and CF names up to 48 characters (CASSANDRA-4157)
 * fix stress build (CASSANDRA-4140)
 * add time remaining estimate to nodetool compactionstats (CASSANDRA-4167)
 * (cql) fix NPE in cql3 ALTER TABLE (CASSANDRA-4163)
 * (cql) Add support for CL.TWO and CL.THREE in CQL (CASSANDRA-4156)
 * (cql) Fix type in CQL3 ALTER TABLE preventing update (CASSANDRA-4170)
 * (cql) Throw invalid exception from CQL3 on obsolete options (CASSANDRA-4171)
 * (cqlsh) fix recognizing uppercase SELECT keyword (CASSANDRA-4161)
 * Pig: wide row support (CASSANDRA-3909)
Merged from 1.0:
 * avoid streaming empty files with bulk loader if sstablewriter errors out
   (CASSANDRA-3946)


1.1-rc1
 * Include stress tool in binary builds (CASSANDRA-4103)
 * (Hadoop) fix wide row iteration when last row read was deleted
   (CASSANDRA-4154)
 * fix read_repair_chance to really default to 0.1 in the cli (CASSANDRA-4114)
 * Adds caching and bloomFilterFpChange to CQL options (CASSANDRA-4042)
 * Adds posibility to autoconfigure size of the KeyCache (CASSANDRA-4087)
 * fix KEYS index from skipping results (CASSANDRA-3996)
 * Remove sliced_buffer_size_in_kb dead option (CASSANDRA-4076)
 * make loadNewSStable preserve sstable version (CASSANDRA-4077)
 * Respect 1.0 cache settings as much as possible when upgrading
   (CASSANDRA-4088)
 * relax path length requirement for sstable files when upgrading on
   non-Windows platforms (CASSANDRA-4110)
 * fix terminination of the stress.java when errors were encountered
   (CASSANDRA-4128)
 * Move CfDef and KsDef validation out of thrift (CASSANDRA-4037)
 * Fix get_paged_slice (CASSANDRA-4136)
 * CQL3: Support slice with exclusive start and stop (CASSANDRA-3785)
Merged from 1.0:
 * support PropertyFileSnitch in bulk loader (CASSANDRA-4145)
 * add auto_snapshot option allowing disabling snapshot before drop/truncate
   (CASSANDRA-3710)
 * allow short snitch names (CASSANDRA-4130)


1.1-beta2
 * rename loaded sstables to avoid conflicts with local snapshots
   (CASSANDRA-3967)
 * start hint replay as soon as FD notifies that the target is back up
   (CASSANDRA-3958)
 * avoid unproductive deserializing of cached rows during compaction
   (CASSANDRA-3921)
 * fix concurrency issues with CQL keyspace creation (CASSANDRA-3903)
 * Show Effective Owership via Nodetool ring <keyspace> (CASSANDRA-3412)
 * Update ORDER BY syntax for CQL3 (CASSANDRA-3925)
 * Fix BulkRecordWriter to not throw NPE if reducer gets no map data from Hadoop (CASSANDRA-3944)
 * Fix bug with counters in super columns (CASSANDRA-3821)
 * Remove deprecated merge_shard_chance (CASSANDRA-3940)
 * add a convenient way to reset a node's schema (CASSANDRA-2963)
 * fix for intermittent SchemaDisagreementException (CASSANDRA-3884)
 * CLI `list <CF>` to limit number of columns and their order (CASSANDRA-3012)
 * ignore deprecated KsDef/CfDef/ColumnDef fields in native schema (CASSANDRA-3963)
 * CLI to report when unsupported column_metadata pair was given (CASSANDRA-3959)
 * reincarnate removed and deprecated KsDef/CfDef attributes (CASSANDRA-3953)
 * Fix race between writes and read for cache (CASSANDRA-3862)
 * perform static initialization of StorageProxy on start-up (CASSANDRA-3797)
 * support trickling fsync() on writes (CASSANDRA-3950)
 * expose counters for unavailable/timeout exceptions given to thrift clients (CASSANDRA-3671)
 * avoid quadratic startup time in LeveledManifest (CASSANDRA-3952)
 * Add type information to new schema_ columnfamilies and remove thrift
   serialization for schema (CASSANDRA-3792)
 * add missing column validator options to the CLI help (CASSANDRA-3926)
 * skip reading saved key cache if CF's caching strategy is NONE or ROWS_ONLY (CASSANDRA-3954)
 * Unify migration code (CASSANDRA-4017)
Merged from 1.0:
 * cqlsh: guess correct version of Python for Arch Linux (CASSANDRA-4090)
 * (CLI) properly handle quotes in create/update keyspace commands (CASSANDRA-4129)
 * Avoids possible deadlock during bootstrap (CASSANDRA-4159)
 * fix stress tool that hangs forever on timeout or error (CASSANDRA-4128)
 * Fix super columns bug where cache is not updated (CASSANDRA-4190)
 * stress tool to return appropriate exit code on failure (CASSANDRA-4188)


1.0.9
 * improve index sampling performance (CASSANDRA-4023)
 * always compact away deleted hints immediately after handoff (CASSANDRA-3955)
 * delete hints from dropped ColumnFamilies on handoff instead of
   erroring out (CASSANDRA-3975)
 * add CompositeType ref to the CLI doc for create/update column family (CASSANDRA-3980)
 * Pig: support Counter ColumnFamilies (CASSANDRA-3973)
 * Pig: Composite column support (CASSANDRA-3684)
 * Avoid NPE during repair when a keyspace has no CFs (CASSANDRA-3988)
 * Fix division-by-zero error on get_slice (CASSANDRA-4000)
 * don't change manifest level for cleanup, scrub, and upgradesstables
   operations under LeveledCompactionStrategy (CASSANDRA-3989, 4112)
 * fix race leading to super columns assertion failure (CASSANDRA-3957)
 * fix NPE on invalid CQL delete command (CASSANDRA-3755)
 * allow custom types in CLI's assume command (CASSANDRA-4081)
 * fix totalBytes count for parallel compactions (CASSANDRA-3758)
 * fix intermittent NPE in get_slice (CASSANDRA-4095)
 * remove unnecessary asserts in native code interfaces (CASSANDRA-4096)
 * Validate blank keys in CQL to avoid assertion errors (CASSANDRA-3612)
 * cqlsh: fix bad decoding of some column names (CASSANDRA-4003)
 * cqlsh: fix incorrect padding with unicode chars (CASSANDRA-4033)
 * Fix EC2 snitch incorrectly reporting region (CASSANDRA-4026)
 * Shut down thrift during decommission (CASSANDRA-4086)
 * Expose nodetool cfhistograms for 2ndary indexes (CASSANDRA-4063)
Merged from 0.8:
 * Fix ConcurrentModificationException in gossiper (CASSANDRA-4019)


1.1-beta1
 * (cqlsh)
   + add SOURCE and CAPTURE commands, and --file option (CASSANDRA-3479)
   + add ALTER COLUMNFAMILY WITH (CASSANDRA-3523)
   + bundle Python dependencies with Cassandra (CASSANDRA-3507)
   + added to Debian package (CASSANDRA-3458)
   + display byte data instead of erroring out on decode failure
     (CASSANDRA-3874)
 * add nodetool rebuild_index (CASSANDRA-3583)
 * add nodetool rangekeysample (CASSANDRA-2917)
 * Fix streaming too much data during move operations (CASSANDRA-3639)
 * Nodetool and CLI connect to localhost by default (CASSANDRA-3568)
 * Reduce memory used by primary index sample (CASSANDRA-3743)
 * (Hadoop) separate input/output configurations (CASSANDRA-3197, 3765)
 * avoid returning internal Cassandra classes over JMX (CASSANDRA-2805)
 * add row-level isolation via SnapTree (CASSANDRA-2893)
 * Optimize key count estimation when opening sstable on startup
   (CASSANDRA-2988)
 * multi-dc replication optimization supporting CL > ONE (CASSANDRA-3577)
 * add command to stop compactions (CASSANDRA-1740, 3566, 3582)
 * multithreaded streaming (CASSANDRA-3494)
 * removed in-tree redhat spec (CASSANDRA-3567)
 * "defragment" rows for name-based queries under STCS, again (CASSANDRA-2503)
 * Recycle commitlog segments for improved performance
   (CASSANDRA-3411, 3543, 3557, 3615)
 * update size-tiered compaction to prioritize small tiers (CASSANDRA-2407)
 * add message expiration logic to OutboundTcpConnection (CASSANDRA-3005)
 * off-heap cache to use sun.misc.Unsafe instead of JNA (CASSANDRA-3271)
 * EACH_QUORUM is only supported for writes (CASSANDRA-3272)
 * replace compactionlock use in schema migration by checking CFS.isValid
   (CASSANDRA-3116)
 * recognize that "SELECT first ... *" isn't really "SELECT *" (CASSANDRA-3445)
 * Use faster bytes comparison (CASSANDRA-3434)
 * Bulk loader is no longer a fat client, (HADOOP) bulk load output format
   (CASSANDRA-3045)
 * (Hadoop) add support for KeyRange.filter
 * remove assumption that keys and token are in bijection
   (CASSANDRA-1034, 3574, 3604)
 * always remove endpoints from delevery queue in HH (CASSANDRA-3546)
 * fix race between cf flush and its 2ndary indexes flush (CASSANDRA-3547)
 * fix potential race in AES when a repair fails (CASSANDRA-3548)
 * Remove columns shadowed by a deleted container even when we cannot purge
   (CASSANDRA-3538)
 * Improve memtable slice iteration performance (CASSANDRA-3545)
 * more efficient allocation of small bloom filters (CASSANDRA-3618)
 * Use separate writer thread in SSTableSimpleUnsortedWriter (CASSANDRA-3619)
 * fsync the directory after new sstable or commitlog segment are created (CASSANDRA-3250)
 * fix minor issues reported by FindBugs (CASSANDRA-3658)
 * global key/row caches (CASSANDRA-3143, 3849)
 * optimize memtable iteration during range scan (CASSANDRA-3638)
 * introduce 'crc_check_chance' in CompressionParameters to support
   a checksum percentage checking chance similarly to read-repair (CASSANDRA-3611)
 * a way to deactivate global key/row cache on per-CF basis (CASSANDRA-3667)
 * fix LeveledCompactionStrategy broken because of generation pre-allocation
   in LeveledManifest (CASSANDRA-3691)
 * finer-grained control over data directories (CASSANDRA-2749)
 * Fix ClassCastException during hinted handoff (CASSANDRA-3694)
 * Upgrade Thrift to 0.7 (CASSANDRA-3213)
 * Make stress.java insert operation to use microseconds (CASSANDRA-3725)
 * Allows (internally) doing a range query with a limit of columns instead of
   rows (CASSANDRA-3742)
 * Allow rangeSlice queries to be start/end inclusive/exclusive (CASSANDRA-3749)
 * Fix BulkLoader to support new SSTable layout and add stream
   throttling to prevent an NPE when there is no yaml config (CASSANDRA-3752)
 * Allow concurrent schema migrations (CASSANDRA-1391, 3832)
 * Add SnapshotCommand to trigger snapshot on remote node (CASSANDRA-3721)
 * Make CFMetaData conversions to/from thrift/native schema inverses
   (CASSANDRA_3559)
 * Add initial code for CQL 3.0-beta (CASSANDRA-2474, 3781, 3753)
 * Add wide row support for ColumnFamilyInputFormat (CASSANDRA-3264)
 * Allow extending CompositeType comparator (CASSANDRA-3657)
 * Avoids over-paging during get_count (CASSANDRA-3798)
 * Add new command to rebuild a node without (repair) merkle tree calculations
   (CASSANDRA-3483, 3922)
 * respect not only row cache capacity but caching mode when
   trying to read data (CASSANDRA-3812)
 * fix system tests (CASSANDRA-3827)
 * CQL support for altering row key type in ALTER TABLE (CASSANDRA-3781)
 * turn compression on by default (CASSANDRA-3871)
 * make hexToBytes refuse invalid input (CASSANDRA-2851)
 * Make secondary indexes CF inherit compression and compaction from their
   parent CF (CASSANDRA-3877)
 * Finish cleanup up tombstone purge code (CASSANDRA-3872)
 * Avoid NPE on aboarted stream-out sessions (CASSANDRA-3904)
 * BulkRecordWriter throws NPE for counter columns (CASSANDRA-3906)
 * Support compression using BulkWriter (CASSANDRA-3907)


1.0.8
 * fix race between cleanup and flush on secondary index CFSes (CASSANDRA-3712)
 * avoid including non-queried nodes in rangeslice read repair
   (CASSANDRA-3843)
 * Only snapshot CF being compacted for snapshot_before_compaction
   (CASSANDRA-3803)
 * Log active compactions in StatusLogger (CASSANDRA-3703)
 * Compute more accurate compaction score per level (CASSANDRA-3790)
 * Return InvalidRequest when using a keyspace that doesn't exist
   (CASSANDRA-3764)
 * disallow user modification of System keyspace (CASSANDRA-3738)
 * allow using sstable2json on secondary index data (CASSANDRA-3738)
 * (cqlsh) add DESCRIBE COLUMNFAMILIES (CASSANDRA-3586)
 * (cqlsh) format blobs correctly and use colors to improve output
   readability (CASSANDRA-3726)
 * synchronize BiMap of bootstrapping tokens (CASSANDRA-3417)
 * show index options in CLI (CASSANDRA-3809)
 * add optional socket timeout for streaming (CASSANDRA-3838)
 * fix truncate not to leave behind non-CFS backed secondary indexes
   (CASSANDRA-3844)
 * make CLI `show schema` to use output stream directly instead
   of StringBuilder (CASSANDRA-3842)
 * remove the wait on hint future during write (CASSANDRA-3870)
 * (cqlsh) ignore missing CfDef opts (CASSANDRA-3933)
 * (cqlsh) look for cqlshlib relative to realpath (CASSANDRA-3767)
 * Fix short read protection (CASSANDRA-3934)
 * Make sure infered and actual schema match (CASSANDRA-3371)
 * Fix NPE during HH delivery (CASSANDRA-3677)
 * Don't put boostrapping node in 'hibernate' status (CASSANDRA-3737)
 * Fix double quotes in windows bat files (CASSANDRA-3744)
 * Fix bad validator lookup (CASSANDRA-3789)
 * Fix soft reset in EC2MultiRegionSnitch (CASSANDRA-3835)
 * Don't leave zombie connections with THSHA thrift server (CASSANDRA-3867)
 * (cqlsh) fix deserialization of data (CASSANDRA-3874)
 * Fix removetoken force causing an inconsistent state (CASSANDRA-3876)
 * Fix ahndling of some types with Pig (CASSANDRA-3886)
 * Don't allow to drop the system keyspace (CASSANDRA-3759)
 * Make Pig deletes disabled by default and configurable (CASSANDRA-3628)
Merged from 0.8:
 * (Pig) fix CassandraStorage to use correct comparator in Super ColumnFamily
   case (CASSANDRA-3251)
 * fix thread safety issues in commitlog replay, primarily affecting
   systems with many (100s) of CF definitions (CASSANDRA-3751)
 * Fix relevant tombstone ignored with super columns (CASSANDRA-3875)


1.0.7
 * fix regression in HH page size calculation (CASSANDRA-3624)
 * retry failed stream on IOException (CASSANDRA-3686)
 * allow configuring bloom_filter_fp_chance (CASSANDRA-3497)
 * attempt hint delivery every ten minutes, or when failure detector
   notifies us that a node is back up, whichever comes first.  hint
   handoff throttle delay default changed to 1ms, from 50 (CASSANDRA-3554)
 * add nodetool setstreamthroughput (CASSANDRA-3571)
 * fix assertion when dropping a columnfamily with no sstables (CASSANDRA-3614)
 * more efficient allocation of small bloom filters (CASSANDRA-3618)
 * CLibrary.createHardLinkWithExec() to check for errors (CASSANDRA-3101)
 * Avoid creating empty and non cleaned writer during compaction (CASSANDRA-3616)
 * stop thrift service in shutdown hook so we can quiesce MessagingService
   (CASSANDRA-3335)
 * (CQL) compaction_strategy_options and compression_parameters for
   CREATE COLUMNFAMILY statement (CASSANDRA-3374)
 * Reset min/max compaction threshold when creating size tiered compaction
   strategy (CASSANDRA-3666)
 * Don't ignore IOException during compaction (CASSANDRA-3655)
 * Fix assertion error for CF with gc_grace=0 (CASSANDRA-3579)
 * Shutdown ParallelCompaction reducer executor after use (CASSANDRA-3711)
 * Avoid < 0 value for pending tasks in leveled compaction (CASSANDRA-3693)
 * (Hadoop) Support TimeUUID in Pig CassandraStorage (CASSANDRA-3327)
 * Check schema is ready before continuing boostrapping (CASSANDRA-3629)
 * Catch overflows during parsing of chunk_length_kb (CASSANDRA-3644)
 * Improve stream protocol mismatch errors (CASSANDRA-3652)
 * Avoid multiple thread doing HH to the same target (CASSANDRA-3681)
 * Add JMX property for rp_timeout_in_ms (CASSANDRA-2940)
 * Allow DynamicCompositeType to compare component of different types
   (CASSANDRA-3625)
 * Flush non-cfs backed secondary indexes (CASSANDRA-3659)
 * Secondary Indexes should report memory consumption (CASSANDRA-3155)
 * fix for SelectStatement start/end key are not set correctly
   when a key alias is involved (CASSANDRA-3700)
 * fix CLI `show schema` command insert of an extra comma in
   column_metadata (CASSANDRA-3714)
Merged from 0.8:
 * avoid logging (harmless) exception when GC takes < 1ms (CASSANDRA-3656)
 * prevent new nodes from thinking down nodes are up forever (CASSANDRA-3626)
 * use correct list of replicas for LOCAL_QUORUM reads when read repair
   is disabled (CASSANDRA-3696)
 * block on flush before compacting hints (may prevent OOM) (CASSANDRA-3733)


1.0.6
 * (CQL) fix cqlsh support for replicate_on_write (CASSANDRA-3596)
 * fix adding to leveled manifest after streaming (CASSANDRA-3536)
 * filter out unavailable cipher suites when using encryption (CASSANDRA-3178)
 * (HADOOP) add old-style api support for CFIF and CFRR (CASSANDRA-2799)
 * Support TimeUUIDType column names in Stress.java tool (CASSANDRA-3541)
 * (CQL) INSERT/UPDATE/DELETE/TRUNCATE commands should allow CF names to
   be qualified by keyspace (CASSANDRA-3419)
 * always remove endpoints from delevery queue in HH (CASSANDRA-3546)
 * fix race between cf flush and its 2ndary indexes flush (CASSANDRA-3547)
 * fix potential race in AES when a repair fails (CASSANDRA-3548)
 * fix default value validation usage in CLI SET command (CASSANDRA-3553)
 * Optimize componentsFor method for compaction and startup time
   (CASSANDRA-3532)
 * (CQL) Proper ColumnFamily metadata validation on CREATE COLUMNFAMILY
   (CASSANDRA-3565)
 * fix compression "chunk_length_kb" option to set correct kb value for
   thrift/avro (CASSANDRA-3558)
 * fix missing response during range slice repair (CASSANDRA-3551)
 * 'describe ring' moved from CLI to nodetool and available through JMX (CASSANDRA-3220)
 * add back partitioner to sstable metadata (CASSANDRA-3540)
 * fix NPE in get_count for counters (CASSANDRA-3601)
Merged from 0.8:
 * remove invalid assertion that table was opened before dropping it
   (CASSANDRA-3580)
 * range and index scans now only send requests to enough replicas to
   satisfy requested CL + RR (CASSANDRA-3598)
 * use cannonical host for local node in nodetool info (CASSANDRA-3556)
 * remove nonlocal DC write optimization since it only worked with
   CL.ONE or CL.LOCAL_QUORUM (CASSANDRA-3577, 3585)
 * detect misuses of CounterColumnType (CASSANDRA-3422)
 * turn off string interning in json2sstable, take 2 (CASSANDRA-2189)
 * validate compression parameters on add/update of the ColumnFamily
   (CASSANDRA-3573)
 * Check for 0.0.0.0 is incorrect in CFIF (CASSANDRA-3584)
 * Increase vm.max_map_count in debian packaging (CASSANDRA-3563)
 * gossiper will never add itself to saved endpoints (CASSANDRA-3485)


1.0.5
 * revert CASSANDRA-3407 (see CASSANDRA-3540)
 * fix assertion error while forwarding writes to local nodes (CASSANDRA-3539)


1.0.4
 * fix self-hinting of timed out read repair updates and make hinted handoff
   less prone to OOMing a coordinator (CASSANDRA-3440)
 * expose bloom filter sizes via JMX (CASSANDRA-3495)
 * enforce RP tokens 0..2**127 (CASSANDRA-3501)
 * canonicalize paths exposed through JMX (CASSANDRA-3504)
 * fix "liveSize" stat when sstables are removed (CASSANDRA-3496)
 * add bloom filter FP rates to nodetool cfstats (CASSANDRA-3347)
 * record partitioner in sstable metadata component (CASSANDRA-3407)
 * add new upgradesstables nodetool command (CASSANDRA-3406)
 * skip --debug requirement to see common exceptions in CLI (CASSANDRA-3508)
 * fix incorrect query results due to invalid max timestamp (CASSANDRA-3510)
 * make sstableloader recognize compressed sstables (CASSANDRA-3521)
 * avoids race in OutboundTcpConnection in multi-DC setups (CASSANDRA-3530)
 * use SETLOCAL in cassandra.bat (CASSANDRA-3506)
 * fix ConcurrentModificationException in Table.all() (CASSANDRA-3529)
Merged from 0.8:
 * fix concurrence issue in the FailureDetector (CASSANDRA-3519)
 * fix array out of bounds error in counter shard removal (CASSANDRA-3514)
 * avoid dropping tombstones when they might still be needed to shadow
   data in a different sstable (CASSANDRA-2786)


1.0.3
 * revert name-based query defragmentation aka CASSANDRA-2503 (CASSANDRA-3491)
 * fix invalidate-related test failures (CASSANDRA-3437)
 * add next-gen cqlsh to bin/ (CASSANDRA-3188, 3131, 3493)
 * (CQL) fix handling of rows with no columns (CASSANDRA-3424, 3473)
 * fix querying supercolumns by name returning only a subset of
   subcolumns or old subcolumn versions (CASSANDRA-3446)
 * automatically compute sha1 sum for uncompressed data files (CASSANDRA-3456)
 * fix reading metadata/statistics component for version < h (CASSANDRA-3474)
 * add sstable forward-compatibility (CASSANDRA-3478)
 * report compression ratio in CFSMBean (CASSANDRA-3393)
 * fix incorrect size exception during streaming of counters (CASSANDRA-3481)
 * (CQL) fix for counter decrement syntax (CASSANDRA-3418)
 * Fix race introduced by CASSANDRA-2503 (CASSANDRA-3482)
 * Fix incomplete deletion of delivered hints (CASSANDRA-3466)
 * Avoid rescheduling compactions when no compaction was executed
   (CASSANDRA-3484)
 * fix handling of the chunk_length_kb compression options (CASSANDRA-3492)
Merged from 0.8:
 * fix updating CF row_cache_provider (CASSANDRA-3414)
 * CFMetaData.convertToThrift method to set RowCacheProvider (CASSANDRA-3405)
 * acquire compactionlock during truncate (CASSANDRA-3399)
 * fix displaying cfdef entries for super columnfamilies (CASSANDRA-3415)
 * Make counter shard merging thread safe (CASSANDRA-3178)
 * Revert CASSANDRA-2855
 * Fix bug preventing the use of efficient cross-DC writes (CASSANDRA-3472)
 * `describe ring` command for CLI (CASSANDRA-3220)
 * (Hadoop) skip empty rows when entire row is requested, redux (CASSANDRA-2855)


1.0.2
 * "defragment" rows for name-based queries under STCS (CASSANDRA-2503)
 * Add timing information to cassandra-cli GET/SET/LIST queries (CASSANDRA-3326)
 * Only create one CompressionMetadata object per sstable (CASSANDRA-3427)
 * cleanup usage of StorageService.setMode() (CASSANDRA-3388)
 * Avoid large array allocation for compressed chunk offsets (CASSANDRA-3432)
 * fix DecimalType bytebuffer marshalling (CASSANDRA-3421)
 * fix bug that caused first column in per row indexes to be ignored
   (CASSANDRA-3441)
 * add JMX call to clean (failed) repair sessions (CASSANDRA-3316)
 * fix sstableloader reference acquisition bug (CASSANDRA-3438)
 * fix estimated row size regression (CASSANDRA-3451)
 * make sure we don't return more columns than asked (CASSANDRA-3303, 3395)
Merged from 0.8:
 * acquire compactionlock during truncate (CASSANDRA-3399)
 * fix displaying cfdef entries for super columnfamilies (CASSANDRA-3415)


1.0.1
 * acquire references during index build to prevent delete problems
   on Windows (CASSANDRA-3314)
 * describe_ring should include datacenter/topology information (CASSANDRA-2882)
 * Thrift sockets are not properly buffered (CASSANDRA-3261)
 * performance improvement for bytebufferutil compare function (CASSANDRA-3286)
 * add system.versions ColumnFamily (CASSANDRA-3140)
 * reduce network copies (CASSANDRA-3333, 3373)
 * limit nodetool to 32MB of heap (CASSANDRA-3124)
 * (CQL) update parser to accept "timestamp" instead of "date" (CASSANDRA-3149)
 * Fix CLI `show schema` to include "compression_options" (CASSANDRA-3368)
 * Snapshot to include manifest under LeveledCompactionStrategy (CASSANDRA-3359)
 * (CQL) SELECT query should allow CF name to be qualified by keyspace (CASSANDRA-3130)
 * (CQL) Fix internal application error specifying 'using consistency ...'
   in lower case (CASSANDRA-3366)
 * fix Deflate compression when compression actually makes the data bigger
   (CASSANDRA-3370)
 * optimize UUIDGen to avoid lock contention on InetAddress.getLocalHost
   (CASSANDRA-3387)
 * tolerate index being dropped mid-mutation (CASSANDRA-3334, 3313)
 * CompactionManager is now responsible for checking for new candidates
   post-task execution, enabling more consistent leveled compaction
   (CASSANDRA-3391)
 * Cache HSHA threads (CASSANDRA-3372)
 * use CF/KS names as snapshot prefix for drop + truncate operations
   (CASSANDRA-2997)
 * Break bloom filters up to avoid heap fragmentation (CASSANDRA-2466)
 * fix cassandra hanging on jsvc stop (CASSANDRA-3302)
 * Avoid leveled compaction getting blocked on errors (CASSANDRA-3408)
 * Make reloading the compaction strategy safe (CASSANDRA-3409)
 * ignore 0.8 hints even if compaction begins before we try to purge
   them (CASSANDRA-3385)
 * remove procrun (bin\daemon) from Cassandra source tree and
   artifacts (CASSANDRA-3331)
 * make cassandra compile under JDK7 (CASSANDRA-3275)
 * remove dependency of clientutil.jar to FBUtilities (CASSANDRA-3299)
 * avoid truncation errors by using long math on long values (CASSANDRA-3364)
 * avoid clock drift on some Windows machine (CASSANDRA-3375)
 * display cache provider in cli 'describe keyspace' command (CASSANDRA-3384)
 * fix incomplete topology information in describe_ring (CASSANDRA-3403)
 * expire dead gossip states based on time (CASSANDRA-2961)
 * improve CompactionTask extensibility (CASSANDRA-3330)
 * Allow one leveled compaction task to kick off another (CASSANDRA-3363)
 * allow encryption only between datacenters (CASSANDRA-2802)
Merged from 0.8:
 * fix truncate allowing data to be replayed post-restart (CASSANDRA-3297)
 * make iwriter final in IndexWriter to avoid NPE (CASSANDRA-2863)
 * (CQL) update grammar to require key clause in DELETE statement
   (CASSANDRA-3349)
 * (CQL) allow numeric keyspace names in USE statement (CASSANDRA-3350)
 * (Hadoop) skip empty rows when slicing the entire row (CASSANDRA-2855)
 * Fix handling of tombstone by SSTableExport/Import (CASSANDRA-3357)
 * fix ColumnIndexer to use long offsets (CASSANDRA-3358)
 * Improved CLI exceptions (CASSANDRA-3312)
 * Fix handling of tombstone by SSTableExport/Import (CASSANDRA-3357)
 * Only count compaction as active (for throttling) when they have
   successfully acquired the compaction lock (CASSANDRA-3344)
 * Display CLI version string on startup (CASSANDRA-3196)
 * (Hadoop) make CFIF try rpc_address or fallback to listen_address
   (CASSANDRA-3214)
 * (Hadoop) accept comma delimited lists of initial thrift connections
   (CASSANDRA-3185)
 * ColumnFamily min_compaction_threshold should be >= 2 (CASSANDRA-3342)
 * (Pig) add 0.8+ types and key validation type in schema (CASSANDRA-3280)
 * Fix completely removing column metadata using CLI (CASSANDRA-3126)
 * CLI `describe cluster;` output should be on separate lines for separate versions
   (CASSANDRA-3170)
 * fix changing durable_writes keyspace option during CF creation
   (CASSANDRA-3292)
 * avoid locking on update when no indexes are involved (CASSANDRA-3386)
 * fix assertionError during repair with ordered partitioners (CASSANDRA-3369)
 * correctly serialize key_validation_class for avro (CASSANDRA-3391)
 * don't expire counter tombstone after streaming (CASSANDRA-3394)
 * prevent nodes that failed to join from hanging around forever
   (CASSANDRA-3351)
 * remove incorrect optimization from slice read path (CASSANDRA-3390)
 * Fix race in AntiEntropyService (CASSANDRA-3400)


1.0.0-final
 * close scrubbed sstable fd before deleting it (CASSANDRA-3318)
 * fix bug preventing obsolete commitlog segments from being removed
   (CASSANDRA-3269)
 * tolerate whitespace in seed CDL (CASSANDRA-3263)
 * Change default heap thresholds to max(min(1/2 ram, 1G), min(1/4 ram, 8GB))
   (CASSANDRA-3295)
 * Fix broken CompressedRandomAccessReaderTest (CASSANDRA-3298)
 * (CQL) fix type information returned for wildcard queries (CASSANDRA-3311)
 * add estimated tasks to LeveledCompactionStrategy (CASSANDRA-3322)
 * avoid including compaction cache-warming in keycache stats (CASSANDRA-3325)
 * run compaction and hinted handoff threads at MIN_PRIORITY (CASSANDRA-3308)
 * default hsha thrift server to cpu core count in rpc pool (CASSANDRA-3329)
 * add bin\daemon to binary tarball for Windows service (CASSANDRA-3331)
 * Fix places where uncompressed size of sstables was use in place of the
   compressed one (CASSANDRA-3338)
 * Fix hsha thrift server (CASSANDRA-3346)
 * Make sure repair only stream needed sstables (CASSANDRA-3345)


1.0.0-rc2
 * Log a meaningful warning when a node receives a message for a repair session
   that doesn't exist anymore (CASSANDRA-3256)
 * test for NUMA policy support as well as numactl presence (CASSANDRA-3245)
 * Fix FD leak when internode encryption is enabled (CASSANDRA-3257)
 * Remove incorrect assertion in mergeIterator (CASSANDRA-3260)
 * FBUtilities.hexToBytes(String) to throw NumberFormatException when string
   contains non-hex characters (CASSANDRA-3231)
 * Keep SimpleSnitch proximity ordering unchanged from what the Strategy
   generates, as intended (CASSANDRA-3262)
 * remove Scrub from compactionstats when finished (CASSANDRA-3255)
 * fix counter entry in jdbc TypesMap (CASSANDRA-3268)
 * fix full queue scenario for ParallelCompactionIterator (CASSANDRA-3270)
 * fix bootstrap process (CASSANDRA-3285)
 * don't try delivering hints if when there isn't any (CASSANDRA-3176)
 * CLI documentation change for ColumnFamily `compression_options` (CASSANDRA-3282)
 * ignore any CF ids sent by client for adding CF/KS (CASSANDRA-3288)
 * remove obsolete hints on first startup (CASSANDRA-3291)
 * use correct ISortedColumns for time-optimized reads (CASSANDRA-3289)
 * Evict gossip state immediately when a token is taken over by a new IP
   (CASSANDRA-3259)


1.0.0-rc1
 * Update CQL to generate microsecond timestamps by default (CASSANDRA-3227)
 * Fix counting CFMetadata towards Memtable liveRatio (CASSANDRA-3023)
 * Kill server on wrapped OOME such as from FileChannel.map (CASSANDRA-3201)
 * remove unnecessary copy when adding to row cache (CASSANDRA-3223)
 * Log message when a full repair operation completes (CASSANDRA-3207)
 * Fix streamOutSession keeping sstables references forever if the remote end
   dies (CASSANDRA-3216)
 * Remove dynamic_snitch boolean from example configuration (defaulting to
   true) and set default badness threshold to 0.1 (CASSANDRA-3229)
 * Base choice of random or "balanced" token on bootstrap on whether
   schema definitions were found (CASSANDRA-3219)
 * Fixes for LeveledCompactionStrategy score computation, prioritization,
   scheduling, and performance (CASSANDRA-3224, 3234)
 * parallelize sstable open at server startup (CASSANDRA-2988)
 * fix handling of exceptions writing to OutboundTcpConnection (CASSANDRA-3235)
 * Allow using quotes in "USE <keyspace>;" CLI command (CASSANDRA-3208)
 * Don't allow any cache loading exceptions to halt startup (CASSANDRA-3218)
 * Fix sstableloader --ignores option (CASSANDRA-3247)
 * File descriptor limit increased in packaging (CASSANDRA-3206)
 * Fix deadlock in commit log during flush (CASSANDRA-3253)


1.0.0-beta1
 * removed binarymemtable (CASSANDRA-2692)
 * add commitlog_total_space_in_mb to prevent fragmented logs (CASSANDRA-2427)
 * removed commitlog_rotation_threshold_in_mb configuration (CASSANDRA-2771)
 * make AbstractBounds.normalize de-overlapp overlapping ranges (CASSANDRA-2641)
 * replace CollatingIterator, ReducingIterator with MergeIterator
   (CASSANDRA-2062)
 * Fixed the ability to set compaction strategy in cli using create column
   family command (CASSANDRA-2778)
 * clean up tmp files after failed compaction (CASSANDRA-2468)
 * restrict repair streaming to specific columnfamilies (CASSANDRA-2280)
 * don't bother persisting columns shadowed by a row tombstone (CASSANDRA-2589)
 * reset CF and SC deletion times after gc_grace (CASSANDRA-2317)
 * optimize away seek when compacting wide rows (CASSANDRA-2879)
 * single-pass streaming (CASSANDRA-2677, 2906, 2916, 3003)
 * use reference counting for deleting sstables instead of relying on GC
   (CASSANDRA-2521, 3179)
 * store hints as serialized mutations instead of pointers to data row
   (CASSANDRA-2045)
 * store hints in the coordinator node instead of in the closest replica
   (CASSANDRA-2914)
 * add row_cache_keys_to_save CF option (CASSANDRA-1966)
 * check column family validity in nodetool repair (CASSANDRA-2933)
 * use lazy initialization instead of class initialization in NodeId
   (CASSANDRA-2953)
 * add paging to get_count (CASSANDRA-2894)
 * fix "short reads" in [multi]get (CASSANDRA-2643, 3157, 3192)
 * add optional compression for sstables (CASSANDRA-47, 2994, 3001, 3128)
 * add scheduler JMX metrics (CASSANDRA-2962)
 * add block level checksum for compressed data (CASSANDRA-1717)
 * make column family backed column map pluggable and introduce unsynchronized
   ArrayList backed one to speedup reads (CASSANDRA-2843, 3165, 3205)
 * refactoring of the secondary index api (CASSANDRA-2982)
 * make CL > ONE reads wait for digest reconciliation before returning
   (CASSANDRA-2494)
 * fix missing logging for some exceptions (CASSANDRA-2061)
 * refactor and optimize ColumnFamilyStore.files(...) and Descriptor.fromFilename(String)
   and few other places responsible for work with SSTable files (CASSANDRA-3040)
 * Stop reading from sstables once we know we have the most recent columns,
   for query-by-name requests (CASSANDRA-2498)
 * Add query-by-column mode to stress.java (CASSANDRA-3064)
 * Add "install" command to cassandra.bat (CASSANDRA-292)
 * clean up KSMetadata, CFMetadata from unnecessary
   Thrift<->Avro conversion methods (CASSANDRA-3032)
 * Add timeouts to client request schedulers (CASSANDRA-3079, 3096)
 * Cli to use hashes rather than array of hashes for strategy options (CASSANDRA-3081)
 * LeveledCompactionStrategy (CASSANDRA-1608, 3085, 3110, 3087, 3145, 3154, 3182)
 * Improvements of the CLI `describe` command (CASSANDRA-2630)
 * reduce window where dropped CF sstables may not be deleted (CASSANDRA-2942)
 * Expose gossip/FD info to JMX (CASSANDRA-2806)
 * Fix streaming over SSL when compressed SSTable involved (CASSANDRA-3051)
 * Add support for pluggable secondary index implementations (CASSANDRA-3078)
 * remove compaction_thread_priority setting (CASSANDRA-3104)
 * generate hints for replicas that timeout, not just replicas that are known
   to be down before starting (CASSANDRA-2034)
 * Add throttling for internode streaming (CASSANDRA-3080)
 * make the repair of a range repair all replica (CASSANDRA-2610, 3194)
 * expose the ability to repair the first range (as returned by the
   partitioner) of a node (CASSANDRA-2606)
 * Streams Compression (CASSANDRA-3015)
 * add ability to use multiple threads during a single compaction
   (CASSANDRA-2901)
 * make AbstractBounds.normalize support overlapping ranges (CASSANDRA-2641)
 * fix of the CQL count() behavior (CASSANDRA-3068)
 * use TreeMap backed column families for the SSTable simple writers
   (CASSANDRA-3148)
 * fix inconsistency of the CLI syntax when {} should be used instead of [{}]
   (CASSANDRA-3119)
 * rename CQL type names to match expected SQL behavior (CASSANDRA-3149, 3031)
 * Arena-based allocation for memtables (CASSANDRA-2252, 3162, 3163, 3168)
 * Default RR chance to 0.1 (CASSANDRA-3169)
 * Add RowLevel support to secondary index API (CASSANDRA-3147)
 * Make SerializingCacheProvider the default if JNA is available (CASSANDRA-3183)
 * Fix backwards compatibilty for CQL memtable properties (CASSANDRA-3190)
 * Add five-minute delay before starting compactions on a restarted server
   (CASSANDRA-3181)
 * Reduce copies done for intra-host messages (CASSANDRA-1788, 3144)
 * support of compaction strategy option for stress.java (CASSANDRA-3204)
 * make memtable throughput and column count thresholds no-ops (CASSANDRA-2449)
 * Return schema information along with the resultSet in CQL (CASSANDRA-2734)
 * Add new DecimalType (CASSANDRA-2883)
 * Fix assertion error in RowRepairResolver (CASSANDRA-3156)
 * Reduce unnecessary high buffer sizes (CASSANDRA-3171)
 * Pluggable compaction strategy (CASSANDRA-1610)
 * Add new broadcast_address config option (CASSANDRA-2491)


0.8.7
 * Kill server on wrapped OOME such as from FileChannel.map (CASSANDRA-3201)
 * Allow using quotes in "USE <keyspace>;" CLI command (CASSANDRA-3208)
 * Log message when a full repair operation completes (CASSANDRA-3207)
 * Don't allow any cache loading exceptions to halt startup (CASSANDRA-3218)
 * Fix sstableloader --ignores option (CASSANDRA-3247)
 * File descriptor limit increased in packaging (CASSANDRA-3206)
 * Log a meaningfull warning when a node receive a message for a repair session
   that doesn't exist anymore (CASSANDRA-3256)
 * Fix FD leak when internode encryption is enabled (CASSANDRA-3257)
 * FBUtilities.hexToBytes(String) to throw NumberFormatException when string
   contains non-hex characters (CASSANDRA-3231)
 * Keep SimpleSnitch proximity ordering unchanged from what the Strategy
   generates, as intended (CASSANDRA-3262)
 * remove Scrub from compactionstats when finished (CASSANDRA-3255)
 * Fix tool .bat files when CASSANDRA_HOME contains spaces (CASSANDRA-3258)
 * Force flush of status table when removing/updating token (CASSANDRA-3243)
 * Evict gossip state immediately when a token is taken over by a new IP (CASSANDRA-3259)
 * Fix bug where the failure detector can take too long to mark a host
   down (CASSANDRA-3273)
 * (Hadoop) allow wrapping ranges in queries (CASSANDRA-3137)
 * (Hadoop) check all interfaces for a match with split location
   before falling back to random replica (CASSANDRA-3211)
 * (Hadoop) Make Pig storage handle implements LoadMetadata (CASSANDRA-2777)
 * (Hadoop) Fix exception during PIG 'dump' (CASSANDRA-2810)
 * Fix stress COUNTER_GET option (CASSANDRA-3301)
 * Fix missing fields in CLI `show schema` output (CASSANDRA-3304)
 * Nodetool no longer leaks threads and closes JMX connections (CASSANDRA-3309)
 * fix truncate allowing data to be replayed post-restart (CASSANDRA-3297)
 * Move SimpleAuthority and SimpleAuthenticator to examples (CASSANDRA-2922)
 * Fix handling of tombstone by SSTableExport/Import (CASSANDRA-3357)
 * Fix transposition in cfHistograms (CASSANDRA-3222)
 * Allow using number as DC name when creating keyspace in CQL (CASSANDRA-3239)
 * Force flush of system table after updating/removing a token (CASSANDRA-3243)


0.8.6
 * revert CASSANDRA-2388
 * change TokenRange.endpoints back to listen/broadcast address to match
   pre-1777 behavior, and add TokenRange.rpc_endpoints instead (CASSANDRA-3187)
 * avoid trying to watch cassandra-topology.properties when loaded from jar
   (CASSANDRA-3138)
 * prevent users from creating keyspaces with LocalStrategy replication
   (CASSANDRA-3139)
 * fix CLI `show schema;` to output correct keyspace definition statement
   (CASSANDRA-3129)
 * CustomTThreadPoolServer to log TTransportException at DEBUG level
   (CASSANDRA-3142)
 * allow topology sort to work with non-unique rack names between
   datacenters (CASSANDRA-3152)
 * Improve caching of same-version Messages on digest and repair paths
   (CASSANDRA-3158)
 * Randomize choice of first replica for counter increment (CASSANDRA-2890)
 * Fix using read_repair_chance instead of merge_shard_change (CASSANDRA-3202)
 * Avoid streaming data to nodes that already have it, on move as well as
   decommission (CASSANDRA-3041)
 * Fix divide by zero error in GCInspector (CASSANDRA-3164)
 * allow quoting of the ColumnFamily name in CLI `create column family`
   statement (CASSANDRA-3195)
 * Fix rolling upgrade from 0.7 to 0.8 problem (CASSANDRA-3166)
 * Accomodate missing encryption_options in IncomingTcpConnection.stream
   (CASSANDRA-3212)


0.8.5
 * fix NPE when encryption_options is unspecified (CASSANDRA-3007)
 * include column name in validation failure exceptions (CASSANDRA-2849)
 * make sure truncate clears out the commitlog so replay won't re-
   populate with truncated data (CASSANDRA-2950)
 * fix NPE when debug logging is enabled and dropped CF is present
   in a commitlog segment (CASSANDRA-3021)
 * fix cassandra.bat when CASSANDRA_HOME contains spaces (CASSANDRA-2952)
 * fix to SSTableSimpleUnsortedWriter bufferSize calculation (CASSANDRA-3027)
 * make cleanup and normal compaction able to skip empty rows
   (rows containing nothing but expired tombstones) (CASSANDRA-3039)
 * work around native memory leak in com.sun.management.GarbageCollectorMXBean
   (CASSANDRA-2868)
 * validate that column names in column_metadata are not equal to key_alias
   on create/update of the ColumnFamily and CQL 'ALTER' statement (CASSANDRA-3036)
 * return an InvalidRequestException if an indexed column is assigned
   a value larger than 64KB (CASSANDRA-3057)
 * fix of numeric-only and string column names handling in CLI "drop index"
   (CASSANDRA-3054)
 * prune index scan resultset back to original request for lazy
   resultset expansion case (CASSANDRA-2964)
 * (Hadoop) fail jobs when Cassandra node has failed but TaskTracker
   has not (CASSANDRA-2388)
 * fix dynamic snitch ignoring nodes when read_repair_chance is zero
   (CASSANDRA-2662)
 * avoid retaining references to dropped CFS objects in
   CompactionManager.estimatedCompactions (CASSANDRA-2708)
 * expose rpc timeouts per host in MessagingServiceMBean (CASSANDRA-2941)
 * avoid including cwd in classpath for deb and rpm packages (CASSANDRA-2881)
 * remove gossip state when a new IP takes over a token (CASSANDRA-3071)
 * allow sstable2json to work on index sstable files (CASSANDRA-3059)
 * always hint counters (CASSANDRA-3099)
 * fix log4j initialization in EmbeddedCassandraService (CASSANDRA-2857)
 * remove gossip state when a new IP takes over a token (CASSANDRA-3071)
 * work around native memory leak in com.sun.management.GarbageCollectorMXBean
    (CASSANDRA-2868)
 * fix UnavailableException with writes at CL.EACH_QUORM (CASSANDRA-3084)
 * fix parsing of the Keyspace and ColumnFamily names in numeric
   and string representations in CLI (CASSANDRA-3075)
 * fix corner cases in Range.differenceToFetch (CASSANDRA-3084)
 * fix ip address String representation in the ring cache (CASSANDRA-3044)
 * fix ring cache compatibility when mixing pre-0.8.4 nodes with post-
   in the same cluster (CASSANDRA-3023)
 * make repair report failure when a node participating dies (instead of
   hanging forever) (CASSANDRA-2433)
 * fix handling of the empty byte buffer by ReversedType (CASSANDRA-3111)
 * Add validation that Keyspace names are case-insensitively unique (CASSANDRA-3066)
 * catch invalid key_validation_class before instantiating UpdateColumnFamily (CASSANDRA-3102)
 * make Range and Bounds objects client-safe (CASSANDRA-3108)
 * optionally skip log4j configuration (CASSANDRA-3061)
 * bundle sstableloader with the debian package (CASSANDRA-3113)
 * don't try to build secondary indexes when there is none (CASSANDRA-3123)
 * improve SSTableSimpleUnsortedWriter speed for large rows (CASSANDRA-3122)
 * handle keyspace arguments correctly in nodetool snapshot (CASSANDRA-3038)
 * Fix SSTableImportTest on windows (CASSANDRA-3043)
 * expose compactionThroughputMbPerSec through JMX (CASSANDRA-3117)
 * log keyspace and CF of large rows being compacted


0.8.4
 * change TokenRing.endpoints to be a list of rpc addresses instead of
   listen/broadcast addresses (CASSANDRA-1777)
 * include files-to-be-streamed in StreamInSession.getSources (CASSANDRA-2972)
 * use JAVA env var in cassandra-env.sh (CASSANDRA-2785, 2992)
 * avoid doing read for no-op replicate-on-write at CL=1 (CASSANDRA-2892)
 * refuse counter write for CL.ANY (CASSANDRA-2990)
 * switch back to only logging recent dropped messages (CASSANDRA-3004)
 * always deserialize RowMutation for counters (CASSANDRA-3006)
 * ignore saved replication_factor strategy_option for NTS (CASSANDRA-3011)
 * make sure pre-truncate CL segments are discarded (CASSANDRA-2950)


0.8.3
 * add ability to drop local reads/writes that are going to timeout
   (CASSANDRA-2943)
 * revamp token removal process, keep gossip states for 3 days (CASSANDRA-2496)
 * don't accept extra args for 0-arg nodetool commands (CASSANDRA-2740)
 * log unavailableexception details at debug level (CASSANDRA-2856)
 * expose data_dir though jmx (CASSANDRA-2770)
 * don't include tmp files as sstable when create cfs (CASSANDRA-2929)
 * log Java classpath on startup (CASSANDRA-2895)
 * keep gossipped version in sync with actual on migration coordinator
   (CASSANDRA-2946)
 * use lazy initialization instead of class initialization in NodeId
   (CASSANDRA-2953)
 * check column family validity in nodetool repair (CASSANDRA-2933)
 * speedup bytes to hex conversions dramatically (CASSANDRA-2850)
 * Flush memtables on shutdown when durable writes are disabled
   (CASSANDRA-2958)
 * improved POSIX compatibility of start scripts (CASsANDRA-2965)
 * add counter support to Hadoop InputFormat (CASSANDRA-2981)
 * fix bug where dirty commitlog segments were removed (and avoid keeping
   segments with no post-flush activity permanently dirty) (CASSANDRA-2829)
 * fix throwing exception with batch mutation of counter super columns
   (CASSANDRA-2949)
 * ignore system tables during repair (CASSANDRA-2979)
 * throw exception when NTS is given replication_factor as an option
   (CASSANDRA-2960)
 * fix assertion error during compaction of counter CFs (CASSANDRA-2968)
 * avoid trying to create index names, when no index exists (CASSANDRA-2867)
 * don't sample the system table when choosing a bootstrap token
   (CASSANDRA-2825)
 * gossiper notifies of local state changes (CASSANDRA-2948)
 * add asynchronous and half-sync/half-async (hsha) thrift servers
   (CASSANDRA-1405)
 * fix potential use of free'd native memory in SerializingCache
   (CASSANDRA-2951)
 * prune index scan resultset back to original request for lazy
   resultset expansion case (CASSANDRA-2964)
 * (Hadoop) fail jobs when Cassandra node has failed but TaskTracker
    has not (CASSANDRA-2388)


0.8.2
 * CQL:
   - include only one row per unique key for IN queries (CASSANDRA-2717)
   - respect client timestamp on full row deletions (CASSANDRA-2912)
 * improve thread-safety in StreamOutSession (CASSANDRA-2792)
 * allow deleting a row and updating indexed columns in it in the
   same mutation (CASSANDRA-2773)
 * Expose number of threads blocked on submitting memtable to flush
   in JMX (CASSANDRA-2817)
 * add ability to return "endpoints" to nodetool (CASSANDRA-2776)
 * Add support for multiple (comma-delimited) coordinator addresses
   to ColumnFamilyInputFormat (CASSANDRA-2807)
 * fix potential NPE while scheduling read repair for range slice
   (CASSANDRA-2823)
 * Fix race in SystemTable.getCurrentLocalNodeId (CASSANDRA-2824)
 * Correctly set default for replicate_on_write (CASSANDRA-2835)
 * improve nodetool compactionstats formatting (CASSANDRA-2844)
 * fix index-building status display (CASSANDRA-2853)
 * fix CLI perpetuating obsolete KsDef.replication_factor (CASSANDRA-2846)
 * improve cli treatment of multiline comments (CASSANDRA-2852)
 * handle row tombstones correctly in EchoedRow (CASSANDRA-2786)
 * add MessagingService.get[Recently]DroppedMessages and
   StorageService.getExceptionCount (CASSANDRA-2804)
 * fix possibility of spurious UnavailableException for LOCAL_QUORUM
   reads with dynamic snitch + read repair disabled (CASSANDRA-2870)
 * add ant-optional as dependence for the debian package (CASSANDRA-2164)
 * add option to specify limit for get_slice in the CLI (CASSANDRA-2646)
 * decrease HH page size (CASSANDRA-2832)
 * reset cli keyspace after dropping the current one (CASSANDRA-2763)
 * add KeyRange option to Hadoop inputformat (CASSANDRA-1125)
 * fix protocol versioning (CASSANDRA-2818, 2860)
 * support spaces in path to log4j configuration (CASSANDRA-2383)
 * avoid including inferred types in CF update (CASSANDRA-2809)
 * fix JMX bulkload call (CASSANDRA-2908)
 * fix updating KS with durable_writes=false (CASSANDRA-2907)
 * add simplified facade to SSTableWriter for bulk loading use
   (CASSANDRA-2911)
 * fix re-using index CF sstable names after drop/recreate (CASSANDRA-2872)
 * prepend CF to default index names (CASSANDRA-2903)
 * fix hint replay (CASSANDRA-2928)
 * Properly synchronize repair's merkle tree computation (CASSANDRA-2816)


0.8.1
 * CQL:
   - support for insert, delete in BATCH (CASSANDRA-2537)
   - support for IN to SELECT, UPDATE (CASSANDRA-2553)
   - timestamp support for INSERT, UPDATE, and BATCH (CASSANDRA-2555)
   - TTL support (CASSANDRA-2476)
   - counter support (CASSANDRA-2473)
   - ALTER COLUMNFAMILY (CASSANDRA-1709)
   - DROP INDEX (CASSANDRA-2617)
   - add SCHEMA/TABLE as aliases for KS/CF (CASSANDRA-2743)
   - server handles wait-for-schema-agreement (CASSANDRA-2756)
   - key alias support (CASSANDRA-2480)
 * add support for comparator parameters and a generic ReverseType
   (CASSANDRA-2355)
 * add CompositeType and DynamicCompositeType (CASSANDRA-2231)
 * optimize batches containing multiple updates to the same row
   (CASSANDRA-2583)
 * adjust hinted handoff page size to avoid OOM with large columns
   (CASSANDRA-2652)
 * mark BRAF buffer invalid post-flush so we don't re-flush partial
   buffers again, especially on CL writes (CASSANDRA-2660)
 * add DROP INDEX support to CLI (CASSANDRA-2616)
 * don't perform HH to client-mode [storageproxy] nodes (CASSANDRA-2668)
 * Improve forceDeserialize/getCompactedRow encapsulation (CASSANDRA-2659)
 * Don't write CounterUpdateColumn to disk in tests (CASSANDRA-2650)
 * Add sstable bulk loading utility (CASSANDRA-1278)
 * avoid replaying hints to dropped columnfamilies (CASSANDRA-2685)
 * add placeholders for missing rows in range query pseudo-RR (CASSANDRA-2680)
 * remove no-op HHOM.renameHints (CASSANDRA-2693)
 * clone super columns to avoid modifying them during flush (CASSANDRA-2675)
 * allow writes to bypass the commitlog for certain keyspaces (CASSANDRA-2683)
 * avoid NPE when bypassing commitlog during memtable flush (CASSANDRA-2781)
 * Added support for making bootstrap retry if nodes flap (CASSANDRA-2644)
 * Added statusthrift to nodetool to report if thrift server is running (CASSANDRA-2722)
 * Fixed rows being cached if they do not exist (CASSANDRA-2723)
 * Support passing tableName and cfName to RowCacheProviders (CASSANDRA-2702)
 * close scrub file handles (CASSANDRA-2669)
 * throttle migration replay (CASSANDRA-2714)
 * optimize column serializer creation (CASSANDRA-2716)
 * Added support for making bootstrap retry if nodes flap (CASSANDRA-2644)
 * Added statusthrift to nodetool to report if thrift server is running
   (CASSANDRA-2722)
 * Fixed rows being cached if they do not exist (CASSANDRA-2723)
 * fix truncate/compaction race (CASSANDRA-2673)
 * workaround large resultsets causing large allocation retention
   by nio sockets (CASSANDRA-2654)
 * fix nodetool ring use with Ec2Snitch (CASSANDRA-2733)
 * fix removing columns and subcolumns that are supressed by a row or
   supercolumn tombstone during replica resolution (CASSANDRA-2590)
 * support sstable2json against snapshot sstables (CASSANDRA-2386)
 * remove active-pull schema requests (CASSANDRA-2715)
 * avoid marking entire list of sstables as actively being compacted
   in multithreaded compaction (CASSANDRA-2765)
 * seek back after deserializing a row to update cache with (CASSANDRA-2752)
 * avoid skipping rows in scrub for counter column family (CASSANDRA-2759)
 * fix ConcurrentModificationException in repair when dealing with 0.7 node
   (CASSANDRA-2767)
 * use threadsafe collections for StreamInSession (CASSANDRA-2766)
 * avoid infinite loop when creating merkle tree (CASSANDRA-2758)
 * avoids unmarking compacting sstable prematurely in cleanup (CASSANDRA-2769)
 * fix NPE when the commit log is bypassed (CASSANDRA-2718)
 * don't throw an exception in SS.isRPCServerRunning (CASSANDRA-2721)
 * make stress.jar executable (CASSANDRA-2744)
 * add daemon mode to java stress (CASSANDRA-2267)
 * expose the DC and rack of a node through JMX and nodetool ring (CASSANDRA-2531)
 * fix cache mbean getSize (CASSANDRA-2781)
 * Add Date, Float, Double, and Boolean types (CASSANDRA-2530)
 * Add startup flag to renew counter node id (CASSANDRA-2788)
 * add jamm agent to cassandra.bat (CASSANDRA-2787)
 * fix repair hanging if a neighbor has nothing to send (CASSANDRA-2797)
 * purge tombstone even if row is in only one sstable (CASSANDRA-2801)
 * Fix wrong purge of deleted cf during compaction (CASSANDRA-2786)
 * fix race that could result in Hadoop writer failing to throw an
   exception encountered after close() (CASSANDRA-2755)
 * fix scan wrongly throwing assertion error (CASSANDRA-2653)
 * Always use even distribution for merkle tree with RandomPartitionner
   (CASSANDRA-2841)
 * fix describeOwnership for OPP (CASSANDRA-2800)
 * ensure that string tokens do not contain commas (CASSANDRA-2762)


0.8.0-final
 * fix CQL grammar warning and cqlsh regression from CASSANDRA-2622
 * add ant generate-cql-html target (CASSANDRA-2526)
 * update CQL consistency levels (CASSANDRA-2566)
 * debian packaging fixes (CASSANDRA-2481, 2647)
 * fix UUIDType, IntegerType for direct buffers (CASSANDRA-2682, 2684)
 * switch to native Thrift for Hadoop map/reduce (CASSANDRA-2667)
 * fix StackOverflowError when building from eclipse (CASSANDRA-2687)
 * only provide replication_factor to strategy_options "help" for
   SimpleStrategy, OldNetworkTopologyStrategy (CASSANDRA-2678, 2713)
 * fix exception adding validators to non-string columns (CASSANDRA-2696)
 * avoid instantiating DatabaseDescriptor in JDBC (CASSANDRA-2694)
 * fix potential stack overflow during compaction (CASSANDRA-2626)
 * clone super columns to avoid modifying them during flush (CASSANDRA-2675)
 * reset underlying iterator in EchoedRow constructor (CASSANDRA-2653)


0.8.0-rc1
 * faster flushes and compaction from fixing excessively pessimistic
   rebuffering in BRAF (CASSANDRA-2581)
 * fix returning null column values in the python cql driver (CASSANDRA-2593)
 * fix merkle tree splitting exiting early (CASSANDRA-2605)
 * snapshot_before_compaction directory name fix (CASSANDRA-2598)
 * Disable compaction throttling during bootstrap (CASSANDRA-2612)
 * fix CQL treatment of > and < operators in range slices (CASSANDRA-2592)
 * fix potential double-application of counter updates on commitlog replay
   by moving replay position from header to sstable metadata (CASSANDRA-2419)
 * JDBC CQL driver exposes getColumn for access to timestamp
 * JDBC ResultSetMetadata properties added to AbstractType
 * r/m clustertool (CASSANDRA-2607)
 * add support for presenting row key as a column in CQL result sets
   (CASSANDRA-2622)
 * Don't allow {LOCAL|EACH}_QUORUM unless strategy is NTS (CASSANDRA-2627)
 * validate keyspace strategy_options during CQL create (CASSANDRA-2624)
 * fix empty Result with secondary index when limit=1 (CASSANDRA-2628)
 * Fix regression where bootstrapping a node with no schema fails
   (CASSANDRA-2625)
 * Allow removing LocationInfo sstables (CASSANDRA-2632)
 * avoid attempting to replay mutations from dropped keyspaces (CASSANDRA-2631)
 * avoid using cached position of a key when GT is requested (CASSANDRA-2633)
 * fix counting bloom filter true positives (CASSANDRA-2637)
 * initialize local ep state prior to gossip startup if needed (CASSANDRA-2638)
 * fix counter increment lost after restart (CASSANDRA-2642)
 * add quote-escaping via backslash to CLI (CASSANDRA-2623)
 * fix pig example script (CASSANDRA-2487)
 * fix dynamic snitch race in adding latencies (CASSANDRA-2618)
 * Start/stop cassandra after more important services such as mdadm in
   debian packaging (CASSANDRA-2481)


0.8.0-beta2
 * fix NPE compacting index CFs (CASSANDRA-2528)
 * Remove checking all column families on startup for compaction candidates
   (CASSANDRA-2444)
 * validate CQL create keyspace options (CASSANDRA-2525)
 * fix nodetool setcompactionthroughput (CASSANDRA-2550)
 * move	gossip heartbeat back to its own thread (CASSANDRA-2554)
 * validate cql TRUNCATE columnfamily before truncating (CASSANDRA-2570)
 * fix batch_mutate for mixed standard-counter mutations (CASSANDRA-2457)
 * disallow making schema changes to system keyspace (CASSANDRA-2563)
 * fix sending mutation messages multiple times (CASSANDRA-2557)
 * fix incorrect use of NBHM.size in ReadCallback that could cause
   reads to time out even when responses were received (CASSANDRA-2552)
 * trigger read repair correctly for LOCAL_QUORUM reads (CASSANDRA-2556)
 * Allow configuring the number of compaction thread (CASSANDRA-2558)
 * forceUserDefinedCompaction will attempt to compact what it is given
   even if the pessimistic estimate is that there is not enough disk space;
   automatic compactions will only compact 2 or more sstables (CASSANDRA-2575)
 * refuse to apply migrations with older timestamps than the current
   schema (CASSANDRA-2536)
 * remove unframed Thrift transport option
 * include indexes in snapshots (CASSANDRA-2596)
 * improve ignoring of obsolete mutations in index maintenance (CASSANDRA-2401)
 * recognize attempt to drop just the index while leaving the column
   definition alone (CASSANDRA-2619)


0.8.0-beta1
 * remove Avro RPC support (CASSANDRA-926)
 * support for columns that act as incr/decr counters
   (CASSANDRA-1072, 1937, 1944, 1936, 2101, 2093, 2288, 2105, 2384, 2236, 2342,
   2454)
 * CQL (CASSANDRA-1703, 1704, 1705, 1706, 1707, 1708, 1710, 1711, 1940,
   2124, 2302, 2277, 2493)
 * avoid double RowMutation serialization on write path (CASSANDRA-1800)
 * make NetworkTopologyStrategy the default (CASSANDRA-1960)
 * configurable internode encryption (CASSANDRA-1567, 2152)
 * human readable column names in sstable2json output (CASSANDRA-1933)
 * change default JMX port to 7199 (CASSANDRA-2027)
 * backwards compatible internal messaging (CASSANDRA-1015)
 * atomic switch of memtables and sstables (CASSANDRA-2284)
 * add pluggable SeedProvider (CASSANDRA-1669)
 * Fix clustertool to not throw exception when calling get_endpoints (CASSANDRA-2437)
 * upgrade to thrift 0.6 (CASSANDRA-2412)
 * repair works on a token range instead of full ring (CASSANDRA-2324)
 * purge tombstones from row cache (CASSANDRA-2305)
 * push replication_factor into strategy_options (CASSANDRA-1263)
 * give snapshots the same name on each node (CASSANDRA-1791)
 * remove "nodetool loadbalance" (CASSANDRA-2448)
 * multithreaded compaction (CASSANDRA-2191)
 * compaction throttling (CASSANDRA-2156)
 * add key type information and alias (CASSANDRA-2311, 2396)
 * cli no longer divides read_repair_chance by 100 (CASSANDRA-2458)
 * made CompactionInfo.getTaskType return an enum (CASSANDRA-2482)
 * add a server-wide cap on measured memtable memory usage and aggressively
   flush to keep under that threshold (CASSANDRA-2006)
 * add unified UUIDType (CASSANDRA-2233)
 * add off-heap row cache support (CASSANDRA-1969)


0.7.5
 * improvements/fixes to PIG driver (CASSANDRA-1618, CASSANDRA-2387,
   CASSANDRA-2465, CASSANDRA-2484)
 * validate index names (CASSANDRA-1761)
 * reduce contention on Table.flusherLock (CASSANDRA-1954)
 * try harder to detect failures during streaming, cleaning up temporary
   files more reliably (CASSANDRA-2088)
 * shut down server for OOM on a Thrift thread (CASSANDRA-2269)
 * fix tombstone handling in repair and sstable2json (CASSANDRA-2279)
 * preserve version when streaming data from old sstables (CASSANDRA-2283)
 * don't start repair if a neighboring node is marked as dead (CASSANDRA-2290)
 * purge tombstones from row cache (CASSANDRA-2305)
 * Avoid seeking when sstable2json exports the entire file (CASSANDRA-2318)
 * clear Built flag in system table when dropping an index (CASSANDRA-2320)
 * don't allow arbitrary argument for stress.java (CASSANDRA-2323)
 * validate values for index predicates in get_indexed_slice (CASSANDRA-2328)
 * queue secondary indexes for flush before the parent (CASSANDRA-2330)
 * allow job configuration to set the CL used in Hadoop jobs (CASSANDRA-2331)
 * add memtable_flush_queue_size defaulting to 4 (CASSANDRA-2333)
 * Allow overriding of initial_token, storage_port and rpc_port from system
   properties (CASSANDRA-2343)
 * fix comparator used for non-indexed secondary expressions in index scan
   (CASSANDRA-2347)
 * ensure size calculation and write phase of large-row compaction use
   the same threshold for TTL expiration (CASSANDRA-2349)
 * fix race when iterating CFs during add/drop (CASSANDRA-2350)
 * add ConsistencyLevel command to CLI (CASSANDRA-2354)
 * allow negative numbers in the cli (CASSANDRA-2358)
 * hard code serialVersionUID for tokens class (CASSANDRA-2361)
 * fix potential infinite loop in ByteBufferUtil.inputStream (CASSANDRA-2365)
 * fix encoding bugs in HintedHandoffManager, SystemTable when default
   charset is not UTF8 (CASSANDRA-2367)
 * avoids having removed node reappearing in Gossip (CASSANDRA-2371)
 * fix incorrect truncation of long to int when reading columns via block
   index (CASSANDRA-2376)
 * fix NPE during stream session (CASSANDRA-2377)
 * fix race condition that could leave orphaned data files when dropping CF or
   KS (CASSANDRA-2381)
 * fsync statistics component on write (CASSANDRA-2382)
 * fix duplicate results from CFS.scan (CASSANDRA-2406)
 * add IntegerType to CLI help (CASSANDRA-2414)
 * avoid caching token-only decoratedkeys (CASSANDRA-2416)
 * convert mmap assertion to if/throw so scrub can catch it (CASSANDRA-2417)
 * don't overwrite gc log (CASSANDR-2418)
 * invalidate row cache for streamed row to avoid inconsitencies
   (CASSANDRA-2420)
 * avoid copies in range/index scans (CASSANDRA-2425)
 * make sure we don't wipe data during cleanup if the node has not join
   the ring (CASSANDRA-2428)
 * Try harder to close files after compaction (CASSANDRA-2431)
 * re-set bootstrapped flag after move finishes (CASSANDRA-2435)
 * display validation_class in CLI 'describe keyspace' (CASSANDRA-2442)
 * make cleanup compactions cleanup the row cache (CASSANDRA-2451)
 * add column fields validation to scrub (CASSANDRA-2460)
 * use 64KB flush buffer instead of in_memory_compaction_limit (CASSANDRA-2463)
 * fix backslash substitutions in CLI (CASSANDRA-2492)
 * disable cache saving for system CFS (CASSANDRA-2502)
 * fixes for verifying destination availability under hinted conditions
   so UE can be thrown intead of timing out (CASSANDRA-2514)
 * fix update of validation class in column metadata (CASSANDRA-2512)
 * support LOCAL_QUORUM, EACH_QUORUM CLs outside of NTS (CASSANDRA-2516)
 * preserve version when streaming data from old sstables (CASSANDRA-2283)
 * fix backslash substitutions in CLI (CASSANDRA-2492)
 * count a row deletion as one operation towards memtable threshold
   (CASSANDRA-2519)
 * support LOCAL_QUORUM, EACH_QUORUM CLs outside of NTS (CASSANDRA-2516)


0.7.4
 * add nodetool join command (CASSANDRA-2160)
 * fix secondary indexes on pre-existing or streamed data (CASSANDRA-2244)
 * initialize endpoint in gossiper earlier (CASSANDRA-2228)
 * add ability to write to Cassandra from Pig (CASSANDRA-1828)
 * add rpc_[min|max]_threads (CASSANDRA-2176)
 * add CL.TWO, CL.THREE (CASSANDRA-2013)
 * avoid exporting an un-requested row in sstable2json, when exporting
   a key that does not exist (CASSANDRA-2168)
 * add incremental_backups option (CASSANDRA-1872)
 * add configurable row limit to Pig loadfunc (CASSANDRA-2276)
 * validate column values in batches as well as single-Column inserts
   (CASSANDRA-2259)
 * move sample schema from cassandra.yaml to schema-sample.txt,
   a cli scripts (CASSANDRA-2007)
 * avoid writing empty rows when scrubbing tombstoned rows (CASSANDRA-2296)
 * fix assertion error in range and index scans for CL < ALL
   (CASSANDRA-2282)
 * fix commitlog replay when flush position refers to data that didn't
   get synced before server died (CASSANDRA-2285)
 * fix fd leak in sstable2json with non-mmap'd i/o (CASSANDRA-2304)
 * reduce memory use during streaming of multiple sstables (CASSANDRA-2301)
 * purge tombstoned rows from cache after GCGraceSeconds (CASSANDRA-2305)
 * allow zero replicas in a NTS datacenter (CASSANDRA-1924)
 * make range queries respect snitch for local replicas (CASSANDRA-2286)
 * fix HH delivery when column index is larger than 2GB (CASSANDRA-2297)
 * make 2ary indexes use parent CF flush thresholds during initial build
   (CASSANDRA-2294)
 * update memtable_throughput to be a long (CASSANDRA-2158)


0.7.3
 * Keep endpoint state until aVeryLongTime (CASSANDRA-2115)
 * lower-latency read repair (CASSANDRA-2069)
 * add hinted_handoff_throttle_delay_in_ms option (CASSANDRA-2161)
 * fixes for cache save/load (CASSANDRA-2172, -2174)
 * Handle whole-row deletions in CFOutputFormat (CASSANDRA-2014)
 * Make memtable_flush_writers flush in parallel (CASSANDRA-2178)
 * Add compaction_preheat_key_cache option (CASSANDRA-2175)
 * refactor stress.py to have only one copy of the format string
   used for creating row keys (CASSANDRA-2108)
 * validate index names for \w+ (CASSANDRA-2196)
 * Fix Cassandra cli to respect timeout if schema does not settle
   (CASSANDRA-2187)
 * fix for compaction and cleanup writing old-format data into new-version
   sstable (CASSANDRA-2211, -2216)
 * add nodetool scrub (CASSANDRA-2217, -2240)
 * fix sstable2json large-row pagination (CASSANDRA-2188)
 * fix EOFing on requests for the last bytes in a file (CASSANDRA-2213)
 * fix BufferedRandomAccessFile bugs (CASSANDRA-2218, -2241)
 * check for memtable flush_after_mins exceeded every 10s (CASSANDRA-2183)
 * fix cache saving on Windows (CASSANDRA-2207)
 * add validateSchemaAgreement call + synchronization to schema
   modification operations (CASSANDRA-2222)
 * fix for reversed slice queries on large rows (CASSANDRA-2212)
 * fat clients were writing local data (CASSANDRA-2223)
 * set DEFAULT_MEMTABLE_LIFETIME_IN_MINS to 24h
 * improve detection and cleanup of partially-written sstables
   (CASSANDRA-2206)
 * fix supercolumn de/serialization when subcolumn comparator is different
   from supercolumn's (CASSANDRA-2104)
 * fix starting up on Windows when CASSANDRA_HOME contains whitespace
   (CASSANDRA-2237)
 * add [get|set][row|key]cacheSavePeriod to JMX (CASSANDRA-2100)
 * fix Hadoop ColumnFamilyOutputFormat dropping of mutations
   when batch fills up (CASSANDRA-2255)
 * move file deletions off of scheduledtasks executor (CASSANDRA-2253)


0.7.2
 * copy DecoratedKey.key when inserting into caches to avoid retaining
   a reference to the underlying buffer (CASSANDRA-2102)
 * format subcolumn names with subcomparator (CASSANDRA-2136)
 * fix column bloom filter deserialization (CASSANDRA-2165)


0.7.1
 * refactor MessageDigest creation code. (CASSANDRA-2107)
 * buffer network stack to avoid inefficient small TCP messages while avoiding
   the nagle/delayed ack problem (CASSANDRA-1896)
 * check log4j configuration for changes every 10s (CASSANDRA-1525, 1907)
 * more-efficient cross-DC replication (CASSANDRA-1530, -2051, -2138)
 * avoid polluting page cache with commitlog or sstable writes
   and seq scan operations (CASSANDRA-1470)
 * add RMI authentication options to nodetool (CASSANDRA-1921)
 * make snitches configurable at runtime (CASSANDRA-1374)
 * retry hadoop split requests on connection failure (CASSANDRA-1927)
 * implement describeOwnership for BOP, COPP (CASSANDRA-1928)
 * make read repair behave as expected for ConsistencyLevel > ONE
   (CASSANDRA-982, 2038)
 * distributed test harness (CASSANDRA-1859, 1964)
 * reduce flush lock contention (CASSANDRA-1930)
 * optimize supercolumn deserialization (CASSANDRA-1891)
 * fix CFMetaData.apply to only compare objects of the same class
   (CASSANDRA-1962)
 * allow specifying specific SSTables to compact from JMX (CASSANDRA-1963)
 * fix race condition in MessagingService.targets (CASSANDRA-1959, 2094, 2081)
 * refuse to open sstables from a future version (CASSANDRA-1935)
 * zero-copy reads (CASSANDRA-1714)
 * fix copy bounds for word Text in wordcount demo (CASSANDRA-1993)
 * fixes for contrib/javautils (CASSANDRA-1979)
 * check more frequently for memtable expiration (CASSANDRA-2000)
 * fix writing SSTable column count statistics (CASSANDRA-1976)
 * fix streaming of multiple CFs during bootstrap (CASSANDRA-1992)
 * explicitly set JVM GC new generation size with -Xmn (CASSANDRA-1968)
 * add short options for CLI flags (CASSANDRA-1565)
 * make keyspace argument to "describe keyspace" in CLI optional
   when authenticated to keyspace already (CASSANDRA-2029)
 * added option to specify -Dcassandra.join_ring=false on startup
   to allow "warm spare" nodes or performing JMX maintenance before
   joining the ring (CASSANDRA-526)
 * log migrations at INFO (CASSANDRA-2028)
 * add CLI verbose option in file mode (CASSANDRA-2030)
 * add single-line "--" comments to CLI (CASSANDRA-2032)
 * message serialization tests (CASSANDRA-1923)
 * switch from ivy to maven-ant-tasks (CASSANDRA-2017)
 * CLI attempts to block for new schema to propagate (CASSANDRA-2044)
 * fix potential overflow in nodetool cfstats (CASSANDRA-2057)
 * add JVM shutdownhook to sync commitlog (CASSANDRA-1919)
 * allow nodes to be up without being part of  normal traffic (CASSANDRA-1951)
 * fix CLI "show keyspaces" with null options on NTS (CASSANDRA-2049)
 * fix possible ByteBuffer race conditions (CASSANDRA-2066)
 * reduce garbage generated by MessagingService to prevent load spikes
   (CASSANDRA-2058)
 * fix math in RandomPartitioner.describeOwnership (CASSANDRA-2071)
 * fix deletion of sstable non-data components (CASSANDRA-2059)
 * avoid blocking gossip while deleting handoff hints (CASSANDRA-2073)
 * ignore messages from newer versions, keep track of nodes in gossip
   regardless of version (CASSANDRA-1970)
 * cache writing moved to CompactionManager to reduce i/o contention and
   updated to use non-cache-polluting writes (CASSANDRA-2053)
 * page through large rows when exporting to JSON (CASSANDRA-2041)
 * add flush_largest_memtables_at and reduce_cache_sizes_at options
   (CASSANDRA-2142)
 * add cli 'describe cluster' command (CASSANDRA-2127)
 * add cli support for setting username/password at 'connect' command
   (CASSANDRA-2111)
 * add -D option to Stress.java to allow reading hosts from a file
   (CASSANDRA-2149)
 * bound hints CF throughput between 32M and 256M (CASSANDRA-2148)
 * continue starting when invalid saved cache entries are encountered
   (CASSANDRA-2076)
 * add max_hint_window_in_ms option (CASSANDRA-1459)


0.7.0-final
 * fix offsets to ByteBuffer.get (CASSANDRA-1939)


0.7.0-rc4
 * fix cli crash after backgrounding (CASSANDRA-1875)
 * count timeouts in storageproxy latencies, and include latency
   histograms in StorageProxyMBean (CASSANDRA-1893)
 * fix CLI get recognition of supercolumns (CASSANDRA-1899)
 * enable keepalive on intra-cluster sockets (CASSANDRA-1766)
 * count timeouts towards dynamicsnitch latencies (CASSANDRA-1905)
 * Expose index-building status in JMX + cli schema description
   (CASSANDRA-1871)
 * allow [LOCAL|EACH]_QUORUM to be used with non-NetworkTopology
   replication Strategies
 * increased amount of index locks for faster commitlog replay
 * collect secondary index tombstones immediately (CASSANDRA-1914)
 * revert commitlog changes from #1780 (CASSANDRA-1917)
 * change RandomPartitioner min token to -1 to avoid collision w/
   tokens on actual nodes (CASSANDRA-1901)
 * examine the right nibble when validating TimeUUID (CASSANDRA-1910)
 * include secondary indexes in cleanup (CASSANDRA-1916)
 * CFS.scrubDataDirectories should also cleanup invalid secondary indexes
   (CASSANDRA-1904)
 * ability to disable/enable gossip on nodes to force them down
   (CASSANDRA-1108)


0.7.0-rc3
 * expose getNaturalEndpoints in StorageServiceMBean taking byte[]
   key; RMI cannot serialize ByteBuffer (CASSANDRA-1833)
 * infer org.apache.cassandra.locator for replication strategy classes
   when not otherwise specified
 * validation that generates less garbage (CASSANDRA-1814)
 * add TTL support to CLI (CASSANDRA-1838)
 * cli defaults to bytestype for subcomparator when creating
   column families (CASSANDRA-1835)
 * unregister index MBeans when index is dropped (CASSANDRA-1843)
 * make ByteBufferUtil.clone thread-safe (CASSANDRA-1847)
 * change exception for read requests during bootstrap from
   InvalidRequest to Unavailable (CASSANDRA-1862)
 * respect row-level tombstones post-flush in range scans
   (CASSANDRA-1837)
 * ReadResponseResolver check digests against each other (CASSANDRA-1830)
 * return InvalidRequest when remove of subcolumn without supercolumn
   is requested (CASSANDRA-1866)
 * flush before repair (CASSANDRA-1748)
 * SSTableExport validates key order (CASSANDRA-1884)
 * large row support for SSTableExport (CASSANDRA-1867)
 * Re-cache hot keys post-compaction without hitting disk (CASSANDRA-1878)
 * manage read repair in coordinator instead of data source, to
   provide latency information to dynamic snitch (CASSANDRA-1873)


0.7.0-rc2
 * fix live-column-count of slice ranges including tombstoned supercolumn
   with live subcolumn (CASSANDRA-1591)
 * rename o.a.c.internal.AntientropyStage -> AntiEntropyStage,
   o.a.c.request.Request_responseStage -> RequestResponseStage,
   o.a.c.internal.Internal_responseStage -> InternalResponseStage
 * add AbstractType.fromString (CASSANDRA-1767)
 * require index_type to be present when specifying index_name
   on ColumnDef (CASSANDRA-1759)
 * fix add/remove index bugs in CFMetadata (CASSANDRA-1768)
 * rebuild Strategy during system_update_keyspace (CASSANDRA-1762)
 * cli updates prompt to ... in continuation lines (CASSANDRA-1770)
 * support multiple Mutations per key in hadoop ColumnFamilyOutputFormat
   (CASSANDRA-1774)
 * improvements to Debian init script (CASSANDRA-1772)
 * use local classloader to check for version.properties (CASSANDRA-1778)
 * Validate that column names in column_metadata are valid for the
   defined comparator, and decode properly in cli (CASSANDRA-1773)
 * use cross-platform newlines in cli (CASSANDRA-1786)
 * add ExpiringColumn support to sstable import/export (CASSANDRA-1754)
 * add flush for each append to periodic commitlog mode; added
   periodic_without_flush option to disable this (CASSANDRA-1780)
 * close file handle used for post-flush truncate (CASSANDRA-1790)
 * various code cleanup (CASSANDRA-1793, -1794, -1795)
 * fix range queries against wrapped range (CASSANDRA-1781)
 * fix consistencylevel calculations for NetworkTopologyStrategy
   (CASSANDRA-1804)
 * cli support index type enum names (CASSANDRA-1810)
 * improved validation of column_metadata (CASSANDRA-1813)
 * reads at ConsistencyLevel > 1 throw UnavailableException
   immediately if insufficient live nodes exist (CASSANDRA-1803)
 * copy bytebuffers for local writes to avoid retaining the entire
   Thrift frame (CASSANDRA-1801)
 * fix NPE adding index to column w/o prior metadata (CASSANDRA-1764)
 * reduce fat client timeout (CASSANDRA-1730)
 * fix botched merge of CASSANDRA-1316


0.7.0-rc1
 * fix compaction and flush races with schema updates (CASSANDRA-1715)
 * add clustertool, config-converter, sstablekeys, and schematool
   Windows .bat files (CASSANDRA-1723)
 * reject range queries received during bootstrap (CASSANDRA-1739)
 * fix wrapping-range queries on non-minimum token (CASSANDRA-1700)
 * add nodetool cfhistogram (CASSANDRA-1698)
 * limit repaired ranges to what the nodes have in common (CASSANDRA-1674)
 * index scan treats missing columns as not matching secondary
   expressions (CASSANDRA-1745)
 * Fix misuse of DataOutputBuffer.getData in AntiEntropyService
   (CASSANDRA-1729)
 * detect and warn when obsolete version of JNA is present (CASSANDRA-1760)
 * reduce fat client timeout (CASSANDRA-1730)
 * cleanup smallest CFs first to increase free temp space for larger ones
   (CASSANDRA-1811)
 * Update windows .bat files to work outside of main Cassandra
   directory (CASSANDRA-1713)
 * fix read repair regression from 0.6.7 (CASSANDRA-1727)
 * more-efficient read repair (CASSANDRA-1719)
 * fix hinted handoff replay (CASSANDRA-1656)
 * log type of dropped messages (CASSANDRA-1677)
 * upgrade to SLF4J 1.6.1
 * fix ByteBuffer bug in ExpiringColumn.updateDigest (CASSANDRA-1679)
 * fix IntegerType.getString (CASSANDRA-1681)
 * make -Djava.net.preferIPv4Stack=true the default (CASSANDRA-628)
 * add INTERNAL_RESPONSE verb to differentiate from responses related
   to client requests (CASSANDRA-1685)
 * log tpstats when dropping messages (CASSANDRA-1660)
 * include unreachable nodes in describeSchemaVersions (CASSANDRA-1678)
 * Avoid dropping messages off the client request path (CASSANDRA-1676)
 * fix jna errno reporting (CASSANDRA-1694)
 * add friendlier error for UnknownHostException on startup (CASSANDRA-1697)
 * include jna dependency in RPM package (CASSANDRA-1690)
 * add --skip-keys option to stress.py (CASSANDRA-1696)
 * improve cli handling of non-string keys and column names
   (CASSANDRA-1701, -1693)
 * r/m extra subcomparator line in cli keyspaces output (CASSANDRA-1712)
 * add read repair chance to cli "show keyspaces"
 * upgrade to ConcurrentLinkedHashMap 1.1 (CASSANDRA-975)
 * fix index scan routing (CASSANDRA-1722)
 * fix tombstoning of supercolumns in range queries (CASSANDRA-1734)
 * clear endpoint cache after updating keyspace metadata (CASSANDRA-1741)
 * fix wrapping-range queries on non-minimum token (CASSANDRA-1700)
 * truncate includes secondary indexes (CASSANDRA-1747)
 * retain reference to PendingFile sstables (CASSANDRA-1749)
 * fix sstableimport regression (CASSANDRA-1753)
 * fix for bootstrap when no non-system tables are defined (CASSANDRA-1732)
 * handle replica unavailability in index scan (CASSANDRA-1755)
 * fix service initialization order deadlock (CASSANDRA-1756)
 * multi-line cli commands (CASSANDRA-1742)
 * fix race between snapshot and compaction (CASSANDRA-1736)
 * add listEndpointsPendingHints, deleteHintsForEndpoint JMX methods
   (CASSANDRA-1551)


0.7.0-beta3
 * add strategy options to describe_keyspace output (CASSANDRA-1560)
 * log warning when using randomly generated token (CASSANDRA-1552)
 * re-organize JMX into .db, .net, .internal, .request (CASSANDRA-1217)
 * allow nodes to change IPs between restarts (CASSANDRA-1518)
 * remember ring state between restarts by default (CASSANDRA-1518)
 * flush index built flag so we can read it before log replay (CASSANDRA-1541)
 * lock row cache updates to prevent race condition (CASSANDRA-1293)
 * remove assertion causing rare (and harmless) error messages in
   commitlog (CASSANDRA-1330)
 * fix moving nodes with no keyspaces defined (CASSANDRA-1574)
 * fix unbootstrap when no data is present in a transfer range (CASSANDRA-1573)
 * take advantage of AVRO-495 to simplify our avro IDL (CASSANDRA-1436)
 * extend authorization hierarchy to column family (CASSANDRA-1554)
 * deletion support in secondary indexes (CASSANDRA-1571)
 * meaningful error message for invalid replication strategy class
   (CASSANDRA-1566)
 * allow keyspace creation with RF > N (CASSANDRA-1428)
 * improve cli error handling (CASSANDRA-1580)
 * add cache save/load ability (CASSANDRA-1417, 1606, 1647)
 * add StorageService.getDrainProgress (CASSANDRA-1588)
 * Disallow bootstrap to an in-use token (CASSANDRA-1561)
 * Allow dynamic secondary index creation and destruction (CASSANDRA-1532)
 * log auto-guessed memtable thresholds (CASSANDRA-1595)
 * add ColumnDef support to cli (CASSANDRA-1583)
 * reduce index sample time by 75% (CASSANDRA-1572)
 * add cli support for column, strategy metadata (CASSANDRA-1578, 1612)
 * add cli support for schema modification (CASSANDRA-1584)
 * delete temp files on failed compactions (CASSANDRA-1596)
 * avoid blocking for dead nodes during removetoken (CASSANDRA-1605)
 * remove ConsistencyLevel.ZERO (CASSANDRA-1607)
 * expose in-progress compaction type in jmx (CASSANDRA-1586)
 * removed IClock & related classes from internals (CASSANDRA-1502)
 * fix removing tokens from SystemTable on decommission and removetoken
   (CASSANDRA-1609)
 * include CF metadata in cli 'show keyspaces' (CASSANDRA-1613)
 * switch from Properties to HashMap in PropertyFileSnitch to
   avoid synchronization bottleneck (CASSANDRA-1481)
 * PropertyFileSnitch configuration file renamed to
   cassandra-topology.properties
 * add cli support for get_range_slices (CASSANDRA-1088, CASSANDRA-1619)
 * Make memtable flush thresholds per-CF instead of global
   (CASSANDRA-1007, 1637)
 * add cli support for binary data without CfDef hints (CASSANDRA-1603)
 * fix building SSTable statistics post-stream (CASSANDRA-1620)
 * fix potential infinite loop in 2ary index queries (CASSANDRA-1623)
 * allow creating NTS keyspaces with no replicas configured (CASSANDRA-1626)
 * add jmx histogram of sstables accessed per read (CASSANDRA-1624)
 * remove system_rename_column_family and system_rename_keyspace from the
   client API until races can be fixed (CASSANDRA-1630, CASSANDRA-1585)
 * add cli sanity tests (CASSANDRA-1582)
 * update GC settings in cassandra.bat (CASSANDRA-1636)
 * cli support for index queries (CASSANDRA-1635)
 * cli support for updating schema memtable settings (CASSANDRA-1634)
 * cli --file option (CASSANDRA-1616)
 * reduce automatically chosen memtable sizes by 50% (CASSANDRA-1641)
 * move endpoint cache from snitch to strategy (CASSANDRA-1643)
 * fix commitlog recovery deleting the newly-created segment as well as
   the old ones (CASSANDRA-1644)
 * upgrade to Thrift 0.5 (CASSANDRA-1367)
 * renamed CL.DCQUORUM to LOCAL_QUORUM and DCQUORUMSYNC to EACH_QUORUM
 * cli truncate support (CASSANDRA-1653)
 * update GC settings in cassandra.bat (CASSANDRA-1636)
 * avoid logging when a node's ip/token is gossipped back to it (CASSANDRA-1666)


0.7-beta2
 * always use UTF-8 for hint keys (CASSANDRA-1439)
 * remove cassandra.yaml dependency from Hadoop and Pig (CASSADRA-1322)
 * expose CfDef metadata in describe_keyspaces (CASSANDRA-1363)
 * restore use of mmap_index_only option (CASSANDRA-1241)
 * dropping a keyspace with no column families generated an error
   (CASSANDRA-1378)
 * rename RackAwareStrategy to OldNetworkTopologyStrategy, RackUnawareStrategy
   to SimpleStrategy, DatacenterShardStrategy to NetworkTopologyStrategy,
   AbstractRackAwareSnitch to AbstractNetworkTopologySnitch (CASSANDRA-1392)
 * merge StorageProxy.mutate, mutateBlocking (CASSANDRA-1396)
 * faster UUIDType, LongType comparisons (CASSANDRA-1386, 1393)
 * fix setting read_repair_chance from CLI addColumnFamily (CASSANDRA-1399)
 * fix updates to indexed columns (CASSANDRA-1373)
 * fix race condition leaving to FileNotFoundException (CASSANDRA-1382)
 * fix sharded lock hash on index write path (CASSANDRA-1402)
 * add support for GT/E, LT/E in subordinate index clauses (CASSANDRA-1401)
 * cfId counter got out of sync when CFs were added (CASSANDRA-1403)
 * less chatty schema updates (CASSANDRA-1389)
 * rename column family mbeans. 'type' will now include either
   'IndexColumnFamilies' or 'ColumnFamilies' depending on the CFS type.
   (CASSANDRA-1385)
 * disallow invalid keyspace and column family names. This includes name that
   matches a '^\w+' regex. (CASSANDRA-1377)
 * use JNA, if present, to take snapshots (CASSANDRA-1371)
 * truncate hints if starting 0.7 for the first time (CASSANDRA-1414)
 * fix FD leak in single-row slicepredicate queries (CASSANDRA-1416)
 * allow index expressions against columns that are not part of the
   SlicePredicate (CASSANDRA-1410)
 * config-converter properly handles snitches and framed support
   (CASSANDRA-1420)
 * remove keyspace argument from multiget_count (CASSANDRA-1422)
 * allow specifying cassandra.yaml location as (local or remote) URL
   (CASSANDRA-1126)
 * fix using DynamicEndpointSnitch with NetworkTopologyStrategy
   (CASSANDRA-1429)
 * Add CfDef.default_validation_class (CASSANDRA-891)
 * fix EstimatedHistogram.max (CASSANDRA-1413)
 * quorum read optimization (CASSANDRA-1622)
 * handle zero-length (or missing) rows during HH paging (CASSANDRA-1432)
 * include secondary indexes during schema migrations (CASSANDRA-1406)
 * fix commitlog header race during schema change (CASSANDRA-1435)
 * fix ColumnFamilyStoreMBeanIterator to use new type name (CASSANDRA-1433)
 * correct filename generated by xml->yaml converter (CASSANDRA-1419)
 * add CMSInitiatingOccupancyFraction=75 and UseCMSInitiatingOccupancyOnly
   to default JVM options
 * decrease jvm heap for cassandra-cli (CASSANDRA-1446)
 * ability to modify keyspaces and column family definitions on a live cluster
   (CASSANDRA-1285)
 * support for Hadoop Streaming [non-jvm map/reduce via stdin/out]
   (CASSANDRA-1368)
 * Move persistent sstable stats from the system table to an sstable component
   (CASSANDRA-1430)
 * remove failed bootstrap attempt from pending ranges when gossip times
   it out after 1h (CASSANDRA-1463)
 * eager-create tcp connections to other cluster members (CASSANDRA-1465)
 * enumerate stages and derive stage from message type instead of
   transmitting separately (CASSANDRA-1465)
 * apply reversed flag during collation from different data sources
   (CASSANDRA-1450)
 * make failure to remove commitlog segment non-fatal (CASSANDRA-1348)
 * correct ordering of drain operations so CL.recover is no longer
   necessary (CASSANDRA-1408)
 * removed keyspace from describe_splits method (CASSANDRA-1425)
 * rename check_schema_agreement to describe_schema_versions
   (CASSANDRA-1478)
 * fix QUORUM calculation for RF > 3 (CASSANDRA-1487)
 * remove tombstones during non-major compactions when bloom filter
   verifies that row does not exist in other sstables (CASSANDRA-1074)
 * nodes that coordinated a loadbalance in the past could not be seen by
   newly added nodes (CASSANDRA-1467)
 * exposed endpoint states (gossip details) via jmx (CASSANDRA-1467)
 * ensure that compacted sstables are not included when new readers are
   instantiated (CASSANDRA-1477)
 * by default, calculate heap size and memtable thresholds at runtime (CASSANDRA-1469)
 * fix races dealing with adding/dropping keyspaces and column families in
   rapid succession (CASSANDRA-1477)
 * clean up of Streaming system (CASSANDRA-1503, 1504, 1506)
 * add options to configure Thrift socket keepalive and buffer sizes (CASSANDRA-1426)
 * make contrib CassandraServiceDataCleaner recursive (CASSANDRA-1509)
 * min, max compaction threshold are configurable and persistent
   per-ColumnFamily (CASSANDRA-1468)
 * fix replaying the last mutation in a commitlog unnecessarily
   (CASSANDRA-1512)
 * invoke getDefaultUncaughtExceptionHandler from DTPE with the original
   exception rather than the ExecutionException wrapper (CASSANDRA-1226)
 * remove Clock from the Thrift (and Avro) API (CASSANDRA-1501)
 * Close intra-node sockets when connection is broken (CASSANDRA-1528)
 * RPM packaging spec file (CASSANDRA-786)
 * weighted request scheduler (CASSANDRA-1485)
 * treat expired columns as deleted (CASSANDRA-1539)
 * make IndexInterval configurable (CASSANDRA-1488)
 * add describe_snitch to Thrift API (CASSANDRA-1490)
 * MD5 authenticator compares plain text submitted password with MD5'd
   saved property, instead of vice versa (CASSANDRA-1447)
 * JMX MessagingService pending and completed counts (CASSANDRA-1533)
 * fix race condition processing repair responses (CASSANDRA-1511)
 * make repair blocking (CASSANDRA-1511)
 * create EndpointSnitchInfo and MBean to expose rack and DC (CASSANDRA-1491)
 * added option to contrib/word_count to output results back to Cassandra
   (CASSANDRA-1342)
 * rewrite Hadoop ColumnFamilyRecordWriter to pool connections, retry to
   multiple Cassandra nodes, and smooth impact on the Cassandra cluster
   by using smaller batch sizes (CASSANDRA-1434)
 * fix setting gc_grace_seconds via CLI (CASSANDRA-1549)
 * support TTL'd index values (CASSANDRA-1536)
 * make removetoken work like decommission (CASSANDRA-1216)
 * make cli comparator-aware and improve quote rules (CASSANDRA-1523,-1524)
 * make nodetool compact and cleanup blocking (CASSANDRA-1449)
 * add memtable, cache information to GCInspector logs (CASSANDRA-1558)
 * enable/disable HintedHandoff via JMX (CASSANDRA-1550)
 * Ignore stray files in the commit log directory (CASSANDRA-1547)
 * Disallow bootstrap to an in-use token (CASSANDRA-1561)


0.7-beta1
 * sstable versioning (CASSANDRA-389)
 * switched to slf4j logging (CASSANDRA-625)
 * add (optional) expiration time for column (CASSANDRA-699)
 * access levels for authentication/authorization (CASSANDRA-900)
 * add ReadRepairChance to CF definition (CASSANDRA-930)
 * fix heisenbug in system tests, especially common on OS X (CASSANDRA-944)
 * convert to byte[] keys internally and all public APIs (CASSANDRA-767)
 * ability to alter schema definitions on a live cluster (CASSANDRA-44)
 * renamed configuration file to cassandra.xml, and log4j.properties to
   log4j-server.properties, which must now be loaded from
   the classpath (which is how our scripts in bin/ have always done it)
   (CASSANDRA-971)
 * change get_count to require a SlicePredicate. create multi_get_count
   (CASSANDRA-744)
 * re-organized endpointsnitch implementations and added SimpleSnitch
   (CASSANDRA-994)
 * Added preload_row_cache option (CASSANDRA-946)
 * add CRC to commitlog header (CASSANDRA-999)
 * removed deprecated batch_insert and get_range_slice methods (CASSANDRA-1065)
 * add truncate thrift method (CASSANDRA-531)
 * http mini-interface using mx4j (CASSANDRA-1068)
 * optimize away copy of sliced row on memtable read path (CASSANDRA-1046)
 * replace constant-size 2GB mmaped segments and special casing for index
   entries spanning segment boundaries, with SegmentedFile that computes
   segments that always contain entire entries/rows (CASSANDRA-1117)
 * avoid reading large rows into memory during compaction (CASSANDRA-16)
 * added hadoop OutputFormat (CASSANDRA-1101)
 * efficient Streaming (no more anticompaction) (CASSANDRA-579)
 * split commitlog header into separate file and add size checksum to
   mutations (CASSANDRA-1179)
 * avoid allocating a new byte[] for each mutation on replay (CASSANDRA-1219)
 * revise HH schema to be per-endpoint (CASSANDRA-1142)
 * add joining/leaving status to nodetool ring (CASSANDRA-1115)
 * allow multiple repair sessions per node (CASSANDRA-1190)
 * optimize away MessagingService for local range queries (CASSANDRA-1261)
 * make framed transport the default so malformed requests can't OOM the
   server (CASSANDRA-475)
 * significantly faster reads from row cache (CASSANDRA-1267)
 * take advantage of row cache during range queries (CASSANDRA-1302)
 * make GCGraceSeconds a per-ColumnFamily value (CASSANDRA-1276)
 * keep persistent row size and column count statistics (CASSANDRA-1155)
 * add IntegerType (CASSANDRA-1282)
 * page within a single row during hinted handoff (CASSANDRA-1327)
 * push DatacenterShardStrategy configuration into keyspace definition,
   eliminating datacenter.properties. (CASSANDRA-1066)
 * optimize forward slices starting with '' and single-index-block name
   queries by skipping the column index (CASSANDRA-1338)
 * streaming refactor (CASSANDRA-1189)
 * faster comparison for UUID types (CASSANDRA-1043)
 * secondary index support (CASSANDRA-749 and subtasks)
 * make compaction buckets deterministic (CASSANDRA-1265)


0.6.6
 * Allow using DynamicEndpointSnitch with RackAwareStrategy (CASSANDRA-1429)
 * remove the remaining vestiges of the unfinished DatacenterShardStrategy
   (replaced by NetworkTopologyStrategy in 0.7)


0.6.5
 * fix key ordering in range query results with RandomPartitioner
   and ConsistencyLevel > ONE (CASSANDRA-1145)
 * fix for range query starting with the wrong token range (CASSANDRA-1042)
 * page within a single row during hinted handoff (CASSANDRA-1327)
 * fix compilation on non-sun JDKs (CASSANDRA-1061)
 * remove String.trim() call on row keys in batch mutations (CASSANDRA-1235)
 * Log summary of dropped messages instead of spamming log (CASSANDRA-1284)
 * add dynamic endpoint snitch (CASSANDRA-981)
 * fix streaming for keyspaces with hyphens in their name (CASSANDRA-1377)
 * fix errors in hard-coded bloom filter optKPerBucket by computing it
   algorithmically (CASSANDRA-1220
 * remove message deserialization stage, and uncap read/write stages
   so slow reads/writes don't block gossip processing (CASSANDRA-1358)
 * add jmx port configuration to Debian package (CASSANDRA-1202)
 * use mlockall via JNA, if present, to prevent Linux from swapping
   out parts of the JVM (CASSANDRA-1214)


0.6.4
 * avoid queuing multiple hint deliveries for the same endpoint
   (CASSANDRA-1229)
 * better performance for and stricter checking of UTF8 column names
   (CASSANDRA-1232)
 * extend option to lower compaction priority to hinted handoff
   as well (CASSANDRA-1260)
 * log errors in gossip instead of re-throwing (CASSANDRA-1289)
 * avoid aborting commitlog replay prematurely if a flushed-but-
   not-removed commitlog segment is encountered (CASSANDRA-1297)
 * fix duplicate rows being read during mapreduce (CASSANDRA-1142)
 * failure detection wasn't closing command sockets (CASSANDRA-1221)
 * cassandra-cli.bat works on windows (CASSANDRA-1236)
 * pre-emptively drop requests that cannot be processed within RPCTimeout
   (CASSANDRA-685)
 * add ack to Binary write verb and update CassandraBulkLoader
   to wait for acks for each row (CASSANDRA-1093)
 * added describe_partitioner Thrift method (CASSANDRA-1047)
 * Hadoop jobs no longer require the Cassandra storage-conf.xml
   (CASSANDRA-1280, CASSANDRA-1047)
 * log thread pool stats when GC is excessive (CASSANDRA-1275)
 * remove gossip message size limit (CASSANDRA-1138)
 * parallelize local and remote reads during multiget, and respect snitch
   when determining whether to do local read for CL.ONE (CASSANDRA-1317)
 * fix read repair to use requested consistency level on digest mismatch,
   rather than assuming QUORUM (CASSANDRA-1316)
 * process digest mismatch re-reads in parallel (CASSANDRA-1323)
 * switch hints CF comparator to BytesType (CASSANDRA-1274)


0.6.3
 * retry to make streaming connections up to 8 times. (CASSANDRA-1019)
 * reject describe_ring() calls on invalid keyspaces (CASSANDRA-1111)
 * fix cache size calculation for size of 100% (CASSANDRA-1129)
 * fix cache capacity only being recalculated once (CASSANDRA-1129)
 * remove hourly scan of all hints on the off chance that the gossiper
   missed a status change; instead, expose deliverHintsToEndpoint to JMX
   so it can be done manually, if necessary (CASSANDRA-1141)
 * don't reject reads at CL.ALL (CASSANDRA-1152)
 * reject deletions to supercolumns in CFs containing only standard
   columns (CASSANDRA-1139)
 * avoid preserving login information after client disconnects
   (CASSANDRA-1057)
 * prefer sun jdk to openjdk in debian init script (CASSANDRA-1174)
 * detect partioner config changes between restarts and fail fast
   (CASSANDRA-1146)
 * use generation time to resolve node token reassignment disagreements
   (CASSANDRA-1118)
 * restructure the startup ordering of Gossiper and MessageService to avoid
   timing anomalies (CASSANDRA-1160)
 * detect incomplete commit log hearders (CASSANDRA-1119)
 * force anti-entropy service to stream files on the stream stage to avoid
   sending streams out of order (CASSANDRA-1169)
 * remove inactive stream managers after AES streams files (CASSANDRA-1169)
 * allow removing entire row through batch_mutate Deletion (CASSANDRA-1027)
 * add JMX metrics for row-level bloom filter false positives (CASSANDRA-1212)
 * added a redhat init script to contrib (CASSANDRA-1201)
 * use midpoint when bootstrapping a new machine into range with not
   much data yet instead of random token (CASSANDRA-1112)
 * kill server on OOM in executor stage as well as Thrift (CASSANDRA-1226)
 * remove opportunistic repairs, when two machines with overlapping replica
   responsibilities happen to finish major compactions of the same CF near
   the same time.  repairs are now fully manual (CASSANDRA-1190)
 * add ability to lower compaction priority (default is no change from 0.6.2)
   (CASSANDRA-1181)


0.6.2
 * fix contrib/word_count build. (CASSANDRA-992)
 * split CommitLogExecutorService into BatchCommitLogExecutorService and
   PeriodicCommitLogExecutorService (CASSANDRA-1014)
 * add latency histograms to CFSMBean (CASSANDRA-1024)
 * make resolving timestamp ties deterministic by using value bytes
   as a tiebreaker (CASSANDRA-1039)
 * Add option to turn off Hinted Handoff (CASSANDRA-894)
 * fix windows startup (CASSANDRA-948)
 * make concurrent_reads, concurrent_writes configurable at runtime via JMX
   (CASSANDRA-1060)
 * disable GCInspector on non-Sun JVMs (CASSANDRA-1061)
 * fix tombstone handling in sstable rows with no other data (CASSANDRA-1063)
 * fix size of row in spanned index entries (CASSANDRA-1056)
 * install json2sstable, sstable2json, and sstablekeys to Debian package
 * StreamingService.StreamDestinations wouldn't empty itself after streaming
   finished (CASSANDRA-1076)
 * added Collections.shuffle(splits) before returning the splits in
   ColumnFamilyInputFormat (CASSANDRA-1096)
 * do not recalculate cache capacity post-compaction if it's been manually
   modified (CASSANDRA-1079)
 * better defaults for flush sorter + writer executor queue sizes
   (CASSANDRA-1100)
 * windows scripts for SSTableImport/Export (CASSANDRA-1051)
 * windows script for nodetool (CASSANDRA-1113)
 * expose PhiConvictThreshold (CASSANDRA-1053)
 * make repair of RF==1 a no-op (CASSANDRA-1090)
 * improve default JVM GC options (CASSANDRA-1014)
 * fix SlicePredicate serialization inside Hadoop jobs (CASSANDRA-1049)
 * close Thrift sockets in Hadoop ColumnFamilyRecordReader (CASSANDRA-1081)


0.6.1
 * fix NPE in sstable2json when no excluded keys are given (CASSANDRA-934)
 * keep the replica set constant throughout the read repair process
   (CASSANDRA-937)
 * allow querying getAllRanges with empty token list (CASSANDRA-933)
 * fix command line arguments inversion in clustertool (CASSANDRA-942)
 * fix race condition that could trigger a false-positive assertion
   during post-flush discard of old commitlog segments (CASSANDRA-936)
 * fix neighbor calculation for anti-entropy repair (CASSANDRA-924)
 * perform repair even for small entropy differences (CASSANDRA-924)
 * Use hostnames in CFInputFormat to allow Hadoop's naive string-based
   locality comparisons to work (CASSANDRA-955)
 * cache read-only BufferedRandomAccessFile length to avoid
   3 system calls per invocation (CASSANDRA-950)
 * nodes with IPv6 (and no IPv4) addresses could not join cluster
   (CASSANDRA-969)
 * Retrieve the correct number of undeleted columns, if any, from
   a supercolumn in a row that had been deleted previously (CASSANDRA-920)
 * fix index scans that cross the 2GB mmap boundaries for both mmap
   and standard i/o modes (CASSANDRA-866)
 * expose drain via nodetool (CASSANDRA-978)


0.6.0-RC1
 * JMX drain to flush memtables and run through commit log (CASSANDRA-880)
 * Bootstrapping can skip ranges under the right conditions (CASSANDRA-902)
 * fix merging row versions in range_slice for CL > ONE (CASSANDRA-884)
 * default write ConsistencyLeven chaned from ZERO to ONE
 * fix for index entries spanning mmap buffer boundaries (CASSANDRA-857)
 * use lexical comparison if time part of TimeUUIDs are the same
   (CASSANDRA-907)
 * bound read, mutation, and response stages to fix possible OOM
   during log replay (CASSANDRA-885)
 * Use microseconds-since-epoch (UTC) in cli, instead of milliseconds
 * Treat batch_mutate Deletion with null supercolumn as "apply this predicate
   to top level supercolumns" (CASSANDRA-834)
 * Streaming destination nodes do not update their JMX status (CASSANDRA-916)
 * Fix internal RPC timeout calculation (CASSANDRA-911)
 * Added Pig loadfunc to contrib/pig (CASSANDRA-910)


0.6.0-beta3
 * fix compaction bucketing bug (CASSANDRA-814)
 * update windows batch file (CASSANDRA-824)
 * deprecate KeysCachedFraction configuration directive in favor
   of KeysCached; move to unified-per-CF key cache (CASSANDRA-801)
 * add invalidateRowCache to ColumnFamilyStoreMBean (CASSANDRA-761)
 * send Handoff hints to natural locations to reduce load on
   remaining nodes in a failure scenario (CASSANDRA-822)
 * Add RowWarningThresholdInMB configuration option to warn before very
   large rows get big enough to threaten node stability, and -x option to
   be able to remove them with sstable2json if the warning is unheeded
   until it's too late (CASSANDRA-843)
 * Add logging of GC activity (CASSANDRA-813)
 * fix ConcurrentModificationException in commitlog discard (CASSANDRA-853)
 * Fix hardcoded row count in Hadoop RecordReader (CASSANDRA-837)
 * Add a jmx status to the streaming service and change several DEBUG
   messages to INFO (CASSANDRA-845)
 * fix classpath in cassandra-cli.bat for Windows (CASSANDRA-858)
 * allow re-specifying host, port to cassandra-cli if invalid ones
   are first tried (CASSANDRA-867)
 * fix race condition handling rpc timeout in the coordinator
   (CASSANDRA-864)
 * Remove CalloutLocation and StagingFileDirectory from storage-conf files
   since those settings are no longer used (CASSANDRA-878)
 * Parse a long from RowWarningThresholdInMB instead of an int (CASSANDRA-882)
 * Remove obsolete ControlPort code from DatabaseDescriptor (CASSANDRA-886)
 * move skipBytes side effect out of assert (CASSANDRA-899)
 * add "double getLoad" to StorageServiceMBean (CASSANDRA-898)
 * track row stats per CF at compaction time (CASSANDRA-870)
 * disallow CommitLogDirectory matching a DataFileDirectory (CASSANDRA-888)
 * default key cache size is 200k entries, changed from 10% (CASSANDRA-863)
 * add -Dcassandra-foreground=yes to cassandra.bat
 * exit if cluster name is changed unexpectedly (CASSANDRA-769)


0.6.0-beta1/beta2
 * add batch_mutate thrift command, deprecating batch_insert (CASSANDRA-336)
 * remove get_key_range Thrift API, deprecated in 0.5 (CASSANDRA-710)
 * add optional login() Thrift call for authentication (CASSANDRA-547)
 * support fat clients using gossiper and StorageProxy to perform
   replication in-process [jvm-only] (CASSANDRA-535)
 * support mmapped I/O for reads, on by default on 64bit JVMs
   (CASSANDRA-408, CASSANDRA-669)
 * improve insert concurrency, particularly during Hinted Handoff
   (CASSANDRA-658)
 * faster network code (CASSANDRA-675)
 * stress.py moved to contrib (CASSANDRA-635)
 * row caching [must be explicitly enabled per-CF in config] (CASSANDRA-678)
 * present a useful measure of compaction progress in JMX (CASSANDRA-599)
 * add bin/sstablekeys (CASSNADRA-679)
 * add ConsistencyLevel.ANY (CASSANDRA-687)
 * make removetoken remove nodes from gossip entirely (CASSANDRA-644)
 * add ability to set cache sizes at runtime (CASSANDRA-708)
 * report latency and cache hit rate statistics with lifetime totals
   instead of average over the last minute (CASSANDRA-702)
 * support get_range_slice for RandomPartitioner (CASSANDRA-745)
 * per-keyspace replication factory and replication strategy (CASSANDRA-620)
 * track latency in microseconds (CASSANDRA-733)
 * add describe_ Thrift methods, deprecating get_string_property and
   get_string_list_property
 * jmx interface for tracking operation mode and streams in general.
   (CASSANDRA-709)
 * keep memtables in sorted order to improve range query performance
   (CASSANDRA-799)
 * use while loop instead of recursion when trimming sstables compaction list
   to avoid blowing stack in pathological cases (CASSANDRA-804)
 * basic Hadoop map/reduce support (CASSANDRA-342)


0.5.1
 * ensure all files for an sstable are streamed to the same directory.
   (CASSANDRA-716)
 * more accurate load estimate for bootstrapping (CASSANDRA-762)
 * tolerate dead or unavailable bootstrap target on write (CASSANDRA-731)
 * allow larger numbers of keys (> 140M) in a sstable bloom filter
   (CASSANDRA-790)
 * include jvm argument improvements from CASSANDRA-504 in debian package
 * change streaming chunk size to 32MB to accomodate Windows XP limitations
   (was 64MB) (CASSANDRA-795)
 * fix get_range_slice returning results in the wrong order (CASSANDRA-781)


0.5.0 final
 * avoid attempting to delete temporary bootstrap files twice (CASSANDRA-681)
 * fix bogus NaN in nodeprobe cfstats output (CASSANDRA-646)
 * provide a policy for dealing with single thread executors w/ a full queue
   (CASSANDRA-694)
 * optimize inner read in MessagingService, vastly improving multiple-node
   performance (CASSANDRA-675)
 * wait for table flush before streaming data back to a bootstrapping node.
   (CASSANDRA-696)
 * keep track of bootstrapping sources by table so that bootstrapping doesn't
   give the indication of finishing early (CASSANDRA-673)


0.5.0 RC3
 * commit the correct version of the patch for CASSANDRA-663


0.5.0 RC2 (unreleased)
 * fix bugs in converting get_range_slice results to Thrift
   (CASSANDRA-647, CASSANDRA-649)
 * expose java.util.concurrent.TimeoutException in StorageProxy methods
   (CASSANDRA-600)
 * TcpConnectionManager was holding on to disconnected connections,
   giving the false indication they were being used. (CASSANDRA-651)
 * Remove duplicated write. (CASSANDRA-662)
 * Abort bootstrap if IP is already in the token ring (CASSANDRA-663)
 * increase default commitlog sync period, and wait for last sync to
   finish before submitting another (CASSANDRA-668)


0.5.0 RC1
 * Fix potential NPE in get_range_slice (CASSANDRA-623)
 * add CRC32 to commitlog entries (CASSANDRA-605)
 * fix data streaming on windows (CASSANDRA-630)
 * GC compacted sstables after cleanup and compaction (CASSANDRA-621)
 * Speed up anti-entropy validation (CASSANDRA-629)
 * Fix anti-entropy assertion error (CASSANDRA-639)
 * Fix pending range conflicts when bootstapping or moving
   multiple nodes at once (CASSANDRA-603)
 * Handle obsolete gossip related to node movement in the case where
   one or more nodes is down when the movement occurs (CASSANDRA-572)
 * Include dead nodes in gossip to avoid a variety of problems
   and fix HH to removed nodes (CASSANDRA-634)
 * return an InvalidRequestException for mal-formed SlicePredicates
   (CASSANDRA-643)
 * fix bug determining closest neighbor for use in multiple datacenters
   (CASSANDRA-648)
 * Vast improvements in anticompaction speed (CASSANDRA-607)
 * Speed up log replay and writes by avoiding redundant serializations
   (CASSANDRA-652)


0.5.0 beta 2
 * Bootstrap improvements (several tickets)
 * add nodeprobe repair anti-entropy feature (CASSANDRA-193, CASSANDRA-520)
 * fix possibility of partition when many nodes restart at once
   in clusters with multiple seeds (CASSANDRA-150)
 * fix NPE in get_range_slice when no data is found (CASSANDRA-578)
 * fix potential NPE in hinted handoff (CASSANDRA-585)
 * fix cleanup of local "system" keyspace (CASSANDRA-576)
 * improve computation of cluster load balance (CASSANDRA-554)
 * added super column read/write, column count, and column/row delete to
   cassandra-cli (CASSANDRA-567, CASSANDRA-594)
 * fix returning live subcolumns of deleted supercolumns (CASSANDRA-583)
 * respect JAVA_HOME in bin/ scripts (several tickets)
 * add StorageService.initClient for fat clients on the JVM (CASSANDRA-535)
   (see contrib/client_only for an example of use)
 * make consistency_level functional in get_range_slice (CASSANDRA-568)
 * optimize key deserialization for RandomPartitioner (CASSANDRA-581)
 * avoid GCing tombstones except on major compaction (CASSANDRA-604)
 * increase failure conviction threshold, resulting in less nodes
   incorrectly (and temporarily) marked as down (CASSANDRA-610)
 * respect memtable thresholds during log replay (CASSANDRA-609)
 * support ConsistencyLevel.ALL on read (CASSANDRA-584)
 * add nodeprobe removetoken command (CASSANDRA-564)


0.5.0 beta
 * Allow multiple simultaneous flushes, improving flush throughput
   on multicore systems (CASSANDRA-401)
 * Split up locks to improve write and read throughput on multicore systems
   (CASSANDRA-444, CASSANDRA-414)
 * More efficient use of memory during compaction (CASSANDRA-436)
 * autobootstrap option: when enabled, all non-seed nodes will attempt
   to bootstrap when started, until bootstrap successfully
   completes. -b option is removed.  (CASSANDRA-438)
 * Unless a token is manually specified in the configuration xml,
   a bootstraping node will use a token that gives it half the
   keys from the most-heavily-loaded node in the cluster,
   instead of generating a random token.
   (CASSANDRA-385, CASSANDRA-517)
 * Miscellaneous bootstrap fixes (several tickets)
 * Ability to change a node's token even after it has data on it
   (CASSANDRA-541)
 * Ability to decommission a live node from the ring (CASSANDRA-435)
 * Semi-automatic loadbalancing via nodeprobe (CASSANDRA-192)
 * Add ability to set compaction thresholds at runtime via
   JMX / nodeprobe.  (CASSANDRA-465)
 * Add "comment" field to ColumnFamily definition. (CASSANDRA-481)
 * Additional JMX metrics (CASSANDRA-482)
 * JSON based export and import tools (several tickets)
 * Hinted Handoff fixes (several tickets)
 * Add key cache to improve read performance (CASSANDRA-423)
 * Simplified construction of custom ReplicationStrategy classes
   (CASSANDRA-497)
 * Graphical application (Swing) for ring integrity verification and
   visualization was added to contrib (CASSANDRA-252)
 * Add DCQUORUM, DCQUORUMSYNC consistency levels and corresponding
   ReplicationStrategy / EndpointSnitch classes.  Experimental.
   (CASSANDRA-492)
 * Web client interface added to contrib (CASSANDRA-457)
 * More-efficient flush for Random, CollatedOPP partitioners
   for normal writes (CASSANDRA-446) and bulk load (CASSANDRA-420)
 * Add MemtableFlushAfterMinutes, a global replacement for the old
   per-CF FlushPeriodInMinutes setting (CASSANDRA-463)
 * optimizations to slice reading (CASSANDRA-350) and supercolumn
   queries (CASSANDRA-510)
 * force binding to given listenaddress for nodes with multiple
   interfaces (CASSANDRA-546)
 * stress.py benchmarking tool improvements (several tickets)
 * optimized replica placement code (CASSANDRA-525)
 * faster log replay on restart (CASSANDRA-539, CASSANDRA-540)
 * optimized local-node writes (CASSANDRA-558)
 * added get_range_slice, deprecating get_key_range (CASSANDRA-344)
 * expose TimedOutException to thrift (CASSANDRA-563)


0.4.2
 * Add validation disallowing null keys (CASSANDRA-486)
 * Fix race conditions in TCPConnectionManager (CASSANDRA-487)
 * Fix using non-utf8-aware comparison as a sanity check.
   (CASSANDRA-493)
 * Improve default garbage collector options (CASSANDRA-504)
 * Add "nodeprobe flush" (CASSANDRA-505)
 * remove NotFoundException from get_slice throws list (CASSANDRA-518)
 * fix get (not get_slice) of entire supercolumn (CASSANDRA-508)
 * fix null token during bootstrap (CASSANDRA-501)


0.4.1
 * Fix FlushPeriod columnfamily configuration regression
   (CASSANDRA-455)
 * Fix long column name support (CASSANDRA-460)
 * Fix for serializing a row that only contains tombstones
   (CASSANDRA-458)
 * Fix for discarding unneeded commitlog segments (CASSANDRA-459)
 * Add SnapshotBeforeCompaction configuration option (CASSANDRA-426)
 * Fix compaction abort under insufficient disk space (CASSANDRA-473)
 * Fix reading subcolumn slice from tombstoned CF (CASSANDRA-484)
 * Fix race condition in RVH causing occasional NPE (CASSANDRA-478)


0.4.0
 * fix get_key_range problems when a node is down (CASSANDRA-440)
   and add UnavailableException to more Thrift methods
 * Add example EndPointSnitch contrib code (several tickets)


0.4.0 RC2
 * fix SSTable generation clash during compaction (CASSANDRA-418)
 * reject method calls with null parameters (CASSANDRA-308)
 * properly order ranges in nodeprobe output (CASSANDRA-421)
 * fix logging of certain errors on executor threads (CASSANDRA-425)


0.4.0 RC1
 * Bootstrap feature is live; use -b on startup (several tickets)
 * Added multiget api (CASSANDRA-70)
 * fix Deadlock with SelectorManager.doProcess and TcpConnection.write
   (CASSANDRA-392)
 * remove key cache b/c of concurrency bugs in third-party
   CLHM library (CASSANDRA-405)
 * update non-major compaction logic to use two threshold values
   (CASSANDRA-407)
 * add periodic / batch commitlog sync modes (several tickets)
 * inline BatchMutation into batch_insert params (CASSANDRA-403)
 * allow setting the logging level at runtime via mbean (CASSANDRA-402)
 * change default comparator to BytesType (CASSANDRA-400)
 * add forwards-compatible ConsistencyLevel parameter to get_key_range
   (CASSANDRA-322)
 * r/m special case of blocking for local destination when writing with
   ConsistencyLevel.ZERO (CASSANDRA-399)
 * Fixes to make BinaryMemtable [bulk load interface] useful (CASSANDRA-337);
   see contrib/bmt_example for an example of using it.
 * More JMX properties added (several tickets)
 * Thrift changes (several tickets)
    - Merged _super get methods with the normal ones; return values
      are now of ColumnOrSuperColumn.
    - Similarly, merged batch_insert_super into batch_insert.



0.4.0 beta
 * On-disk data format has changed to allow billions of keys/rows per
   node instead of only millions
 * Multi-keyspace support
 * Scan all sstables for all queries to avoid situations where
   different types of operation on the same ColumnFamily could
   disagree on what data was present
 * Snapshot support via JMX
 * Thrift API has changed a _lot_:
    - removed time-sorted CFs; instead, user-defined comparators
      may be defined on the column names, which are now byte arrays.
      Default comparators are provided for UTF8, Bytes, Ascii, Long (i64),
      and UUID types.
    - removed colon-delimited strings in thrift api in favor of explicit
      structs such as ColumnPath, ColumnParent, etc.  Also normalized
      thrift struct and argument naming.
    - Added columnFamily argument to get_key_range.
    - Change signature of get_slice to accept starting and ending
      columns as well as an offset.  (This allows use of indexes.)
      Added "ascending" flag to allow reasonably-efficient reverse
      scans as well.  Removed get_slice_by_range as redundant.
    - get_key_range operates on one CF at a time
    - changed `block` boolean on insert methods to ConsistencyLevel enum,
      with options of NONE, ONE, QUORUM, and ALL.
    - added similar consistency_level parameter to read methods
    - column-name-set slice with no names given now returns zero columns
      instead of all of them.  ("all" can run your server out of memory.
      use a range-based slice with a high max column count instead.)
 * Removed the web interface. Node information can now be obtained by
   using the newly introduced nodeprobe utility.
 * More JMX stats
 * Remove magic values from internals (e.g. special key to indicate
   when to flush memtables)
 * Rename configuration "table" to "keyspace"
 * Moved to crash-only design; no more shutdown (just kill the process)
 * Lots of bug fixes

Full list of issues resolved in 0.4 is at https://issues.apache.org/jira/secure/IssueNavigator.jspa?reset=true&&pid=12310865&fixfor=12313862&resolution=1&sorter/field=issuekey&sorter/order=DESC


0.3.0 RC3
 * Fix potential deadlock under load in TCPConnection.
   (CASSANDRA-220)


0.3.0 RC2
 * Fix possible data loss when server is stopped after replaying
   log but before new inserts force memtable flush.
   (CASSANDRA-204)
 * Added BUGS file


0.3.0 RC1
 * Range queries on keys, including user-defined key collation
 * Remove support
 * Workarounds for a weird bug in JDK select/register that seems
   particularly common on VM environments. Cassandra should deploy
   fine on EC2 now
 * Much improved infrastructure: the beginnings of a decent test suite
   ("ant test" for unit tests; "nosetests" for system tests), code
   coverage reporting, etc.
 * Expanded node status reporting via JMX
 * Improved error reporting/logging on both server and client
 * Reduced memory footprint in default configuration
 * Combined blocking and non-blocking versions of insert APIs
 * Added FlushPeriodInMinutes configuration parameter to force
   flushing of infrequently-updated ColumnFamilies<|MERGE_RESOLUTION|>--- conflicted
+++ resolved
@@ -1,13 +1,9 @@
-<<<<<<< HEAD
 3.11.3
  * Fix Loss of digits when doing CAST from varint/bigint to decimal (CASSANDRA-14170)
  * RateBasedBackPressure unnecessarily invokes a lock on the Guava RateLimiter (CASSANDRA-14163)
  * Fix wildcard GROUP BY queries (CASSANDRA-14209)
 Merged from 3.0:
-=======
-3.0.17
  * Adding missing WriteType enum values to v3,v4 and v5 spec (CASSANDRA-13697)
->>>>>>> 3d7471a5
  * Don't regenerate bloomfilter and summaries on startup (CASSANDRA-11163)
  * Fix NPE when performing comparison against a null frozen in LWT (CASSANDRA-14087)
  * Log when SSTables are deleted (CASSANDRA-14302)
