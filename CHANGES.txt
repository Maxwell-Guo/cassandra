1.2-rc1
 * rename rpc_timeout settings to request_timeout (CASSANDRA-5027)
 * add BF with 0.1 FP to LCS by default (CASSANDRA-5029)
 * Fix preparing insert queries (CASSANDRA-5016)
 * Fix preparing queries with counter increment (CASSANDRA-5022)
 * Fix preparing updates with collections (CASSANDRA-5017)
 * Don't generate UUID based on other node address (CASSANDRA-5002)
 * Fix message when trying to alter a clustering key type (CASSANDRA-5012)
 * Update IAuthenticator to match the new IAuthorizer (CASSANDRA-5003)
Merged from 1.1
 * reduce log spam from invalid counter shards (CASSANDRA-5026)
 * Improve schema propagation performance (CASSANDRA-5025)
<<<<<<< HEAD
 * Fix for IndexHelper.IndexFor throws OOB Exception (CASSANDRA-5030)
 * cqlsh: make it possible to describe thrift CFs (CASSANDRA-4827)


1.2-beta3
 * make consistency level configurable in cqlsh (CASSANDRA-4829)
 * fix cqlsh rendering of blob fields (CASSANDRA-4970)
 * fix cqlsh DESCRIBE command (CASSANDRA-4913)
 * save truncation position in system table (CASSANDRA-4906)
 * Move CompressionMetadata off-heap (CASSANDRA-4937)
 * allow CLI to GET cql3 columnfamily data (CASSANDRA-4924)
 * Fix rare race condition in getExpireTimeForEndpoint (CASSANDRA-4402)
 * acquire references to overlapping sstables during compaction so bloom filter
   doesn't get free'd prematurely (CASSANDRA-4934)
 * Don't share slice query filter in CQL3 SelectStatement (CASSANDRA-4928)
 * Separate tracing from Log4J (CASSANDRA-4861)
 * Exclude gcable tombstones from merkle-tree computation (CASSANDRA-4905)
 * Better printing of AbstractBounds for tracing (CASSANDRA-4931)
 * Optimize mostRecentTombstone check in CC.collectAllData (CASSANDRA-4883)
 * Change stream session ID to UUID to avoid collision from same node (CASSANDRA-4813)
 * Use Stats.db when bulk loading if present (CASSANDRA-4957)
 * Skip repair on system_trace and keyspaces with RF=1 (CASSANDRA-4956)
 * (cql3) Remove arbitrary SELECT limit (CASSANDRA-4918)
 * Correctly handle prepared operation on collections (CASSANDRA-4945)
 * Fix CQL3 LIMIT (CASSANDRA-4877)
 * Fix Stress for CQL3 (CASSANDRA-4979)
 * Remove cassandra specific exceptions from JMX interface (CASSANDRA-4893)
 * (CQL3) Force using ALLOW FILTERING on potentially inefficient queries (CASSANDRA-4915)
 * (cql3) Fix adding column when the table has collections (CASSANDRA-4982)
 * (cql3) Fix allowing collections with compact storage (CASSANDRA-4990)
 * (cql3) Refuse ttl/writetime function on collections (CASSANDRA-4992)
 * Replace IAuthority with new IAuthorizer (CASSANDRA-4874)
 * clqsh: fix KEY pseudocolumn escaping when describing Thrift tables
   in CQL3 mode (CASSANDRA-4955)
=======
 * Fall back to old describe_splits if d_s_ex is not available (CASSANDRA-4803)
 * Improve error reporting when streaming ranges fail (CASSANDRA-5009)
 * cqlsh: fix timestamp formatting on some platforms (CASSANDRA-5046)


1.1.7
 * cqlsh: improve COPY FROM performance (CASSANDRA-4921)
>>>>>>> 36b183f8
 * add basic authentication support for Pig CassandraStorage (CASSANDRA-3042)
 * fix CQL2 ALTER TABLE compaction_strategy_class altering (CASSANDRA-4965)
Merged from 1.1:
 * Fall back to old describe_splits if d_s_ex is not available (CASSANDRA-4803)
 * Improve error reporting when streaming ranges fail (CASSANDRA-5009)
 * Fix cqlsh timestamp formatting of timezone info (CASSANDRA-4746)
 * Fix assertion failure with leveled compaction (CASSANDRA-4799)
 * Check for null end_token in get_range_slice (CASSANDRA-4804)
 * Remove all remnants of removed nodes (CASSANDRA-4840)
 * Add aut-reloading of the log4j file in debian package (CASSANDRA-4855)
 * Fix estimated row cache entry size (CASSANDRA-4860)
 * reset getRangeSlice filter after finishing a row for get_paged_slice
   (CASSANDRA-4919)
 * expunge row cache post-truncate (CASSANDRA-4940)
 * Allow static CF definition with compact storage (CASSANDRA-4910)
 * Fix endless loop/compaction of schema_* CFs due to broken timestamps (CASSANDRA-4880)
 * Fix 'wrong class type' assertion in CounterColumn (CASSANDRA-4976)


1.2-beta2
 * fp rate of 1.0 disables BF entirely; LCS defaults to 1.0 (CASSANDRA-4876)
 * off-heap bloom filters for row keys (CASSANDRA_4865)
 * add extension point for sstable components (CASSANDRA-4049)
 * improve tracing output (CASSANDRA-4852, 4862)
 * make TRACE verb droppable (CASSANDRA-4672)
 * fix BulkLoader recognition of CQL3 columnfamilies (CASSANDRA-4755)
 * Sort commitlog segments for replay by id instead of mtime (CASSANDRA-4793)
 * Make hint delivery asynchronous (CASSANDRA-4761)
 * Pluggable Thrift transport factories for CLI and cqlsh (CASSANDRA-4609, 4610)
 * cassandra-cli: allow Double value type to be inserted to a column (CASSANDRA-4661)
 * Add ability to use custom TServerFactory implementations (CASSANDRA-4608)
 * optimize batchlog flushing to skip successful batches (CASSANDRA-4667)
 * include metadata for system keyspace itself in schema tables (CASSANDRA-4416)
 * add check to PropertyFileSnitch to verify presence of location for
   local node (CASSANDRA-4728)
 * add PBSPredictor consistency modeler (CASSANDRA-4261)
 * remove vestiges of Thrift unframed mode (CASSANDRA-4729)
 * optimize single-row PK lookups (CASSANDRA-4710)
 * adjust blockFor calculation to account for pending ranges due to node 
   movement (CASSANDRA-833)
 * Change CQL version to 3.0.0 and stop accepting 3.0.0-beta1 (CASSANDRA-4649)
 * (CQL3) Make prepared statement global instead of per connection 
   (CASSANDRA-4449)
 * Fix scrubbing of CQL3 created tables (CASSANDRA-4685)
 * (CQL3) Fix validation when using counter and regular columns in the same 
   table (CASSANDRA-4706)
 * Fix bug starting Cassandra with simple authentication (CASSANDRA-4648)
 * Add support for batchlog in CQL3 (CASSANDRA-4545, 4738)
 * Add support for multiple column family outputs in CFOF (CASSANDRA-4208)
 * Support repairing only the local DC nodes (CASSANDRA-4747)
 * Use rpc_address for binary protocol and change default port (CASSANRA-4751)
 * Fix use of collections in prepared statements (CASSANDRA-4739)
 * Store more information into peers table (CASSANDRA-4351, 4814)
 * Configurable bucket size for size tiered compaction (CASSANDRA-4704)
 * Run leveled compaction in parallel (CASSANDRA-4310)
 * Fix potential NPE during CFS reload (CASSANDRA-4786)
 * Composite indexes may miss results (CASSANDRA-4796)
 * Move consistency level to the protocol level (CASSANDRA-4734, 4824)
 * Fix Subcolumn slice ends not respected (CASSANDRA-4826)
 * Fix Assertion error in cql3 select (CASSANDRA-4783)
 * Fix list prepend logic (CQL3) (CASSANDRA-4835)
 * Add booleans as literals in CQL3 (CASSANDRA-4776)
 * Allow renaming PK columns in CQL3 (CASSANDRA-4822)
 * Fix binary protocol NEW_NODE event (CASSANDRA-4679)
 * Fix potential infinite loop in tombstone compaction (CASSANDRA-4781)
 * Remove system tables accounting from schema (CASSANDRA-4850)
 * (cql3) Force provided columns in clustering key order in 
   'CLUSTERING ORDER BY' (CASSANDRA-4881)
 * Fix composite index bug (CASSANDRA-4884)
 * Fix short read protection for CQL3 (CASSANDRA-4882)
 * Add tracing support to the binary protocol (CASSANDRA-4699)
 * (cql3) Don't allow prepared marker inside collections (CASSANDRA-4890)
 * Re-allow order by on non-selected columns (CASSANDRA-4645)
 * Bug when composite index is created in a table having collections (CASSANDRA-4909)
 * log index scan subject in CompositesSearcher (CASSANDRA-4904)
Merged from 1.1:
 * add get[Row|Key]CacheEntries to CacheServiceMBean (CASSANDRA-4859)
 * fix get_paged_slice to wrap to next row correctly (CASSANDRA-4816)
 * fix indexing empty column values (CASSANDRA-4832)
 * allow JdbcDate to compose null Date objects (CASSANDRA-4830)
 * fix possible stackoverflow when compacting 1000s of sstables
   (CASSANDRA-4765)
 * fix wrong leveled compaction progress calculation (CASSANDRA-4807)
 * add a close() method to CRAR to prevent leaking file descriptors (CASSANDRA-4820)
 * fix potential infinite loop in get_count (CASSANDRA-4833)
 * fix compositeType.{get/from}String methods (CASSANDRA-4842)
 * (CQL) fix CREATE COLUMNFAMILY permissions check (CASSANDRA-4864)
 * Fix DynamicCompositeType same type comparison (CASSANDRA-4711)
 * Fix duplicate SSTable reference when stream session failed (CASSANDRA-3306)
 * Allow static CF definition with compact storage (CASSANDRA-4910)
 * Fix endless loop/compaction of schema_* CFs due to broken timestamps (CASSANDRA-4880)
 * Fix 'wrong class type' assertion in CounterColumn (CASSANDRA-4976)


1.2-beta1
 * add atomic_batch_mutate (CASSANDRA-4542, -4635)
 * increase default max_hint_window_in_ms to 3h (CASSANDRA-4632)
 * include message initiation time to replicas so they can more
   accurately drop timed-out requests (CASSANDRA-2858)
 * fix clientutil.jar dependencies (CASSANDRA-4566)
 * optimize WriteResponse (CASSANDRA-4548)
 * new metrics (CASSANDRA-4009)
 * redesign KEYS indexes to avoid read-before-write (CASSANDRA-2897)
 * debug tracing (CASSANDRA-1123)
 * parallelize row cache loading (CASSANDRA-4282)
 * Make compaction, flush JBOD-aware (CASSANDRA-4292)
 * run local range scans on the read stage (CASSANDRA-3687)
 * clean up ioexceptions (CASSANDRA-2116)
 * add disk_failure_policy (CASSANDRA-2118)
 * Introduce new json format with row level deletion (CASSANDRA-4054)
 * remove redundant "name" column from schema_keyspaces (CASSANDRA-4433)
 * improve "nodetool ring" handling of multi-dc clusters (CASSANDRA-3047)
 * update NTS calculateNaturalEndpoints to be O(N log N) (CASSANDRA-3881)
 * add UseCondCardMark XX jvm settings on jdk 1.7 (CASSANDRA-4366)
 * split up rpc timeout by operation type (CASSANDRA-2819)
 * rewrite key cache save/load to use only sequential i/o (CASSANDRA-3762)
 * update MS protocol with a version handshake + broadcast address id
   (CASSANDRA-4311)
 * multithreaded hint replay (CASSANDRA-4189)
 * add inter-node message compression (CASSANDRA-3127)
 * remove COPP (CASSANDRA-2479)
 * Track tombstone expiration and compact when tombstone content is
   higher than a configurable threshold, default 20% (CASSANDRA-3442, 4234)
 * update MurmurHash to version 3 (CASSANDRA-2975)
 * (CLI) track elapsed time for `delete' operation (CASSANDRA-4060)
 * (CLI) jline version is bumped to 1.0 to properly  support
   'delete' key function (CASSANDRA-4132)
 * Save IndexSummary into new SSTable 'Summary' component (CASSANDRA-2392, 4289)
 * Add support for range tombstones (CASSANDRA-3708)
 * Improve MessagingService efficiency (CASSANDRA-3617)
 * Avoid ID conflicts from concurrent schema changes (CASSANDRA-3794)
 * Set thrift HSHA server thread limit to unlimited by default (CASSANDRA-4277)
 * Avoids double serialization of CF id in RowMutation messages
   (CASSANDRA-4293)
 * stream compressed sstables directly with java nio (CASSANDRA-4297)
 * Support multiple ranges in SliceQueryFilter (CASSANDRA-3885)
 * Add column metadata to system column families (CASSANDRA-4018)
 * (cql3) Always use composite types by default (CASSANDRA-4329)
 * (cql3) Add support for set, map and list (CASSANDRA-3647)
 * Validate date type correctly (CASSANDRA-4441)
 * (cql3) Allow definitions with only a PK (CASSANDRA-4361)
 * (cql3) Add support for row key composites (CASSANDRA-4179)
 * improve DynamicEndpointSnitch by using reservoir sampling (CASSANDRA-4038)
 * (cql3) Add support for 2ndary indexes (CASSANDRA-3680)
 * (cql3) fix defining more than one PK to be invalid (CASSANDRA-4477)
 * remove schema agreement checking from all external APIs (Thrift, CQL and CQL3) (CASSANDRA-4487)
 * add Murmur3Partitioner and make it default for new installations (CASSANDRA-3772, 4621)
 * (cql3) update pseudo-map syntax to use map syntax (CASSANDRA-4497)
 * Finer grained exceptions hierarchy and provides error code with exceptions (CASSANDRA-3979)
 * Adds events push to binary protocol (CASSANDRA-4480)
 * Rewrite nodetool help (CASSANDRA-2293)
 * Make CQL3 the default for CQL (CASSANDRA-4640)
 * update stress tool to be able to use CQL3 (CASSANDRA-4406)
 * Accept all thrift update on CQL3 cf but don't expose their metadata (CASSANDRA-4377)
 * Replace Throttle with Guava's RateLimiter for HintedHandOff (CASSANDRA-4541)
 * fix counter add/get using CQL2 and CQL3 in stress tool (CASSANDRA-4633)
 * Add sstable count per level to cfstats (CASSANDRA-4537)
 * (cql3) Add ALTER KEYSPACE statement (CASSANDRA-4611)
 * (cql3) Allow defining default consistency levels (CASSANDRA-4448)
 * (cql3) Fix queries using LIMIT missing results (CASSANDRA-4579)
 * fix cross-version gossip messaging (CASSANDRA-4576)
 * added inet data type (CASSANDRA-4627)


1.1.6
 * Wait for writes on synchronous read digest mismatch (CASSANDRA-4792)
 * fix commitlog replay for nanotime-infected sstables (CASSANDRA-4782)
 * preflight check ttl for maximum of 20 years (CASSANDRA-4771)
 * (Pig) fix widerow input with single column rows (CASSANDRA-4789)
 * Fix HH to compact with correct gcBefore, which avoids wiping out
   undelivered hints (CASSANDRA-4772)
 * LCS will merge up to 32 L0 sstables as intended (CASSANDRA-4778)
 * NTS will default unconfigured DC replicas to zero (CASSANDRA-4675)
 * use default consistency level in counter validation if none is
   explicitly provide (CASSANDRA-4700)
 * Improve IAuthority interface by introducing fine-grained
   access permissions and grant/revoke commands (CASSANDRA-4490, 4644)
 * fix assumption error in CLI when updating/describing keyspace 
   (CASSANDRA-4322)
 * Adds offline sstablescrub to debian packaging (CASSANDRA-4642)
 * Automatic fixing of overlapping leveled sstables (CASSANDRA-4644)
 * fix error when using ORDER BY with extended selections (CASSANDRA-4689)
 * (CQL3) Fix validation for IN queries for non-PK cols (CASSANDRA-4709)
 * fix re-created keyspace disappering after 1.1.5 upgrade 
   (CASSANDRA-4698, 4752)
 * (CLI) display elapsed time in 2 fraction digits (CASSANDRA-3460)
 * add authentication support to sstableloader (CASSANDRA-4712)
 * Fix CQL3 'is reversed' logic (CASSANDRA-4716, 4759)
 * (CQL3) Don't return ReversedType in result set metadata (CASSANDRA-4717)
 * Backport adding AlterKeyspace statement (CASSANDRA-4611)
 * (CQL3) Correcty accept upper-case data types (CASSANDRA-4770)
 * Add binary protocol events for schema changes (CASSANDRA-4684)
Merged from 1.0:
 * Switch from NBHM to CHM in MessagingService's callback map, which
   prevents OOM in long-running instances (CASSANDRA-4708)


1.1.5
 * add SecondaryIndex.reload API (CASSANDRA-4581)
 * use millis + atomicint for commitlog segment creation instead of
   nanotime, which has issues under some hypervisors (CASSANDRA-4601)
 * fix FD leak in slice queries (CASSANDRA-4571)
 * avoid recursion in leveled compaction (CASSANDRA-4587)
 * increase stack size under Java7 to 180K
 * Log(info) schema changes (CASSANDRA-4547)
 * Change nodetool setcachecapcity to manipulate global caches (CASSANDRA-4563)
 * (cql3) fix setting compaction strategy (CASSANDRA-4597)
 * fix broken system.schema_* timestamps on system startup (CASSANDRA-4561)
 * fix wrong skip of cache saving (CASSANDRA-4533)
 * Avoid NPE when lost+found is in data dir (CASSANDRA-4572)
 * Respect five-minute flush moratorium after initial CL replay (CASSANDRA-4474)
 * Adds ntp as recommended in debian packaging (CASSANDRA-4606)
 * Configurable transport in CF Record{Reader|Writer} (CASSANDRA-4558)
 * (cql3) fix potential NPE with both equal and unequal restriction (CASSANDRA-4532)
 * (cql3) improves ORDER BY validation (CASSANDRA-4624)
 * Fix potential deadlock during counter writes (CASSANDRA-4578)
 * Fix cql error with ORDER BY when using IN (CASSANDRA-4612)
Merged from 1.0:
 * increase Xss to 160k to accomodate latest 1.6 JVMs (CASSANDRA-4602)
 * fix toString of hint destination tokens (CASSANDRA-4568)
 * Fix multiple values for CurrentLocal NodeID (CASSANDRA-4626)


1.1.4
 * fix offline scrub to catch >= out of order rows (CASSANDRA-4411)
 * fix cassandra-env.sh on RHEL and other non-dash-based systems 
   (CASSANDRA-4494)
Merged from 1.0:
 * (Hadoop) fix setting key length for old-style mapred api (CASSANDRA-4534)
 * (Hadoop) fix iterating through a resultset consisting entirely
   of tombstoned rows (CASSANDRA-4466)
 * Fix multiple values for CurrentLocal NodeID (CASSANDRA-4626)


1.1.3
 * (cqlsh) add COPY TO (CASSANDRA-4434)
 * munmap commitlog segments before rename (CASSANDRA-4337)
 * (JMX) rename getRangeKeySample to sampleKeyRange to avoid returning
   multi-MB results as an attribute (CASSANDRA-4452)
 * flush based on data size, not throughput; overwritten columns no 
   longer artificially inflate liveRatio (CASSANDRA-4399)
 * update default commitlog segment size to 32MB and total commitlog
   size to 32/1024 MB for 32/64 bit JVMs, respectively (CASSANDRA-4422)
 * avoid using global partitioner to estimate ranges in index sstables
   (CASSANDRA-4403)
 * restore pre-CASSANDRA-3862 approach to removing expired tombstones
   from row cache during compaction (CASSANDRA-4364)
 * (stress) support for CQL prepared statements (CASSANDRA-3633)
 * Correctly catch exception when Snappy cannot be loaded (CASSANDRA-4400)
 * (cql3) Support ORDER BY when IN condition is given in WHERE clause (CASSANDRA-4327)
 * (cql3) delete "component_index" column on DROP TABLE call (CASSANDRA-4420)
 * change nanoTime() to currentTimeInMillis() in schema related code (CASSANDRA-4432)
 * add a token generation tool (CASSANDRA-3709)
 * Fix LCS bug with sstable containing only 1 row (CASSANDRA-4411)
 * fix "Can't Modify Index Name" problem on CF update (CASSANDRA-4439)
 * Fix assertion error in getOverlappingSSTables during repair (CASSANDRA-4456)
 * fix nodetool's setcompactionthreshold command (CASSANDRA-4455)
 * Ensure compacted files are never used, to avoid counter overcount (CASSANDRA-4436)
Merged from 1.0:
 * Push the validation of secondary index values to the SecondaryIndexManager (CASSANDRA-4240)
 * (Hadoop) fix iterating through a resultset consisting entirely
   of tombstoned rows (CASSANDRA-4466)
 * allow dropping columns shadowed by not-yet-expired supercolumn or row
   tombstones in PrecompactedRow (CASSANDRA-4396)


1.1.2
 * Fix cleanup not deleting index entries (CASSANDRA-4379)
 * Use correct partitioner when saving + loading caches (CASSANDRA-4331)
 * Check schema before trying to export sstable (CASSANDRA-2760)
 * Raise a meaningful exception instead of NPE when PFS encounters
   an unconfigured node + no default (CASSANDRA-4349)
 * fix bug in sstable blacklisting with LCS (CASSANDRA-4343)
 * LCS no longer promotes tiny sstables out of L0 (CASSANDRA-4341)
 * skip tombstones during hint replay (CASSANDRA-4320)
 * fix NPE in compactionstats (CASSANDRA-4318)
 * enforce 1m min keycache for auto (CASSANDRA-4306)
 * Have DeletedColumn.isMFD always return true (CASSANDRA-4307)
 * (cql3) exeption message for ORDER BY constraints said primary filter can be
    an IN clause, which is misleading (CASSANDRA-4319)
 * (cql3) Reject (not yet supported) creation of 2ndardy indexes on tables with
   composite primary keys (CASSANDRA-4328)
 * Set JVM stack size to 160k for java 7 (CASSANDRA-4275)
 * cqlsh: add COPY command to load data from CSV flat files (CASSANDRA-4012)
 * CFMetaData.fromThrift to throw ConfigurationException upon error (CASSANDRA-4353)
 * Use CF comparator to sort indexed columns in SecondaryIndexManager
   (CASSANDRA-4365)
 * add strategy_options to the KSMetaData.toString() output (CASSANDRA-4248)
 * (cql3) fix range queries containing unqueried results (CASSANDRA-4372)
 * (cql3) allow updating column_alias types (CASSANDRA-4041)
 * (cql3) Fix deletion bug (CASSANDRA-4193)
 * Fix computation of overlapping sstable for leveled compaction (CASSANDRA-4321)
 * Improve scrub and allow to run it offline (CASSANDRA-4321)
 * Fix assertionError in StorageService.bulkLoad (CASSANDRA-4368)
 * (cqlsh) add option to authenticate to a keyspace at startup (CASSANDRA-4108)
 * (cqlsh) fix ASSUME functionality (CASSANDRA-4352)
 * Fix ColumnFamilyRecordReader to not return progress > 100% (CASSANDRA-3942)
Merged from 1.0:
 * Set gc_grace on index CF to 0 (CASSANDRA-4314)


1.1.1
 * allow larger cache capacities than 2GB (CASSANDRA-4150)
 * add getsstables command to nodetool (CASSANDRA-4199)
 * apply parent CF compaction settings to secondary index CFs (CASSANDRA-4280)
 * preserve commitlog size cap when recycling segments at startup
   (CASSANDRA-4201)
 * (Hadoop) fix split generation regression (CASSANDRA-4259)
 * ignore min/max compactions settings in LCS, while preserving
   behavior that min=max=0 disables autocompaction (CASSANDRA-4233)
 * log number of rows read from saved cache (CASSANDRA-4249)
 * calculate exact size required for cleanup operations (CASSANDRA-1404)
 * avoid blocking additional writes during flush when the commitlog
   gets behind temporarily (CASSANDRA-1991)
 * enable caching on index CFs based on data CF cache setting (CASSANDRA-4197)
 * warn on invalid replication strategy creation options (CASSANDRA-4046)
 * remove [Freeable]Memory finalizers (CASSANDRA-4222)
 * include tombstone size in ColumnFamily.size, which can prevent OOM
   during sudden mass delete operations by yielding a nonzero liveRatio
   (CASSANDRA-3741)
 * Open 1 sstableScanner per level for leveled compaction (CASSANDRA-4142)
 * Optimize reads when row deletion timestamps allow us to restrict
   the set of sstables we check (CASSANDRA-4116)
 * add support for commitlog archiving and point-in-time recovery
   (CASSANDRA-3690)
 * avoid generating redundant compaction tasks during streaming
   (CASSANDRA-4174)
 * add -cf option to nodetool snapshot, and takeColumnFamilySnapshot to
   StorageService mbean (CASSANDRA-556)
 * optimize cleanup to drop entire sstables where possible (CASSANDRA-4079)
 * optimize truncate when autosnapshot is disabled (CASSANDRA-4153)
 * update caches to use byte[] keys to reduce memory overhead (CASSANDRA-3966)
 * add column limit to cli (CASSANDRA-3012, 4098)
 * clean up and optimize DataOutputBuffer, used by CQL compression and
   CompositeType (CASSANDRA-4072)
 * optimize commitlog checksumming (CASSANDRA-3610)
 * identify and blacklist corrupted SSTables from future compactions 
   (CASSANDRA-2261)
 * Move CfDef and KsDef validation out of thrift (CASSANDRA-4037)
 * Expose API to repair a user provided range (CASSANDRA-3912)
 * Add way to force the cassandra-cli to refresh its schema (CASSANDRA-4052)
 * Avoid having replicate on write tasks stacking up at CL.ONE (CASSANDRA-2889)
 * (cql3) Backwards compatibility for composite comparators in non-cql3-aware
   clients (CASSANDRA-4093)
 * (cql3) Fix order by for reversed queries (CASSANDRA-4160)
 * (cql3) Add ReversedType support (CASSANDRA-4004)
 * (cql3) Add timeuuid type (CASSANDRA-4194)
 * (cql3) Minor fixes (CASSANDRA-4185)
 * (cql3) Fix prepared statement in BATCH (CASSANDRA-4202)
 * (cql3) Reduce the list of reserved keywords (CASSANDRA-4186)
 * (cql3) Move max/min compaction thresholds to compaction strategy options
   (CASSANDRA-4187)
 * Fix exception during move when localhost is the only source (CASSANDRA-4200)
 * (cql3) Allow paging through non-ordered partitioner results (CASSANDRA-3771)
 * (cql3) Fix drop index (CASSANDRA-4192)
 * (cql3) Don't return range ghosts anymore (CASSANDRA-3982)
 * fix re-creating Keyspaces/ColumnFamilies with the same name as dropped
   ones (CASSANDRA-4219)
 * fix SecondaryIndex LeveledManifest save upon snapshot (CASSANDRA-4230)
 * fix missing arrayOffset in FBUtilities.hash (CASSANDRA-4250)
 * (cql3) Add name of parameters in CqlResultSet (CASSANDRA-4242)
 * (cql3) Correctly validate order by queries (CASSANDRA-4246)
 * rename stress to cassandra-stress for saner packaging (CASSANDRA-4256)
 * Fix exception on colum metadata with non-string comparator (CASSANDRA-4269)
 * Check for unknown/invalid compression options (CASSANDRA-4266)
 * (cql3) Adds simple access to column timestamp and ttl (CASSANDRA-4217)
 * (cql3) Fix range queries with secondary indexes (CASSANDRA-4257)
 * Better error messages from improper input in cli (CASSANDRA-3865)
 * Try to stop all compaction upon Keyspace or ColumnFamily drop (CASSANDRA-4221)
 * (cql3) Allow keyspace properties to contain hyphens (CASSANDRA-4278)
 * (cql3) Correctly validate keyspace access in create table (CASSANDRA-4296)
 * Avoid deadlock in migration stage (CASSANDRA-3882)
 * Take supercolumn names and deletion info into account in memtable throughput
   (CASSANDRA-4264)
 * Add back backward compatibility for old style replication factor (CASSANDRA-4294)
 * Preserve compatibility with pre-1.1 index queries (CASSANDRA-4262)
Merged from 1.0:
 * Fix super columns bug where cache is not updated (CASSANDRA-4190)
 * fix maxTimestamp to include row tombstones (CASSANDRA-4116)
 * (CLI) properly handle quotes in create/update keyspace commands (CASSANDRA-4129)
 * Avoids possible deadlock during bootstrap (CASSANDRA-4159)
 * fix stress tool that hangs forever on timeout or error (CASSANDRA-4128)
 * stress tool to return appropriate exit code on failure (CASSANDRA-4188)
 * fix compaction NPE when out of disk space and assertions disabled
   (CASSANDRA-3985)
 * synchronize LCS getEstimatedTasks to avoid CME (CASSANDRA-4255)
 * ensure unique streaming session id's (CASSANDRA-4223)
 * kick off background compaction when min/max thresholds change 
   (CASSANDRA-4279)
 * improve ability of STCS.getBuckets to deal with 100s of 1000s of
   sstables, such as when convertinb back from LCS (CASSANDRA-4287)
 * Oversize integer in CQL throws NumberFormatException (CASSANDRA-4291)
 * fix 1.0.x node join to mixed version cluster, other nodes >= 1.1 (CASSANDRA-4195)
 * Fix LCS splitting sstable base on uncompressed size (CASSANDRA-4419)
 * Push the validation of secondary index values to the SecondaryIndexManager (CASSANDRA-4240)
 * Don't purge columns during upgradesstables (CASSANDRA-4462)
 * Make cqlsh work with piping (CASSANDRA-4113)
 * Validate arguments for nodetool decommission (CASSANDRA-4061)
 * Report thrift status in nodetool info (CASSANDRA-4010)


1.1.0-final
 * average a reduced liveRatio estimate with the previous one (CASSANDRA-4065)
 * Allow KS and CF names up to 48 characters (CASSANDRA-4157)
 * fix stress build (CASSANDRA-4140)
 * add time remaining estimate to nodetool compactionstats (CASSANDRA-4167)
 * (cql) fix NPE in cql3 ALTER TABLE (CASSANDRA-4163)
 * (cql) Add support for CL.TWO and CL.THREE in CQL (CASSANDRA-4156)
 * (cql) Fix type in CQL3 ALTER TABLE preventing update (CASSANDRA-4170)
 * (cql) Throw invalid exception from CQL3 on obsolete options (CASSANDRA-4171)
 * (cqlsh) fix recognizing uppercase SELECT keyword (CASSANDRA-4161)
 * Pig: wide row support (CASSANDRA-3909)
Merged from 1.0:
 * avoid streaming empty files with bulk loader if sstablewriter errors out
   (CASSANDRA-3946)


1.1-rc1
 * Include stress tool in binary builds (CASSANDRA-4103)
 * (Hadoop) fix wide row iteration when last row read was deleted
   (CASSANDRA-4154)
 * fix read_repair_chance to really default to 0.1 in the cli (CASSANDRA-4114)
 * Adds caching and bloomFilterFpChange to CQL options (CASSANDRA-4042)
 * Adds posibility to autoconfigure size of the KeyCache (CASSANDRA-4087)
 * fix KEYS index from skipping results (CASSANDRA-3996)
 * Remove sliced_buffer_size_in_kb dead option (CASSANDRA-4076)
 * make loadNewSStable preserve sstable version (CASSANDRA-4077)
 * Respect 1.0 cache settings as much as possible when upgrading 
   (CASSANDRA-4088)
 * relax path length requirement for sstable files when upgrading on 
   non-Windows platforms (CASSANDRA-4110)
 * fix terminination of the stress.java when errors were encountered
   (CASSANDRA-4128)
 * Move CfDef and KsDef validation out of thrift (CASSANDRA-4037)
 * Fix get_paged_slice (CASSANDRA-4136)
 * CQL3: Support slice with exclusive start and stop (CASSANDRA-3785)
Merged from 1.0:
 * support PropertyFileSnitch in bulk loader (CASSANDRA-4145)
 * add auto_snapshot option allowing disabling snapshot before drop/truncate
   (CASSANDRA-3710)
 * allow short snitch names (CASSANDRA-4130)


1.1-beta2
 * rename loaded sstables to avoid conflicts with local snapshots
   (CASSANDRA-3967)
 * start hint replay as soon as FD notifies that the target is back up
   (CASSANDRA-3958)
 * avoid unproductive deserializing of cached rows during compaction
   (CASSANDRA-3921)
 * fix concurrency issues with CQL keyspace creation (CASSANDRA-3903)
 * Show Effective Owership via Nodetool ring <keyspace> (CASSANDRA-3412)
 * Update ORDER BY syntax for CQL3 (CASSANDRA-3925)
 * Fix BulkRecordWriter to not throw NPE if reducer gets no map data from Hadoop (CASSANDRA-3944)
 * Fix bug with counters in super columns (CASSANDRA-3821)
 * Remove deprecated merge_shard_chance (CASSANDRA-3940)
 * add a convenient way to reset a node's schema (CASSANDRA-2963)
 * fix for intermittent SchemaDisagreementException (CASSANDRA-3884)
 * CLI `list <CF>` to limit number of columns and their order (CASSANDRA-3012)
 * ignore deprecated KsDef/CfDef/ColumnDef fields in native schema (CASSANDRA-3963)
 * CLI to report when unsupported column_metadata pair was given (CASSANDRA-3959)
 * reincarnate removed and deprecated KsDef/CfDef attributes (CASSANDRA-3953)
 * Fix race between writes and read for cache (CASSANDRA-3862)
 * perform static initialization of StorageProxy on start-up (CASSANDRA-3797)
 * support trickling fsync() on writes (CASSANDRA-3950)
 * expose counters for unavailable/timeout exceptions given to thrift clients (CASSANDRA-3671)
 * avoid quadratic startup time in LeveledManifest (CASSANDRA-3952)
 * Add type information to new schema_ columnfamilies and remove thrift
   serialization for schema (CASSANDRA-3792)
 * add missing column validator options to the CLI help (CASSANDRA-3926)
 * skip reading saved key cache if CF's caching strategy is NONE or ROWS_ONLY (CASSANDRA-3954)
 * Unify migration code (CASSANDRA-4017)
Merged from 1.0:
 * cqlsh: guess correct version of Python for Arch Linux (CASSANDRA-4090)
 * (CLI) properly handle quotes in create/update keyspace commands (CASSANDRA-4129)
 * Avoids possible deadlock during bootstrap (CASSANDRA-4159)
 * fix stress tool that hangs forever on timeout or error (CASSANDRA-4128)
 * Fix super columns bug where cache is not updated (CASSANDRA-4190)
 * stress tool to return appropriate exit code on failure (CASSANDRA-4188)


1.0.9
 * improve index sampling performance (CASSANDRA-4023)
 * always compact away deleted hints immediately after handoff (CASSANDRA-3955)
 * delete hints from dropped ColumnFamilies on handoff instead of
   erroring out (CASSANDRA-3975)
 * add CompositeType ref to the CLI doc for create/update column family (CASSANDRA-3980)
 * Pig: support Counter ColumnFamilies (CASSANDRA-3973)
 * Pig: Composite column support (CASSANDRA-3684)
 * Avoid NPE during repair when a keyspace has no CFs (CASSANDRA-3988)
 * Fix division-by-zero error on get_slice (CASSANDRA-4000)
 * don't change manifest level for cleanup, scrub, and upgradesstables
   operations under LeveledCompactionStrategy (CASSANDRA-3989, 4112)
 * fix race leading to super columns assertion failure (CASSANDRA-3957)
 * fix NPE on invalid CQL delete command (CASSANDRA-3755)
 * allow custom types in CLI's assume command (CASSANDRA-4081)
 * fix totalBytes count for parallel compactions (CASSANDRA-3758)
 * fix intermittent NPE in get_slice (CASSANDRA-4095)
 * remove unnecessary asserts in native code interfaces (CASSANDRA-4096)
 * Validate blank keys in CQL to avoid assertion errors (CASSANDRA-3612)
 * cqlsh: fix bad decoding of some column names (CASSANDRA-4003)
 * cqlsh: fix incorrect padding with unicode chars (CASSANDRA-4033)
 * Fix EC2 snitch incorrectly reporting region (CASSANDRA-4026)
 * Shut down thrift during decommission (CASSANDRA-4086)
 * Expose nodetool cfhistograms for 2ndary indexes (CASSANDRA-4063)
Merged from 0.8:
 * Fix ConcurrentModificationException in gossiper (CASSANDRA-4019)


1.1-beta1
 * (cqlsh)
   + add SOURCE and CAPTURE commands, and --file option (CASSANDRA-3479)
   + add ALTER COLUMNFAMILY WITH (CASSANDRA-3523)
   + bundle Python dependencies with Cassandra (CASSANDRA-3507)
   + added to Debian package (CASSANDRA-3458)
   + display byte data instead of erroring out on decode failure 
     (CASSANDRA-3874)
 * add nodetool rebuild_index (CASSANDRA-3583)
 * add nodetool rangekeysample (CASSANDRA-2917)
 * Fix streaming too much data during move operations (CASSANDRA-3639)
 * Nodetool and CLI connect to localhost by default (CASSANDRA-3568)
 * Reduce memory used by primary index sample (CASSANDRA-3743)
 * (Hadoop) separate input/output configurations (CASSANDRA-3197, 3765)
 * avoid returning internal Cassandra classes over JMX (CASSANDRA-2805)
 * add row-level isolation via SnapTree (CASSANDRA-2893)
 * Optimize key count estimation when opening sstable on startup
   (CASSANDRA-2988)
 * multi-dc replication optimization supporting CL > ONE (CASSANDRA-3577)
 * add command to stop compactions (CASSANDRA-1740, 3566, 3582)
 * multithreaded streaming (CASSANDRA-3494)
 * removed in-tree redhat spec (CASSANDRA-3567)
 * "defragment" rows for name-based queries under STCS, again (CASSANDRA-2503)
 * Recycle commitlog segments for improved performance 
   (CASSANDRA-3411, 3543, 3557, 3615)
 * update size-tiered compaction to prioritize small tiers (CASSANDRA-2407)
 * add message expiration logic to OutboundTcpConnection (CASSANDRA-3005)
 * off-heap cache to use sun.misc.Unsafe instead of JNA (CASSANDRA-3271)
 * EACH_QUORUM is only supported for writes (CASSANDRA-3272)
 * replace compactionlock use in schema migration by checking CFS.isValid
   (CASSANDRA-3116)
 * recognize that "SELECT first ... *" isn't really "SELECT *" (CASSANDRA-3445)
 * Use faster bytes comparison (CASSANDRA-3434)
 * Bulk loader is no longer a fat client, (HADOOP) bulk load output format
   (CASSANDRA-3045)
 * (Hadoop) add support for KeyRange.filter
 * remove assumption that keys and token are in bijection
   (CASSANDRA-1034, 3574, 3604)
 * always remove endpoints from delevery queue in HH (CASSANDRA-3546)
 * fix race between cf flush and its 2ndary indexes flush (CASSANDRA-3547)
 * fix potential race in AES when a repair fails (CASSANDRA-3548)
 * Remove columns shadowed by a deleted container even when we cannot purge
   (CASSANDRA-3538)
 * Improve memtable slice iteration performance (CASSANDRA-3545)
 * more efficient allocation of small bloom filters (CASSANDRA-3618)
 * Use separate writer thread in SSTableSimpleUnsortedWriter (CASSANDRA-3619)
 * fsync the directory after new sstable or commitlog segment are created (CASSANDRA-3250)
 * fix minor issues reported by FindBugs (CASSANDRA-3658)
 * global key/row caches (CASSANDRA-3143, 3849)
 * optimize memtable iteration during range scan (CASSANDRA-3638)
 * introduce 'crc_check_chance' in CompressionParameters to support
   a checksum percentage checking chance similarly to read-repair (CASSANDRA-3611)
 * a way to deactivate global key/row cache on per-CF basis (CASSANDRA-3667)
 * fix LeveledCompactionStrategy broken because of generation pre-allocation
   in LeveledManifest (CASSANDRA-3691)
 * finer-grained control over data directories (CASSANDRA-2749)
 * Fix ClassCastException during hinted handoff (CASSANDRA-3694)
 * Upgrade Thrift to 0.7 (CASSANDRA-3213)
 * Make stress.java insert operation to use microseconds (CASSANDRA-3725)
 * Allows (internally) doing a range query with a limit of columns instead of
   rows (CASSANDRA-3742)
 * Allow rangeSlice queries to be start/end inclusive/exclusive (CASSANDRA-3749)
 * Fix BulkLoader to support new SSTable layout and add stream
   throttling to prevent an NPE when there is no yaml config (CASSANDRA-3752)
 * Allow concurrent schema migrations (CASSANDRA-1391, 3832)
 * Add SnapshotCommand to trigger snapshot on remote node (CASSANDRA-3721)
 * Make CFMetaData conversions to/from thrift/native schema inverses
   (CASSANDRA_3559)
 * Add initial code for CQL 3.0-beta (CASSANDRA-2474, 3781, 3753)
 * Add wide row support for ColumnFamilyInputFormat (CASSANDRA-3264)
 * Allow extending CompositeType comparator (CASSANDRA-3657)
 * Avoids over-paging during get_count (CASSANDRA-3798)
 * Add new command to rebuild a node without (repair) merkle tree calculations
   (CASSANDRA-3483, 3922)
 * respect not only row cache capacity but caching mode when
   trying to read data (CASSANDRA-3812)
 * fix system tests (CASSANDRA-3827)
 * CQL support for altering row key type in ALTER TABLE (CASSANDRA-3781)
 * turn compression on by default (CASSANDRA-3871)
 * make hexToBytes refuse invalid input (CASSANDRA-2851)
 * Make secondary indexes CF inherit compression and compaction from their
   parent CF (CASSANDRA-3877)
 * Finish cleanup up tombstone purge code (CASSANDRA-3872)
 * Avoid NPE on aboarted stream-out sessions (CASSANDRA-3904)
 * BulkRecordWriter throws NPE for counter columns (CASSANDRA-3906)
 * Support compression using BulkWriter (CASSANDRA-3907)


1.0.8
 * fix race between cleanup and flush on secondary index CFSes (CASSANDRA-3712)
 * avoid including non-queried nodes in rangeslice read repair
   (CASSANDRA-3843)
 * Only snapshot CF being compacted for snapshot_before_compaction 
   (CASSANDRA-3803)
 * Log active compactions in StatusLogger (CASSANDRA-3703)
 * Compute more accurate compaction score per level (CASSANDRA-3790)
 * Return InvalidRequest when using a keyspace that doesn't exist
   (CASSANDRA-3764)
 * disallow user modification of System keyspace (CASSANDRA-3738)
 * allow using sstable2json on secondary index data (CASSANDRA-3738)
 * (cqlsh) add DESCRIBE COLUMNFAMILIES (CASSANDRA-3586)
 * (cqlsh) format blobs correctly and use colors to improve output
   readability (CASSANDRA-3726)
 * synchronize BiMap of bootstrapping tokens (CASSANDRA-3417)
 * show index options in CLI (CASSANDRA-3809)
 * add optional socket timeout for streaming (CASSANDRA-3838)
 * fix truncate not to leave behind non-CFS backed secondary indexes
   (CASSANDRA-3844)
 * make CLI `show schema` to use output stream directly instead
   of StringBuilder (CASSANDRA-3842)
 * remove the wait on hint future during write (CASSANDRA-3870)
 * (cqlsh) ignore missing CfDef opts (CASSANDRA-3933)
 * (cqlsh) look for cqlshlib relative to realpath (CASSANDRA-3767)
 * Fix short read protection (CASSANDRA-3934)
 * Make sure infered and actual schema match (CASSANDRA-3371)
 * Fix NPE during HH delivery (CASSANDRA-3677)
 * Don't put boostrapping node in 'hibernate' status (CASSANDRA-3737)
 * Fix double quotes in windows bat files (CASSANDRA-3744)
 * Fix bad validator lookup (CASSANDRA-3789)
 * Fix soft reset in EC2MultiRegionSnitch (CASSANDRA-3835)
 * Don't leave zombie connections with THSHA thrift server (CASSANDRA-3867)
 * (cqlsh) fix deserialization of data (CASSANDRA-3874)
 * Fix removetoken force causing an inconsistent state (CASSANDRA-3876)
 * Fix ahndling of some types with Pig (CASSANDRA-3886)
 * Don't allow to drop the system keyspace (CASSANDRA-3759)
 * Make Pig deletes disabled by default and configurable (CASSANDRA-3628)
Merged from 0.8:
 * (Pig) fix CassandraStorage to use correct comparator in Super ColumnFamily
   case (CASSANDRA-3251)
 * fix thread safety issues in commitlog replay, primarily affecting
   systems with many (100s) of CF definitions (CASSANDRA-3751)
 * Fix relevant tombstone ignored with super columns (CASSANDRA-3875)


1.0.7
 * fix regression in HH page size calculation (CASSANDRA-3624)
 * retry failed stream on IOException (CASSANDRA-3686)
 * allow configuring bloom_filter_fp_chance (CASSANDRA-3497)
 * attempt hint delivery every ten minutes, or when failure detector
   notifies us that a node is back up, whichever comes first.  hint
   handoff throttle delay default changed to 1ms, from 50 (CASSANDRA-3554)
 * add nodetool setstreamthroughput (CASSANDRA-3571)
 * fix assertion when dropping a columnfamily with no sstables (CASSANDRA-3614)
 * more efficient allocation of small bloom filters (CASSANDRA-3618)
 * CLibrary.createHardLinkWithExec() to check for errors (CASSANDRA-3101)
 * Avoid creating empty and non cleaned writer during compaction (CASSANDRA-3616)
 * stop thrift service in shutdown hook so we can quiesce MessagingService
   (CASSANDRA-3335)
 * (CQL) compaction_strategy_options and compression_parameters for
   CREATE COLUMNFAMILY statement (CASSANDRA-3374)
 * Reset min/max compaction threshold when creating size tiered compaction
   strategy (CASSANDRA-3666)
 * Don't ignore IOException during compaction (CASSANDRA-3655)
 * Fix assertion error for CF with gc_grace=0 (CASSANDRA-3579)
 * Shutdown ParallelCompaction reducer executor after use (CASSANDRA-3711)
 * Avoid < 0 value for pending tasks in leveled compaction (CASSANDRA-3693)
 * (Hadoop) Support TimeUUID in Pig CassandraStorage (CASSANDRA-3327)
 * Check schema is ready before continuing boostrapping (CASSANDRA-3629)
 * Catch overflows during parsing of chunk_length_kb (CASSANDRA-3644)
 * Improve stream protocol mismatch errors (CASSANDRA-3652)
 * Avoid multiple thread doing HH to the same target (CASSANDRA-3681)
 * Add JMX property for rp_timeout_in_ms (CASSANDRA-2940)
 * Allow DynamicCompositeType to compare component of different types
   (CASSANDRA-3625)
 * Flush non-cfs backed secondary indexes (CASSANDRA-3659)
 * Secondary Indexes should report memory consumption (CASSANDRA-3155)
 * fix for SelectStatement start/end key are not set correctly
   when a key alias is involved (CASSANDRA-3700)
 * fix CLI `show schema` command insert of an extra comma in
   column_metadata (CASSANDRA-3714)
Merged from 0.8:
 * avoid logging (harmless) exception when GC takes < 1ms (CASSANDRA-3656)
 * prevent new nodes from thinking down nodes are up forever (CASSANDRA-3626)
 * use correct list of replicas for LOCAL_QUORUM reads when read repair
   is disabled (CASSANDRA-3696)
 * block on flush before compacting hints (may prevent OOM) (CASSANDRA-3733)


1.0.6
 * (CQL) fix cqlsh support for replicate_on_write (CASSANDRA-3596)
 * fix adding to leveled manifest after streaming (CASSANDRA-3536)
 * filter out unavailable cipher suites when using encryption (CASSANDRA-3178)
 * (HADOOP) add old-style api support for CFIF and CFRR (CASSANDRA-2799)
 * Support TimeUUIDType column names in Stress.java tool (CASSANDRA-3541)
 * (CQL) INSERT/UPDATE/DELETE/TRUNCATE commands should allow CF names to
   be qualified by keyspace (CASSANDRA-3419)
 * always remove endpoints from delevery queue in HH (CASSANDRA-3546)
 * fix race between cf flush and its 2ndary indexes flush (CASSANDRA-3547)
 * fix potential race in AES when a repair fails (CASSANDRA-3548)
 * fix default value validation usage in CLI SET command (CASSANDRA-3553)
 * Optimize componentsFor method for compaction and startup time
   (CASSANDRA-3532)
 * (CQL) Proper ColumnFamily metadata validation on CREATE COLUMNFAMILY 
   (CASSANDRA-3565)
 * fix compression "chunk_length_kb" option to set correct kb value for 
   thrift/avro (CASSANDRA-3558)
 * fix missing response during range slice repair (CASSANDRA-3551)
 * 'describe ring' moved from CLI to nodetool and available through JMX (CASSANDRA-3220)
 * add back partitioner to sstable metadata (CASSANDRA-3540)
 * fix NPE in get_count for counters (CASSANDRA-3601)
Merged from 0.8:
 * remove invalid assertion that table was opened before dropping it
   (CASSANDRA-3580)
 * range and index scans now only send requests to enough replicas to
   satisfy requested CL + RR (CASSANDRA-3598)
 * use cannonical host for local node in nodetool info (CASSANDRA-3556)
 * remove nonlocal DC write optimization since it only worked with
   CL.ONE or CL.LOCAL_QUORUM (CASSANDRA-3577, 3585)
 * detect misuses of CounterColumnType (CASSANDRA-3422)
 * turn off string interning in json2sstable, take 2 (CASSANDRA-2189)
 * validate compression parameters on add/update of the ColumnFamily 
   (CASSANDRA-3573)
 * Check for 0.0.0.0 is incorrect in CFIF (CASSANDRA-3584)
 * Increase vm.max_map_count in debian packaging (CASSANDRA-3563)
 * gossiper will never add itself to saved endpoints (CASSANDRA-3485)


1.0.5
 * revert CASSANDRA-3407 (see CASSANDRA-3540)
 * fix assertion error while forwarding writes to local nodes (CASSANDRA-3539)


1.0.4
 * fix self-hinting of timed out read repair updates and make hinted handoff
   less prone to OOMing a coordinator (CASSANDRA-3440)
 * expose bloom filter sizes via JMX (CASSANDRA-3495)
 * enforce RP tokens 0..2**127 (CASSANDRA-3501)
 * canonicalize paths exposed through JMX (CASSANDRA-3504)
 * fix "liveSize" stat when sstables are removed (CASSANDRA-3496)
 * add bloom filter FP rates to nodetool cfstats (CASSANDRA-3347)
 * record partitioner in sstable metadata component (CASSANDRA-3407)
 * add new upgradesstables nodetool command (CASSANDRA-3406)
 * skip --debug requirement to see common exceptions in CLI (CASSANDRA-3508)
 * fix incorrect query results due to invalid max timestamp (CASSANDRA-3510)
 * make sstableloader recognize compressed sstables (CASSANDRA-3521)
 * avoids race in OutboundTcpConnection in multi-DC setups (CASSANDRA-3530)
 * use SETLOCAL in cassandra.bat (CASANDRA-3506)
 * fix ConcurrentModificationException in Table.all() (CASSANDRA-3529)
Merged from 0.8:
 * fix concurrence issue in the FailureDetector (CASSANDRA-3519)
 * fix array out of bounds error in counter shard removal (CASSANDRA-3514)
 * avoid dropping tombstones when they might still be needed to shadow
   data in a different sstable (CASSANDRA-2786)


1.0.3
 * revert name-based query defragmentation aka CASSANDRA-2503 (CASSANDRA-3491)
 * fix invalidate-related test failures (CASSANDRA-3437)
 * add next-gen cqlsh to bin/ (CASSANDRA-3188, 3131, 3493)
 * (CQL) fix handling of rows with no columns (CASSANDRA-3424, 3473)
 * fix querying supercolumns by name returning only a subset of
   subcolumns or old subcolumn versions (CASSANDRA-3446)
 * automatically compute sha1 sum for uncompressed data files (CASSANDRA-3456)
 * fix reading metadata/statistics component for version < h (CASSANDRA-3474)
 * add sstable forward-compatibility (CASSANDRA-3478)
 * report compression ratio in CFSMBean (CASSANDRA-3393)
 * fix incorrect size exception during streaming of counters (CASSANDRA-3481)
 * (CQL) fix for counter decrement syntax (CASSANDRA-3418)
 * Fix race introduced by CASSANDRA-2503 (CASSANDRA-3482)
 * Fix incomplete deletion of delivered hints (CASSANDRA-3466)
 * Avoid rescheduling compactions when no compaction was executed 
   (CASSANDRA-3484)
 * fix handling of the chunk_length_kb compression options (CASSANDRA-3492)
Merged from 0.8:
 * fix updating CF row_cache_provider (CASSANDRA-3414)
 * CFMetaData.convertToThrift method to set RowCacheProvider (CASSANDRA-3405)
 * acquire compactionlock during truncate (CASSANDRA-3399)
 * fix displaying cfdef entries for super columnfamilies (CASSANDRA-3415)
 * Make counter shard merging thread safe (CASSANDRA-3178)
 * Revert CASSANDRA-2855
 * Fix bug preventing the use of efficient cross-DC writes (CASSANDRA-3472)
 * `describe ring` command for CLI (CASSANDRA-3220)
 * (Hadoop) skip empty rows when entire row is requested, redux (CASSANDRA-2855)


1.0.2
 * "defragment" rows for name-based queries under STCS (CASSANDRA-2503)
 * Add timing information to cassandra-cli GET/SET/LIST queries (CASSANDRA-3326)
 * Only create one CompressionMetadata object per sstable (CASSANDRA-3427)
 * cleanup usage of StorageService.setMode() (CASANDRA-3388)
 * Avoid large array allocation for compressed chunk offsets (CASSANDRA-3432)
 * fix DecimalType bytebuffer marshalling (CASSANDRA-3421)
 * fix bug that caused first column in per row indexes to be ignored 
   (CASSANDRA-3441)
 * add JMX call to clean (failed) repair sessions (CASSANDRA-3316)
 * fix sstableloader reference acquisition bug (CASSANDRA-3438)
 * fix estimated row size regression (CASSANDRA-3451)
 * make sure we don't return more columns than asked (CASSANDRA-3303, 3395)
Merged from 0.8:
 * acquire compactionlock during truncate (CASSANDRA-3399)
 * fix displaying cfdef entries for super columnfamilies (CASSANDRA-3415)


1.0.1
 * acquire references during index build to prevent delete problems
   on Windows (CASSANDRA-3314)
 * describe_ring should include datacenter/topology information (CASSANDRA-2882)
 * Thrift sockets are not properly buffered (CASSANDRA-3261)
 * performance improvement for bytebufferutil compare function (CASSANDRA-3286)
 * add system.versions ColumnFamily (CASSANDRA-3140)
 * reduce network copies (CASSANDRA-3333, 3373)
 * limit nodetool to 32MB of heap (CASSANDRA-3124)
 * (CQL) update parser to accept "timestamp" instead of "date" (CASSANDRA-3149)
 * Fix CLI `show schema` to include "compression_options" (CASSANDRA-3368)
 * Snapshot to include manifest under LeveledCompactionStrategy (CASSANDRA-3359)
 * (CQL) SELECT query should allow CF name to be qualified by keyspace (CASSANDRA-3130)
 * (CQL) Fix internal application error specifying 'using consistency ...'
   in lower case (CASSANDRA-3366)
 * fix Deflate compression when compression actually makes the data bigger
   (CASSANDRA-3370)
 * optimize UUIDGen to avoid lock contention on InetAddress.getLocalHost 
   (CASSANDRA-3387)
 * tolerate index being dropped mid-mutation (CASSANDRA-3334, 3313)
 * CompactionManager is now responsible for checking for new candidates
   post-task execution, enabling more consistent leveled compaction 
   (CASSANDRA-3391)
 * Cache HSHA threads (CASSANDRA-3372)
 * use CF/KS names as snapshot prefix for drop + truncate operations
   (CASSANDRA-2997)
 * Break bloom filters up to avoid heap fragmentation (CASSANDRA-2466)
 * fix cassandra hanging on jsvc stop (CASSANDRA-3302)
 * Avoid leveled compaction getting blocked on errors (CASSANDRA-3408)
 * Make reloading the compaction strategy safe (CASSANDRA-3409)
 * ignore 0.8 hints even if compaction begins before we try to purge
   them (CASSANDRA-3385)
 * remove procrun (bin\daemon) from Cassandra source tree and 
   artifacts (CASSANDRA-3331)
 * make cassandra compile under JDK7 (CASSANDRA-3275)
 * remove dependency of clientutil.jar to FBUtilities (CASSANDRA-3299)
 * avoid truncation errors by using long math on long values (CASSANDRA-3364)
 * avoid clock drift on some Windows machine (CASSANDRA-3375)
 * display cache provider in cli 'describe keyspace' command (CASSANDRA-3384)
 * fix incomplete topology information in describe_ring (CASSANDRA-3403)
 * expire dead gossip states based on time (CASSANDRA-2961)
 * improve CompactionTask extensibility (CASSANDRA-3330)
 * Allow one leveled compaction task to kick off another (CASSANDRA-3363)
 * allow encryption only between datacenters (CASSANDRA-2802)
Merged from 0.8:
 * fix truncate allowing data to be replayed post-restart (CASSANDRA-3297)
 * make iwriter final in IndexWriter to avoid NPE (CASSANDRA-2863)
 * (CQL) update grammar to require key clause in DELETE statement
   (CASSANDRA-3349)
 * (CQL) allow numeric keyspace names in USE statement (CASSANDRA-3350)
 * (Hadoop) skip empty rows when slicing the entire row (CASSANDRA-2855)
 * Fix handling of tombstone by SSTableExport/Import (CASSANDRA-3357)
 * fix ColumnIndexer to use long offsets (CASSANDRA-3358)
 * Improved CLI exceptions (CASSANDRA-3312)
 * Fix handling of tombstone by SSTableExport/Import (CASSANDRA-3357)
 * Only count compaction as active (for throttling) when they have
   successfully acquired the compaction lock (CASSANDRA-3344)
 * Display CLI version string on startup (CASSANDRA-3196)
 * (Hadoop) make CFIF try rpc_address or fallback to listen_address
   (CASSANDRA-3214)
 * (Hadoop) accept comma delimited lists of initial thrift connections
   (CASSANDRA-3185)
 * ColumnFamily min_compaction_threshold should be >= 2 (CASSANDRA-3342)
 * (Pig) add 0.8+ types and key validation type in schema (CASSANDRA-3280)
 * Fix completely removing column metadata using CLI (CASSANDRA-3126)
 * CLI `describe cluster;` output should be on separate lines for separate versions
   (CASSANDRA-3170)
 * fix changing durable_writes keyspace option during CF creation
   (CASSANDRA-3292)
 * avoid locking on update when no indexes are involved (CASSANDRA-3386)
 * fix assertionError during repair with ordered partitioners (CASSANDRA-3369)
 * correctly serialize key_validation_class for avro (CASSANDRA-3391)
 * don't expire counter tombstone after streaming (CASSANDRA-3394)
 * prevent nodes that failed to join from hanging around forever 
   (CASSANDRA-3351)
 * remove incorrect optimization from slice read path (CASSANDRA-3390)
 * Fix race in AntiEntropyService (CASSANDRA-3400)


1.0.0-final
 * close scrubbed sstable fd before deleting it (CASSANDRA-3318)
 * fix bug preventing obsolete commitlog segments from being removed
   (CASSANDRA-3269)
 * tolerate whitespace in seed CDL (CASSANDRA-3263)
 * Change default heap thresholds to max(min(1/2 ram, 1G), min(1/4 ram, 8GB))
   (CASSANDRA-3295)
 * Fix broken CompressedRandomAccessReaderTest (CASSANDRA-3298)
 * (CQL) fix type information returned for wildcard queries (CASSANDRA-3311)
 * add estimated tasks to LeveledCompactionStrategy (CASSANDRA-3322)
 * avoid including compaction cache-warming in keycache stats (CASSANDRA-3325)
 * run compaction and hinted handoff threads at MIN_PRIORITY (CASSANDRA-3308)
 * default hsha thrift server to cpu core count in rpc pool (CASSANDRA-3329)
 * add bin\daemon to binary tarball for Windows service (CASSANDRA-3331)
 * Fix places where uncompressed size of sstables was use in place of the
   compressed one (CASSANDRA-3338)
 * Fix hsha thrift server (CASSANDRA-3346)
 * Make sure repair only stream needed sstables (CASSANDRA-3345)


1.0.0-rc2
 * Log a meaningful warning when a node receives a message for a repair session
   that doesn't exist anymore (CASSANDRA-3256)
 * test for NUMA policy support as well as numactl presence (CASSANDRA-3245)
 * Fix FD leak when internode encryption is enabled (CASSANDRA-3257)
 * Remove incorrect assertion in mergeIterator (CASSANDRA-3260)
 * FBUtilities.hexToBytes(String) to throw NumberFormatException when string
   contains non-hex characters (CASSANDRA-3231)
 * Keep SimpleSnitch proximity ordering unchanged from what the Strategy
   generates, as intended (CASSANDRA-3262)
 * remove Scrub from compactionstats when finished (CASSANDRA-3255)
 * fix counter entry in jdbc TypesMap (CASSANDRA-3268)
 * fix full queue scenario for ParallelCompactionIterator (CASSANDRA-3270)
 * fix bootstrap process (CASSANDRA-3285)
 * don't try delivering hints if when there isn't any (CASSANDRA-3176)
 * CLI documentation change for ColumnFamily `compression_options` (CASSANDRA-3282)
 * ignore any CF ids sent by client for adding CF/KS (CASSANDRA-3288)
 * remove obsolete hints on first startup (CASSANDRA-3291)
 * use correct ISortedColumns for time-optimized reads (CASSANDRA-3289)
 * Evict gossip state immediately when a token is taken over by a new IP 
   (CASSANDRA-3259)


1.0.0-rc1
 * Update CQL to generate microsecond timestamps by default (CASSANDRA-3227)
 * Fix counting CFMetadata towards Memtable liveRatio (CASSANDRA-3023)
 * Kill server on wrapped OOME such as from FileChannel.map (CASSANDRA-3201)
 * remove unnecessary copy when adding to row cache (CASSANDRA-3223)
 * Log message when a full repair operation completes (CASSANDRA-3207)
 * Fix streamOutSession keeping sstables references forever if the remote end
   dies (CASSANDRA-3216)
 * Remove dynamic_snitch boolean from example configuration (defaulting to 
   true) and set default badness threshold to 0.1 (CASSANDRA-3229)
 * Base choice of random or "balanced" token on bootstrap on whether
   schema definitions were found (CASSANDRA-3219)
 * Fixes for LeveledCompactionStrategy score computation, prioritization,
   scheduling, and performance (CASSANDRA-3224, 3234)
 * parallelize sstable open at server startup (CASSANDRA-2988)
 * fix handling of exceptions writing to OutboundTcpConnection (CASSANDRA-3235)
 * Allow using quotes in "USE <keyspace>;" CLI command (CASSANDRA-3208)
 * Don't allow any cache loading exceptions to halt startup (CASSANDRA-3218)
 * Fix sstableloader --ignores option (CASSANDRA-3247)
 * File descriptor limit increased in packaging (CASSANDRA-3206)
 * Fix deadlock in commit log during flush (CASSANDRA-3253) 


1.0.0-beta1
 * removed binarymemtable (CASSANDRA-2692)
 * add commitlog_total_space_in_mb to prevent fragmented logs (CASSANDRA-2427)
 * removed commitlog_rotation_threshold_in_mb configuration (CASSANDRA-2771)
 * make AbstractBounds.normalize de-overlapp overlapping ranges (CASSANDRA-2641)
 * replace CollatingIterator, ReducingIterator with MergeIterator 
   (CASSANDRA-2062)
 * Fixed the ability to set compaction strategy in cli using create column 
   family command (CASSANDRA-2778)
 * clean up tmp files after failed compaction (CASSANDRA-2468)
 * restrict repair streaming to specific columnfamilies (CASSANDRA-2280)
 * don't bother persisting columns shadowed by a row tombstone (CASSANDRA-2589)
 * reset CF and SC deletion times after gc_grace (CASSANDRA-2317)
 * optimize away seek when compacting wide rows (CASSANDRA-2879)
 * single-pass streaming (CASSANDRA-2677, 2906, 2916, 3003)
 * use reference counting for deleting sstables instead of relying on GC
   (CASSANDRA-2521, 3179)
 * store hints as serialized mutations instead of pointers to data row
   (CASSANDRA-2045)
 * store hints in the coordinator node instead of in the closest replica 
   (CASSANDRA-2914)
 * add row_cache_keys_to_save CF option (CASSANDRA-1966)
 * check column family validity in nodetool repair (CASSANDRA-2933)
 * use lazy initialization instead of class initialization in NodeId
   (CASSANDRA-2953)
 * add paging to get_count (CASSANDRA-2894)
 * fix "short reads" in [multi]get (CASSANDRA-2643, 3157, 3192)
 * add optional compression for sstables (CASSANDRA-47, 2994, 3001, 3128)
 * add scheduler JMX metrics (CASSANDRA-2962)
 * add block level checksum for compressed data (CASSANDRA-1717)
 * make column family backed column map pluggable and introduce unsynchronized
   ArrayList backed one to speedup reads (CASSANDRA-2843, 3165, 3205)
 * refactoring of the secondary index api (CASSANDRA-2982)
 * make CL > ONE reads wait for digest reconciliation before returning
   (CASSANDRA-2494)
 * fix missing logging for some exceptions (CASSANDRA-2061)
 * refactor and optimize ColumnFamilyStore.files(...) and Descriptor.fromFilename(String)
   and few other places responsible for work with SSTable files (CASSANDRA-3040)
 * Stop reading from sstables once we know we have the most recent columns,
   for query-by-name requests (CASSANDRA-2498)
 * Add query-by-column mode to stress.java (CASSANDRA-3064)
 * Add "install" command to cassandra.bat (CASSANDRA-292)
 * clean up KSMetadata, CFMetadata from unnecessary
   Thrift<->Avro conversion methods (CASSANDRA-3032)
 * Add timeouts to client request schedulers (CASSANDRA-3079, 3096)
 * Cli to use hashes rather than array of hashes for strategy options (CASSANDRA-3081)
 * LeveledCompactionStrategy (CASSANDRA-1608, 3085, 3110, 3087, 3145, 3154, 3182)
 * Improvements of the CLI `describe` command (CASSANDRA-2630)
 * reduce window where dropped CF sstables may not be deleted (CASSANDRA-2942)
 * Expose gossip/FD info to JMX (CASSANDRA-2806)
 * Fix streaming over SSL when compressed SSTable involved (CASSANDRA-3051)
 * Add support for pluggable secondary index implementations (CASSANDRA-3078)
 * remove compaction_thread_priority setting (CASSANDRA-3104)
 * generate hints for replicas that timeout, not just replicas that are known
   to be down before starting (CASSANDRA-2034)
 * Add throttling for internode streaming (CASSANDRA-3080)
 * make the repair of a range repair all replica (CASSANDRA-2610, 3194)
 * expose the ability to repair the first range (as returned by the
   partitioner) of a node (CASSANDRA-2606)
 * Streams Compression (CASSANDRA-3015)
 * add ability to use multiple threads during a single compaction
   (CASSANDRA-2901)
 * make AbstractBounds.normalize support overlapping ranges (CASSANDRA-2641)
 * fix of the CQL count() behavior (CASSANDRA-3068)
 * use TreeMap backed column families for the SSTable simple writers
   (CASSANDRA-3148)
 * fix inconsistency of the CLI syntax when {} should be used instead of [{}]
   (CASSANDRA-3119)
 * rename CQL type names to match expected SQL behavior (CASSANDRA-3149, 3031)
 * Arena-based allocation for memtables (CASSANDRA-2252, 3162, 3163, 3168)
 * Default RR chance to 0.1 (CASSANDRA-3169)
 * Add RowLevel support to secondary index API (CASSANDRA-3147)
 * Make SerializingCacheProvider the default if JNA is available (CASSANDRA-3183)
 * Fix backwards compatibilty for CQL memtable properties (CASSANDRA-3190)
 * Add five-minute delay before starting compactions on a restarted server
   (CASSANDRA-3181)
 * Reduce copies done for intra-host messages (CASSANDRA-1788, 3144)
 * support of compaction strategy option for stress.java (CASSANDRA-3204)
 * make memtable throughput and column count thresholds no-ops (CASSANDRA-2449)
 * Return schema information along with the resultSet in CQL (CASSANDRA-2734)
 * Add new DecimalType (CASSANDRA-2883)
 * Fix assertion error in RowRepairResolver (CASSANDRA-3156)
 * Reduce unnecessary high buffer sizes (CASSANDRA-3171)
 * Pluggable compaction strategy (CASSANDRA-1610)
 * Add new broadcast_address config option (CASSANDRA-2491)


0.8.7
 * Kill server on wrapped OOME such as from FileChannel.map (CASSANDRA-3201)
 * Allow using quotes in "USE <keyspace>;" CLI command (CASSANDRA-3208)
 * Log message when a full repair operation completes (CASSANDRA-3207)
 * Don't allow any cache loading exceptions to halt startup (CASSANDRA-3218)
 * Fix sstableloader --ignores option (CASSANDRA-3247)
 * File descriptor limit increased in packaging (CASSANDRA-3206)
 * Log a meaningfull warning when a node receive a message for a repair session
   that doesn't exist anymore (CASSANDRA-3256)
 * Fix FD leak when internode encryption is enabled (CASSANDRA-3257)
 * FBUtilities.hexToBytes(String) to throw NumberFormatException when string
   contains non-hex characters (CASSANDRA-3231)
 * Keep SimpleSnitch proximity ordering unchanged from what the Strategy
   generates, as intended (CASSANDRA-3262)
 * remove Scrub from compactionstats when finished (CASSANDRA-3255)
 * Fix tool .bat files when CASSANDRA_HOME contains spaces (CASSANDRA-3258)
 * Force flush of status table when removing/updating token (CASSANDRA-3243)
 * Evict gossip state immediately when a token is taken over by a new IP (CASSANDRA-3259)
 * Fix bug where the failure detector can take too long to mark a host
   down (CASSANDRA-3273)
 * (Hadoop) allow wrapping ranges in queries (CASSANDRA-3137)
 * (Hadoop) check all interfaces for a match with split location
   before falling back to random replica (CASSANDRA-3211)
 * (Hadoop) Make Pig storage handle implements LoadMetadata (CASSANDRA-2777)
 * (Hadoop) Fix exception during PIG 'dump' (CASSANDRA-2810)
 * Fix stress COUNTER_GET option (CASSANDRA-3301)
 * Fix missing fields in CLI `show schema` output (CASSANDRA-3304)
 * Nodetool no longer leaks threads and closes JMX connections (CASSANDRA-3309)
 * fix truncate allowing data to be replayed post-restart (CASSANDRA-3297)
 * Move SimpleAuthority and SimpleAuthenticator to examples (CASSANDRA-2922)
 * Fix handling of tombstone by SSTableExport/Import (CASSANDRA-3357)
 * Fix transposition in cfHistograms (CASSANDRA-3222)
 * Allow using number as DC name when creating keyspace in CQL (CASSANDRA-3239)
 * Force flush of system table after updating/removing a token (CASSANDRA-3243)


0.8.6
 * revert CASSANDRA-2388
 * change TokenRange.endpoints back to listen/broadcast address to match
   pre-1777 behavior, and add TokenRange.rpc_endpoints instead (CASSANDRA-3187)
 * avoid trying to watch cassandra-topology.properties when loaded from jar
   (CASSANDRA-3138)
 * prevent users from creating keyspaces with LocalStrategy replication
   (CASSANDRA-3139)
 * fix CLI `show schema;` to output correct keyspace definition statement
   (CASSANDRA-3129)
 * CustomTThreadPoolServer to log TTransportException at DEBUG level
   (CASSANDRA-3142)
 * allow topology sort to work with non-unique rack names between 
   datacenters (CASSANDRA-3152)
 * Improve caching of same-version Messages on digest and repair paths
   (CASSANDRA-3158)
 * Randomize choice of first replica for counter increment (CASSANDRA-2890)
 * Fix using read_repair_chance instead of merge_shard_change (CASSANDRA-3202)
 * Avoid streaming data to nodes that already have it, on move as well as
   decommission (CASSANDRA-3041)
 * Fix divide by zero error in GCInspector (CASSANDRA-3164)
 * allow quoting of the ColumnFamily name in CLI `create column family`
   statement (CASSANDRA-3195)
 * Fix rolling upgrade from 0.7 to 0.8 problem (CASANDRA-3166)
 * Accomodate missing encryption_options in IncomingTcpConnection.stream
   (CASSANDRA-3212)


0.8.5
 * fix NPE when encryption_options is unspecified (CASSANDRA-3007)
 * include column name in validation failure exceptions (CASSANDRA-2849)
 * make sure truncate clears out the commitlog so replay won't re-
   populate with truncated data (CASSANDRA-2950)
 * fix NPE when debug logging is enabled and dropped CF is present
   in a commitlog segment (CASSANDRA-3021)
 * fix cassandra.bat when CASSANDRA_HOME contains spaces (CASSANDRA-2952)
 * fix to SSTableSimpleUnsortedWriter bufferSize calculation (CASSANDRA-3027)
 * make cleanup and normal compaction able to skip empty rows
   (rows containing nothing but expired tombstones) (CASSANDRA-3039)
 * work around native memory leak in com.sun.management.GarbageCollectorMXBean
   (CASSANDRA-2868)
 * validate that column names in column_metadata are not equal to key_alias
   on create/update of the ColumnFamily and CQL 'ALTER' statement (CASSANDRA-3036)
 * return an InvalidRequestException if an indexed column is assigned
   a value larger than 64KB (CASSANDRA-3057)
 * fix of numeric-only and string column names handling in CLI "drop index" 
   (CASSANDRA-3054)
 * prune index scan resultset back to original request for lazy
   resultset expansion case (CASSANDRA-2964)
 * (Hadoop) fail jobs when Cassandra node has failed but TaskTracker
   has not (CASSANDRA-2388)
 * fix dynamic snitch ignoring nodes when read_repair_chance is zero
   (CASSANDRA-2662)
 * avoid retaining references to dropped CFS objects in 
   CompactionManager.estimatedCompactions (CASSANDRA-2708)
 * expose rpc timeouts per host in MessagingServiceMBean (CASSANDRA-2941)
 * avoid including cwd in classpath for deb and rpm packages (CASSANDRA-2881)
 * remove gossip state when a new IP takes over a token (CASSANDRA-3071)
 * allow sstable2json to work on index sstable files (CASSANDRA-3059)
 * always hint counters (CASSANDRA-3099)
 * fix log4j initialization in EmbeddedCassandraService (CASSANDRA-2857)
 * remove gossip state when a new IP takes over a token (CASSANDRA-3071)
 * work around native memory leak in com.sun.management.GarbageCollectorMXBean
    (CASSANDRA-2868)
 * fix UnavailableException with writes at CL.EACH_QUORM (CASSANDRA-3084)
 * fix parsing of the Keyspace and ColumnFamily names in numeric
   and string representations in CLI (CASSANDRA-3075)
 * fix corner cases in Range.differenceToFetch (CASSANDRA-3084)
 * fix ip address String representation in the ring cache (CASSANDRA-3044)
 * fix ring cache compatibility when mixing pre-0.8.4 nodes with post-
   in the same cluster (CASSANDRA-3023)
 * make repair report failure when a node participating dies (instead of
   hanging forever) (CASSANDRA-2433)
 * fix handling of the empty byte buffer by ReversedType (CASSANDRA-3111)
 * Add validation that Keyspace names are case-insensitively unique (CASSANDRA-3066)
 * catch invalid key_validation_class before instantiating UpdateColumnFamily (CASSANDRA-3102)
 * make Range and Bounds objects client-safe (CASSANDRA-3108)
 * optionally skip log4j configuration (CASSANDRA-3061)
 * bundle sstableloader with the debian package (CASSANDRA-3113)
 * don't try to build secondary indexes when there is none (CASSANDRA-3123)
 * improve SSTableSimpleUnsortedWriter speed for large rows (CASSANDRA-3122)
 * handle keyspace arguments correctly in nodetool snapshot (CASSANDRA-3038)
 * Fix SSTableImportTest on windows (CASSANDRA-3043)
 * expose compactionThroughputMbPerSec through JMX (CASSANDRA-3117)
 * log keyspace and CF of large rows being compacted


0.8.4
 * change TokenRing.endpoints to be a list of rpc addresses instead of 
   listen/broadcast addresses (CASSANDRA-1777)
 * include files-to-be-streamed in StreamInSession.getSources (CASSANDRA-2972)
 * use JAVA env var in cassandra-env.sh (CASSANDRA-2785, 2992)
 * avoid doing read for no-op replicate-on-write at CL=1 (CASSANDRA-2892)
 * refuse counter write for CL.ANY (CASSANDRA-2990)
 * switch back to only logging recent dropped messages (CASSANDRA-3004)
 * always deserialize RowMutation for counters (CASSANDRA-3006)
 * ignore saved replication_factor strategy_option for NTS (CASSANDRA-3011)
 * make sure pre-truncate CL segments are discarded (CASSANDRA-2950)


0.8.3
 * add ability to drop local reads/writes that are going to timeout
   (CASSANDRA-2943)
 * revamp token removal process, keep gossip states for 3 days (CASSANDRA-2496)
 * don't accept extra args for 0-arg nodetool commands (CASSANDRA-2740)
 * log unavailableexception details at debug level (CASSANDRA-2856)
 * expose data_dir though jmx (CASSANDRA-2770)
 * don't include tmp files as sstable when create cfs (CASSANDRA-2929)
 * log Java classpath on startup (CASSANDRA-2895)
 * keep gossipped version in sync with actual on migration coordinator 
   (CASSANDRA-2946)
 * use lazy initialization instead of class initialization in NodeId
   (CASSANDRA-2953)
 * check column family validity in nodetool repair (CASSANDRA-2933)
 * speedup bytes to hex conversions dramatically (CASSANDRA-2850)
 * Flush memtables on shutdown when durable writes are disabled 
   (CASSANDRA-2958)
 * improved POSIX compatibility of start scripts (CASsANDRA-2965)
 * add counter support to Hadoop InputFormat (CASSANDRA-2981)
 * fix bug where dirty commitlog segments were removed (and avoid keeping 
   segments with no post-flush activity permanently dirty) (CASSANDRA-2829)
 * fix throwing exception with batch mutation of counter super columns
   (CASSANDRA-2949)
 * ignore system tables during repair (CASSANDRA-2979)
 * throw exception when NTS is given replication_factor as an option
   (CASSANDRA-2960)
 * fix assertion error during compaction of counter CFs (CASSANDRA-2968)
 * avoid trying to create index names, when no index exists (CASSANDRA-2867)
 * don't sample the system table when choosing a bootstrap token
   (CASSANDRA-2825)
 * gossiper notifies of local state changes (CASSANDRA-2948)
 * add asynchronous and half-sync/half-async (hsha) thrift servers 
   (CASSANDRA-1405)
 * fix potential use of free'd native memory in SerializingCache 
   (CASSANDRA-2951)
 * prune index scan resultset back to original request for lazy
   resultset expansion case (CASSANDRA-2964)
 * (Hadoop) fail jobs when Cassandra node has failed but TaskTracker
    has not (CASSANDRA-2388)


0.8.2
 * CQL: 
   - include only one row per unique key for IN queries (CASSANDRA-2717)
   - respect client timestamp on full row deletions (CASSANDRA-2912)
 * improve thread-safety in StreamOutSession (CASSANDRA-2792)
 * allow deleting a row and updating indexed columns in it in the
   same mutation (CASSANDRA-2773)
 * Expose number of threads blocked on submitting memtable to flush
   in JMX (CASSANDRA-2817)
 * add ability to return "endpoints" to nodetool (CASSANDRA-2776)
 * Add support for multiple (comma-delimited) coordinator addresses
   to ColumnFamilyInputFormat (CASSANDRA-2807)
 * fix potential NPE while scheduling read repair for range slice
   (CASSANDRA-2823)
 * Fix race in SystemTable.getCurrentLocalNodeId (CASSANDRA-2824)
 * Correctly set default for replicate_on_write (CASSANDRA-2835)
 * improve nodetool compactionstats formatting (CASSANDRA-2844)
 * fix index-building status display (CASSANDRA-2853)
 * fix CLI perpetuating obsolete KsDef.replication_factor (CASSANDRA-2846)
 * improve cli treatment of multiline comments (CASSANDRA-2852)
 * handle row tombstones correctly in EchoedRow (CASSANDRA-2786)
 * add MessagingService.get[Recently]DroppedMessages and
   StorageService.getExceptionCount (CASSANDRA-2804)
 * fix possibility of spurious UnavailableException for LOCAL_QUORUM
   reads with dynamic snitch + read repair disabled (CASSANDRA-2870)
 * add ant-optional as dependence for the debian package (CASSANDRA-2164)
 * add option to specify limit for get_slice in the CLI (CASSANDRA-2646)
 * decrease HH page size (CASSANDRA-2832)
 * reset cli keyspace after dropping the current one (CASSANDRA-2763)
 * add KeyRange option to Hadoop inputformat (CASSANDRA-1125)
 * fix protocol versioning (CASSANDRA-2818, 2860)
 * support spaces in path to log4j configuration (CASSANDRA-2383)
 * avoid including inferred types in CF update (CASSANDRA-2809)
 * fix JMX bulkload call (CASSANDRA-2908)
 * fix updating KS with durable_writes=false (CASSANDRA-2907)
 * add simplified facade to SSTableWriter for bulk loading use
   (CASSANDRA-2911)
 * fix re-using index CF sstable names after drop/recreate (CASSANDRA-2872)
 * prepend CF to default index names (CASSANDRA-2903)
 * fix hint replay (CASSANDRA-2928)
 * Properly synchronize repair's merkle tree computation (CASSANDRA-2816)


0.8.1
 * CQL:
   - support for insert, delete in BATCH (CASSANDRA-2537)
   - support for IN to SELECT, UPDATE (CASSANDRA-2553)
   - timestamp support for INSERT, UPDATE, and BATCH (CASSANDRA-2555)
   - TTL support (CASSANDRA-2476)
   - counter support (CASSANDRA-2473)
   - ALTER COLUMNFAMILY (CASSANDRA-1709)
   - DROP INDEX (CASSANDRA-2617)
   - add SCHEMA/TABLE as aliases for KS/CF (CASSANDRA-2743)
   - server handles wait-for-schema-agreement (CASSANDRA-2756)
   - key alias support (CASSANDRA-2480)
 * add support for comparator parameters and a generic ReverseType
   (CASSANDRA-2355)
 * add CompositeType and DynamicCompositeType (CASSANDRA-2231)
 * optimize batches containing multiple updates to the same row
   (CASSANDRA-2583)
 * adjust hinted handoff page size to avoid OOM with large columns 
   (CASSANDRA-2652)
 * mark BRAF buffer invalid post-flush so we don't re-flush partial
   buffers again, especially on CL writes (CASSANDRA-2660)
 * add DROP INDEX support to CLI (CASSANDRA-2616)
 * don't perform HH to client-mode [storageproxy] nodes (CASSANDRA-2668)
 * Improve forceDeserialize/getCompactedRow encapsulation (CASSANDRA-2659)
 * Don't write CounterUpdateColumn to disk in tests (CASSANDRA-2650)
 * Add sstable bulk loading utility (CASSANDRA-1278)
 * avoid replaying hints to dropped columnfamilies (CASSANDRA-2685)
 * add placeholders for missing rows in range query pseudo-RR (CASSANDRA-2680)
 * remove no-op HHOM.renameHints (CASSANDRA-2693)
 * clone super columns to avoid modifying them during flush (CASSANDRA-2675)
 * allow writes to bypass the commitlog for certain keyspaces (CASSANDRA-2683)
 * avoid NPE when bypassing commitlog during memtable flush (CASSANDRA-2781)
 * Added support for making bootstrap retry if nodes flap (CASSANDRA-2644)
 * Added statusthrift to nodetool to report if thrift server is running (CASSANDRA-2722)
 * Fixed rows being cached if they do not exist (CASSANDRA-2723)
 * Support passing tableName and cfName to RowCacheProviders (CASSANDRA-2702)
 * close scrub file handles (CASSANDRA-2669)
 * throttle migration replay (CASSANDRA-2714)
 * optimize column serializer creation (CASSANDRA-2716)
 * Added support for making bootstrap retry if nodes flap (CASSANDRA-2644)
 * Added statusthrift to nodetool to report if thrift server is running
   (CASSANDRA-2722)
 * Fixed rows being cached if they do not exist (CASSANDRA-2723)
 * fix truncate/compaction race (CASSANDRA-2673)
 * workaround large resultsets causing large allocation retention
   by nio sockets (CASSANDRA-2654)
 * fix nodetool ring use with Ec2Snitch (CASSANDRA-2733)
 * fix removing columns and subcolumns that are supressed by a row or
   supercolumn tombstone during replica resolution (CASSANDRA-2590)
 * support sstable2json against snapshot sstables (CASSANDRA-2386)
 * remove active-pull schema requests (CASSANDRA-2715)
 * avoid marking entire list of sstables as actively being compacted
   in multithreaded compaction (CASSANDRA-2765)
 * seek back after deserializing a row to update cache with (CASSANDRA-2752)
 * avoid skipping rows in scrub for counter column family (CASSANDRA-2759)
 * fix ConcurrentModificationException in repair when dealing with 0.7 node
   (CASSANDRA-2767)
 * use threadsafe collections for StreamInSession (CASSANDRA-2766)
 * avoid infinite loop when creating merkle tree (CASSANDRA-2758)
 * avoids unmarking compacting sstable prematurely in cleanup (CASSANDRA-2769)
 * fix NPE when the commit log is bypassed (CASSANDRA-2718)
 * don't throw an exception in SS.isRPCServerRunning (CASSANDRA-2721)
 * make stress.jar executable (CASSANDRA-2744)
 * add daemon mode to java stress (CASSANDRA-2267)
 * expose the DC and rack of a node through JMX and nodetool ring (CASSANDRA-2531)
 * fix cache mbean getSize (CASSANDRA-2781)
 * Add Date, Float, Double, and Boolean types (CASSANDRA-2530)
 * Add startup flag to renew counter node id (CASSANDRA-2788)
 * add jamm agent to cassandra.bat (CASSANDRA-2787)
 * fix repair hanging if a neighbor has nothing to send (CASSANDRA-2797)
 * purge tombstone even if row is in only one sstable (CASSANDRA-2801)
 * Fix wrong purge of deleted cf during compaction (CASSANDRA-2786)
 * fix race that could result in Hadoop writer failing to throw an
   exception encountered after close() (CASSANDRA-2755)
 * fix scan wrongly throwing assertion error (CASSANDRA-2653)
 * Always use even distribution for merkle tree with RandomPartitionner
   (CASSANDRA-2841)
 * fix describeOwnership for OPP (CASSANDRA-2800)
 * ensure that string tokens do not contain commas (CASSANDRA-2762)


0.8.0-final
 * fix CQL grammar warning and cqlsh regression from CASSANDRA-2622
 * add ant generate-cql-html target (CASSANDRA-2526)
 * update CQL consistency levels (CASSANDRA-2566)
 * debian packaging fixes (CASSANDRA-2481, 2647)
 * fix UUIDType, IntegerType for direct buffers (CASSANDRA-2682, 2684)
 * switch to native Thrift for Hadoop map/reduce (CASSANDRA-2667)
 * fix StackOverflowError when building from eclipse (CASSANDRA-2687)
 * only provide replication_factor to strategy_options "help" for
   SimpleStrategy, OldNetworkTopologyStrategy (CASSANDRA-2678, 2713)
 * fix exception adding validators to non-string columns (CASSANDRA-2696)
 * avoid instantiating DatabaseDescriptor in JDBC (CASSANDRA-2694)
 * fix potential stack overflow during compaction (CASSANDRA-2626)
 * clone super columns to avoid modifying them during flush (CASSANDRA-2675)
 * reset underlying iterator in EchoedRow constructor (CASSANDRA-2653)


0.8.0-rc1
 * faster flushes and compaction from fixing excessively pessimistic 
   rebuffering in BRAF (CASSANDRA-2581)
 * fix returning null column values in the python cql driver (CASSANDRA-2593)
 * fix merkle tree splitting exiting early (CASSANDRA-2605)
 * snapshot_before_compaction directory name fix (CASSANDRA-2598)
 * Disable compaction throttling during bootstrap (CASSANDRA-2612) 
 * fix CQL treatment of > and < operators in range slices (CASSANDRA-2592)
 * fix potential double-application of counter updates on commitlog replay
   by moving replay position from header to sstable metadata (CASSANDRA-2419)
 * JDBC CQL driver exposes getColumn for access to timestamp
 * JDBC ResultSetMetadata properties added to AbstractType
 * r/m clustertool (CASSANDRA-2607)
 * add support for presenting row key as a column in CQL result sets 
   (CASSANDRA-2622)
 * Don't allow {LOCAL|EACH}_QUORUM unless strategy is NTS (CASSANDRA-2627)
 * validate keyspace strategy_options during CQL create (CASSANDRA-2624)
 * fix empty Result with secondary index when limit=1 (CASSANDRA-2628)
 * Fix regression where bootstrapping a node with no schema fails
   (CASSANDRA-2625)
 * Allow removing LocationInfo sstables (CASSANDRA-2632)
 * avoid attempting to replay mutations from dropped keyspaces (CASSANDRA-2631)
 * avoid using cached position of a key when GT is requested (CASSANDRA-2633)
 * fix counting bloom filter true positives (CASSANDRA-2637)
 * initialize local ep state prior to gossip startup if needed (CASSANDRA-2638)
 * fix counter increment lost after restart (CASSANDRA-2642)
 * add quote-escaping via backslash to CLI (CASSANDRA-2623)
 * fix pig example script (CASSANDRA-2487)
 * fix dynamic snitch race in adding latencies (CASSANDRA-2618)
 * Start/stop cassandra after more important services such as mdadm in
   debian packaging (CASSANDRA-2481)


0.8.0-beta2
 * fix NPE compacting index CFs (CASSANDRA-2528)
 * Remove checking all column families on startup for compaction candidates 
   (CASSANDRA-2444)
 * validate CQL create keyspace options (CASSANDRA-2525)
 * fix nodetool setcompactionthroughput (CASSANDRA-2550)
 * move	gossip heartbeat back to its own thread (CASSANDRA-2554)
 * validate cql TRUNCATE columnfamily before truncating (CASSANDRA-2570)
 * fix batch_mutate for mixed standard-counter mutations (CASSANDRA-2457)
 * disallow making schema changes to system keyspace (CASSANDRA-2563)
 * fix sending mutation messages multiple times (CASSANDRA-2557)
 * fix incorrect use of NBHM.size in ReadCallback that could cause
   reads to time out even when responses were received (CASSAMDRA-2552)
 * trigger read repair correctly for LOCAL_QUORUM reads (CASSANDRA-2556)
 * Allow configuring the number of compaction thread (CASSANDRA-2558)
 * forceUserDefinedCompaction will attempt to compact what it is given
   even if the pessimistic estimate is that there is not enough disk space;
   automatic compactions will only compact 2 or more sstables (CASSANDRA-2575)
 * refuse to apply migrations with older timestamps than the current 
   schema (CASSANDRA-2536)
 * remove unframed Thrift transport option
 * include indexes in snapshots (CASSANDRA-2596)
 * improve ignoring of obsolete mutations in index maintenance (CASSANDRA-2401)
 * recognize attempt to drop just the index while leaving the column
   definition alone (CASSANDRA-2619)
  

0.8.0-beta1
 * remove Avro RPC support (CASSANDRA-926)
 * support for columns that act as incr/decr counters 
   (CASSANDRA-1072, 1937, 1944, 1936, 2101, 2093, 2288, 2105, 2384, 2236, 2342,
   2454)
 * CQL (CASSANDRA-1703, 1704, 1705, 1706, 1707, 1708, 1710, 1711, 1940, 
   2124, 2302, 2277, 2493)
 * avoid double RowMutation serialization on write path (CASSANDRA-1800)
 * make NetworkTopologyStrategy the default (CASSANDRA-1960)
 * configurable internode encryption (CASSANDRA-1567, 2152)
 * human readable column names in sstable2json output (CASSANDRA-1933)
 * change default JMX port to 7199 (CASSANDRA-2027)
 * backwards compatible internal messaging (CASSANDRA-1015)
 * atomic switch of memtables and sstables (CASSANDRA-2284)
 * add pluggable SeedProvider (CASSANDRA-1669)
 * Fix clustertool to not throw exception when calling get_endpoints (CASSANDRA-2437)
 * upgrade to thrift 0.6 (CASSANDRA-2412) 
 * repair works on a token range instead of full ring (CASSANDRA-2324)
 * purge tombstones from row cache (CASSANDRA-2305)
 * push replication_factor into strategy_options (CASSANDRA-1263)
 * give snapshots the same name on each node (CASSANDRA-1791)
 * remove "nodetool loadbalance" (CASSANDRA-2448)
 * multithreaded compaction (CASSANDRA-2191)
 * compaction throttling (CASSANDRA-2156)
 * add key type information and alias (CASSANDRA-2311, 2396)
 * cli no longer divides read_repair_chance by 100 (CASSANDRA-2458)
 * made CompactionInfo.getTaskType return an enum (CASSANDRA-2482)
 * add a server-wide cap on measured memtable memory usage and aggressively
   flush to keep under that threshold (CASSANDRA-2006)
 * add unified UUIDType (CASSANDRA-2233)
 * add off-heap row cache support (CASSANDRA-1969)


0.7.5
 * improvements/fixes to PIG driver (CASSANDRA-1618, CASSANDRA-2387,
   CASSANDRA-2465, CASSANDRA-2484)
 * validate index names (CASSANDRA-1761)
 * reduce contention on Table.flusherLock (CASSANDRA-1954)
 * try harder to detect failures during streaming, cleaning up temporary
   files more reliably (CASSANDRA-2088)
 * shut down server for OOM on a Thrift thread (CASSANDRA-2269)
 * fix tombstone handling in repair and sstable2json (CASSANDRA-2279)
 * preserve version when streaming data from old sstables (CASSANDRA-2283)
 * don't start repair if a neighboring node is marked as dead (CASSANDRA-2290)
 * purge tombstones from row cache (CASSANDRA-2305)
 * Avoid seeking when sstable2json exports the entire file (CASSANDRA-2318)
 * clear Built flag in system table when dropping an index (CASSANDRA-2320)
 * don't allow arbitrary argument for stress.java (CASSANDRA-2323)
 * validate values for index predicates in get_indexed_slice (CASSANDRA-2328)
 * queue secondary indexes for flush before the parent (CASSANDRA-2330)
 * allow job configuration to set the CL used in Hadoop jobs (CASSANDRA-2331)
 * add memtable_flush_queue_size defaulting to 4 (CASSANDRA-2333)
 * Allow overriding of initial_token, storage_port and rpc_port from system
   properties (CASSANDRA-2343)
 * fix comparator used for non-indexed secondary expressions in index scan
   (CASSANDRA-2347)
 * ensure size calculation and write phase of large-row compaction use
   the same threshold for TTL expiration (CASSANDRA-2349)
 * fix race when iterating CFs during add/drop (CASSANDRA-2350)
 * add ConsistencyLevel command to CLI (CASSANDRA-2354)
 * allow negative numbers in the cli (CASSANDRA-2358)
 * hard code serialVersionUID for tokens class (CASSANDRA-2361)
 * fix potential infinite loop in ByteBufferUtil.inputStream (CASSANDRA-2365)
 * fix encoding bugs in HintedHandoffManager, SystemTable when default
   charset is not UTF8 (CASSANDRA-2367)
 * avoids having removed node reappearing in Gossip (CASSANDRA-2371)
 * fix incorrect truncation of long to int when reading columns via block
   index (CASSANDRA-2376)
 * fix NPE during stream session (CASSANDRA-2377)
 * fix race condition that could leave orphaned data files when dropping CF or
   KS (CASSANDRA-2381)
 * fsync statistics component on write (CASSANDRA-2382)
 * fix duplicate results from CFS.scan (CASSANDRA-2406)
 * add IntegerType to CLI help (CASSANDRA-2414)
 * avoid caching token-only decoratedkeys (CASSANDRA-2416)
 * convert mmap assertion to if/throw so scrub can catch it (CASSANDRA-2417)
 * don't overwrite gc log (CASSANDR-2418)
 * invalidate row cache for streamed row to avoid inconsitencies
   (CASSANDRA-2420)
 * avoid copies in range/index scans (CASSANDRA-2425)
 * make sure we don't wipe data during cleanup if the node has not join
   the ring (CASSANDRA-2428)
 * Try harder to close files after compaction (CASSANDRA-2431)
 * re-set bootstrapped flag after move finishes (CASSANDRA-2435)
 * display validation_class in CLI 'describe keyspace' (CASSANDRA-2442)
 * make cleanup compactions cleanup the row cache (CASSANDRA-2451)
 * add column fields validation to scrub (CASSANDRA-2460)
 * use 64KB flush buffer instead of in_memory_compaction_limit (CASSANDRA-2463)
 * fix backslash substitutions in CLI (CASSANDRA-2492)
 * disable cache saving for system CFS (CASSANDRA-2502)
 * fixes for verifying destination availability under hinted conditions
   so UE can be thrown intead of timing out (CASSANDRA-2514)
 * fix update of validation class in column metadata (CASSANDRA-2512)
 * support LOCAL_QUORUM, EACH_QUORUM CLs outside of NTS (CASSANDRA-2516)
 * preserve version when streaming data from old sstables (CASSANDRA-2283)
 * fix backslash substitutions in CLI (CASSANDRA-2492)
 * count a row deletion as one operation towards memtable threshold 
   (CASSANDRA-2519)
 * support LOCAL_QUORUM, EACH_QUORUM CLs outside of NTS (CASSANDRA-2516)


0.7.4
 * add nodetool join command (CASSANDRA-2160)
 * fix secondary indexes on pre-existing or streamed data (CASSANDRA-2244)
 * initialize endpoint in gossiper earlier (CASSANDRA-2228)
 * add ability to write to Cassandra from Pig (CASSANDRA-1828)
 * add rpc_[min|max]_threads (CASSANDRA-2176)
 * add CL.TWO, CL.THREE (CASSANDRA-2013)
 * avoid exporting an un-requested row in sstable2json, when exporting 
   a key that does not exist (CASSANDRA-2168)
 * add incremental_backups option (CASSANDRA-1872)
 * add configurable row limit to Pig loadfunc (CASSANDRA-2276)
 * validate column values in batches as well as single-Column inserts
   (CASSANDRA-2259)
 * move sample schema from cassandra.yaml to schema-sample.txt,
   a cli scripts (CASSANDRA-2007)
 * avoid writing empty rows when scrubbing tombstoned rows (CASSANDRA-2296)
 * fix assertion error in range and index scans for CL < ALL
   (CASSANDRA-2282)
 * fix commitlog replay when flush position refers to data that didn't
   get synced before server died (CASSANDRA-2285)
 * fix fd leak in sstable2json with non-mmap'd i/o (CASSANDRA-2304)
 * reduce memory use during streaming of multiple sstables (CASSANDRA-2301)
 * purge tombstoned rows from cache after GCGraceSeconds (CASSANDRA-2305)
 * allow zero replicas in a NTS datacenter (CASSANDRA-1924)
 * make range queries respect snitch for local replicas (CASSANDRA-2286)
 * fix HH delivery when column index is larger than 2GB (CASSANDRA-2297)
 * make 2ary indexes use parent CF flush thresholds during initial build
   (CASSANDRA-2294)
 * update memtable_throughput to be a long (CASSANDRA-2158)


0.7.3
 * Keep endpoint state until aVeryLongTime (CASSANDRA-2115)
 * lower-latency read repair (CASSANDRA-2069)
 * add hinted_handoff_throttle_delay_in_ms option (CASSANDRA-2161)
 * fixes for cache save/load (CASSANDRA-2172, -2174)
 * Handle whole-row deletions in CFOutputFormat (CASSANDRA-2014)
 * Make memtable_flush_writers flush in parallel (CASSANDRA-2178)
 * Add compaction_preheat_key_cache option (CASSANDRA-2175)
 * refactor stress.py to have only one copy of the format string 
   used for creating row keys (CASSANDRA-2108)
 * validate index names for \w+ (CASSANDRA-2196)
 * Fix Cassandra cli to respect timeout if schema does not settle 
   (CASSANDRA-2187)
 * fix for compaction and cleanup writing old-format data into new-version 
   sstable (CASSANDRA-2211, -2216)
 * add nodetool scrub (CASSANDRA-2217, -2240)
 * fix sstable2json large-row pagination (CASSANDRA-2188)
 * fix EOFing on requests for the last bytes in a file (CASSANDRA-2213)
 * fix BufferedRandomAccessFile bugs (CASSANDRA-2218, -2241)
 * check for memtable flush_after_mins exceeded every 10s (CASSANDRA-2183)
 * fix cache saving on Windows (CASSANDRA-2207)
 * add validateSchemaAgreement call + synchronization to schema
   modification operations (CASSANDRA-2222)
 * fix for reversed slice queries on large rows (CASSANDRA-2212)
 * fat clients were writing local data (CASSANDRA-2223)
 * set DEFAULT_MEMTABLE_LIFETIME_IN_MINS to 24h
 * improve detection and cleanup of partially-written sstables 
   (CASSANDRA-2206)
 * fix supercolumn de/serialization when subcolumn comparator is different
   from supercolumn's (CASSANDRA-2104)
 * fix starting up on Windows when CASSANDRA_HOME contains whitespace
   (CASSANDRA-2237)
 * add [get|set][row|key]cacheSavePeriod to JMX (CASSANDRA-2100)
 * fix Hadoop ColumnFamilyOutputFormat dropping of mutations
   when batch fills up (CASSANDRA-2255)
 * move file deletions off of scheduledtasks executor (CASSANDRA-2253)


0.7.2
 * copy DecoratedKey.key when inserting into caches to avoid retaining
   a reference to the underlying buffer (CASSANDRA-2102)
 * format subcolumn names with subcomparator (CASSANDRA-2136)
 * fix column bloom filter deserialization (CASSANDRA-2165)


0.7.1
 * refactor MessageDigest creation code. (CASSANDRA-2107)
 * buffer network stack to avoid inefficient small TCP messages while avoiding
   the nagle/delayed ack problem (CASSANDRA-1896)
 * check log4j configuration for changes every 10s (CASSANDRA-1525, 1907)
 * more-efficient cross-DC replication (CASSANDRA-1530, -2051, -2138)
 * avoid polluting page cache with commitlog or sstable writes
   and seq scan operations (CASSANDRA-1470)
 * add RMI authentication options to nodetool (CASSANDRA-1921)
 * make snitches configurable at runtime (CASSANDRA-1374)
 * retry hadoop split requests on connection failure (CASSANDRA-1927)
 * implement describeOwnership for BOP, COPP (CASSANDRA-1928)
 * make read repair behave as expected for ConsistencyLevel > ONE
   (CASSANDRA-982, 2038)
 * distributed test harness (CASSANDRA-1859, 1964)
 * reduce flush lock contention (CASSANDRA-1930)
 * optimize supercolumn deserialization (CASSANDRA-1891)
 * fix CFMetaData.apply to only compare objects of the same class 
   (CASSANDRA-1962)
 * allow specifying specific SSTables to compact from JMX (CASSANDRA-1963)
 * fix race condition in MessagingService.targets (CASSANDRA-1959, 2094, 2081)
 * refuse to open sstables from a future version (CASSANDRA-1935)
 * zero-copy reads (CASSANDRA-1714)
 * fix copy bounds for word Text in wordcount demo (CASSANDRA-1993)
 * fixes for contrib/javautils (CASSANDRA-1979)
 * check more frequently for memtable expiration (CASSANDRA-2000)
 * fix writing SSTable column count statistics (CASSANDRA-1976)
 * fix streaming of multiple CFs during bootstrap (CASSANDRA-1992)
 * explicitly set JVM GC new generation size with -Xmn (CASSANDRA-1968)
 * add short options for CLI flags (CASSANDRA-1565)
 * make keyspace argument to "describe keyspace" in CLI optional
   when authenticated to keyspace already (CASSANDRA-2029)
 * added option to specify -Dcassandra.join_ring=false on startup
   to allow "warm spare" nodes or performing JMX maintenance before
   joining the ring (CASSANDRA-526)
 * log migrations at INFO (CASSANDRA-2028)
 * add CLI verbose option in file mode (CASSANDRA-2030)
 * add single-line "--" comments to CLI (CASSANDRA-2032)
 * message serialization tests (CASSANDRA-1923)
 * switch from ivy to maven-ant-tasks (CASSANDRA-2017)
 * CLI attempts to block for new schema to propagate (CASSANDRA-2044)
 * fix potential overflow in nodetool cfstats (CASSANDRA-2057)
 * add JVM shutdownhook to sync commitlog (CASSANDRA-1919)
 * allow nodes to be up without being part of  normal traffic (CASSANDRA-1951)
 * fix CLI "show keyspaces" with null options on NTS (CASSANDRA-2049)
 * fix possible ByteBuffer race conditions (CASSANDRA-2066)
 * reduce garbage generated by MessagingService to prevent load spikes
   (CASSANDRA-2058)
 * fix math in RandomPartitioner.describeOwnership (CASSANDRA-2071)
 * fix deletion of sstable non-data components (CASSANDRA-2059)
 * avoid blocking gossip while deleting handoff hints (CASSANDRA-2073)
 * ignore messages from newer versions, keep track of nodes in gossip 
   regardless of version (CASSANDRA-1970)
 * cache writing moved to CompactionManager to reduce i/o contention and
   updated to use non-cache-polluting writes (CASSANDRA-2053)
 * page through large rows when exporting to JSON (CASSANDRA-2041)
 * add flush_largest_memtables_at and reduce_cache_sizes_at options
   (CASSANDRA-2142)
 * add cli 'describe cluster' command (CASSANDRA-2127)
 * add cli support for setting username/password at 'connect' command 
   (CASSANDRA-2111)
 * add -D option to Stress.java to allow reading hosts from a file 
   (CASSANDRA-2149)
 * bound hints CF throughput between 32M and 256M (CASSANDRA-2148)
 * continue starting when invalid saved cache entries are encountered
   (CASSANDRA-2076)
 * add max_hint_window_in_ms option (CASSANDRA-1459)


0.7.0-final
 * fix offsets to ByteBuffer.get (CASSANDRA-1939)


0.7.0-rc4
 * fix cli crash after backgrounding (CASSANDRA-1875)
 * count timeouts in storageproxy latencies, and include latency 
   histograms in StorageProxyMBean (CASSANDRA-1893)
 * fix CLI get recognition of supercolumns (CASSANDRA-1899)
 * enable keepalive on intra-cluster sockets (CASSANDRA-1766)
 * count timeouts towards dynamicsnitch latencies (CASSANDRA-1905)
 * Expose index-building status in JMX + cli schema description
   (CASSANDRA-1871)
 * allow [LOCAL|EACH]_QUORUM to be used with non-NetworkTopology 
   replication Strategies
 * increased amount of index locks for faster commitlog replay
 * collect secondary index tombstones immediately (CASSANDRA-1914)
 * revert commitlog changes from #1780 (CASSANDRA-1917)
 * change RandomPartitioner min token to -1 to avoid collision w/
   tokens on actual nodes (CASSANDRA-1901)
 * examine the right nibble when validating TimeUUID (CASSANDRA-1910)
 * include secondary indexes in cleanup (CASSANDRA-1916)
 * CFS.scrubDataDirectories should also cleanup invalid secondary indexes
   (CASSANDRA-1904)
 * ability to disable/enable gossip on nodes to force them down
   (CASSANDRA-1108)


0.7.0-rc3
 * expose getNaturalEndpoints in StorageServiceMBean taking byte[]
   key; RMI cannot serialize ByteBuffer (CASSANDRA-1833)
 * infer org.apache.cassandra.locator for replication strategy classes
   when not otherwise specified
 * validation that generates less garbage (CASSANDRA-1814)
 * add TTL support to CLI (CASSANDRA-1838)
 * cli defaults to bytestype for subcomparator when creating
   column families (CASSANDRA-1835)
 * unregister index MBeans when index is dropped (CASSANDRA-1843)
 * make ByteBufferUtil.clone thread-safe (CASSANDRA-1847)
 * change exception for read requests during bootstrap from 
   InvalidRequest to Unavailable (CASSANDRA-1862)
 * respect row-level tombstones post-flush in range scans
   (CASSANDRA-1837)
 * ReadResponseResolver check digests against each other (CASSANDRA-1830)
 * return InvalidRequest when remove of subcolumn without supercolumn
   is requested (CASSANDRA-1866)
 * flush before repair (CASSANDRA-1748)
 * SSTableExport validates key order (CASSANDRA-1884)
 * large row support for SSTableExport (CASSANDRA-1867)
 * Re-cache hot keys post-compaction without hitting disk (CASSANDRA-1878)
 * manage read repair in coordinator instead of data source, to
   provide latency information to dynamic snitch (CASSANDRA-1873)


0.7.0-rc2
 * fix live-column-count of slice ranges including tombstoned supercolumn 
   with live subcolumn (CASSANDRA-1591)
 * rename o.a.c.internal.AntientropyStage -> AntiEntropyStage,
   o.a.c.request.Request_responseStage -> RequestResponseStage,
   o.a.c.internal.Internal_responseStage -> InternalResponseStage
 * add AbstractType.fromString (CASSANDRA-1767)
 * require index_type to be present when specifying index_name
   on ColumnDef (CASSANDRA-1759)
 * fix add/remove index bugs in CFMetadata (CASSANDRA-1768)
 * rebuild Strategy during system_update_keyspace (CASSANDRA-1762)
 * cli updates prompt to ... in continuation lines (CASSANDRA-1770)
 * support multiple Mutations per key in hadoop ColumnFamilyOutputFormat
   (CASSANDRA-1774)
 * improvements to Debian init script (CASSANDRA-1772)
 * use local classloader to check for version.properties (CASSANDRA-1778)
 * Validate that column names in column_metadata are valid for the
   defined comparator, and decode properly in cli (CASSANDRA-1773)
 * use cross-platform newlines in cli (CASSANDRA-1786)
 * add ExpiringColumn support to sstable import/export (CASSANDRA-1754)
 * add flush for each append to periodic commitlog mode; added
   periodic_without_flush option to disable this (CASSANDRA-1780)
 * close file handle used for post-flush truncate (CASSANDRA-1790)
 * various code cleanup (CASSANDRA-1793, -1794, -1795)
 * fix range queries against wrapped range (CASSANDRA-1781)
 * fix consistencylevel calculations for NetworkTopologyStrategy
   (CASSANDRA-1804)
 * cli support index type enum names (CASSANDRA-1810)
 * improved validation of column_metadata (CASSANDRA-1813)
 * reads at ConsistencyLevel > 1 throw UnavailableException
   immediately if insufficient live nodes exist (CASSANDRA-1803)
 * copy bytebuffers for local writes to avoid retaining the entire
   Thrift frame (CASSANDRA-1801)
 * fix NPE adding index to column w/o prior metadata (CASSANDRA-1764)
 * reduce fat client timeout (CASSANDRA-1730)
 * fix botched merge of CASSANDRA-1316


0.7.0-rc1
 * fix compaction and flush races with schema updates (CASSANDRA-1715)
 * add clustertool, config-converter, sstablekeys, and schematool 
   Windows .bat files (CASSANDRA-1723)
 * reject range queries received during bootstrap (CASSANDRA-1739)
 * fix wrapping-range queries on non-minimum token (CASSANDRA-1700)
 * add nodetool cfhistogram (CASSANDRA-1698)
 * limit repaired ranges to what the nodes have in common (CASSANDRA-1674)
 * index scan treats missing columns as not matching secondary
   expressions (CASSANDRA-1745)
 * Fix misuse of DataOutputBuffer.getData in AntiEntropyService
   (CASSANDRA-1729)
 * detect and warn when obsolete version of JNA is present (CASSANDRA-1760)
 * reduce fat client timeout (CASSANDRA-1730)
 * cleanup smallest CFs first to increase free temp space for larger ones
   (CASSANDRA-1811)
 * Update windows .bat files to work outside of main Cassandra
   directory (CASSANDRA-1713)
 * fix read repair regression from 0.6.7 (CASSANDRA-1727)
 * more-efficient read repair (CASSANDRA-1719)
 * fix hinted handoff replay (CASSANDRA-1656)
 * log type of dropped messages (CASSANDRA-1677)
 * upgrade to SLF4J 1.6.1
 * fix ByteBuffer bug in ExpiringColumn.updateDigest (CASSANDRA-1679)
 * fix IntegerType.getString (CASSANDRA-1681)
 * make -Djava.net.preferIPv4Stack=true the default (CASSANDRA-628)
 * add INTERNAL_RESPONSE verb to differentiate from responses related
   to client requests (CASSANDRA-1685)
 * log tpstats when dropping messages (CASSANDRA-1660)
 * include unreachable nodes in describeSchemaVersions (CASSANDRA-1678)
 * Avoid dropping messages off the client request path (CASSANDRA-1676)
 * fix jna errno reporting (CASSANDRA-1694)
 * add friendlier error for UnknownHostException on startup (CASSANDRA-1697)
 * include jna dependency in RPM package (CASSANDRA-1690)
 * add --skip-keys option to stress.py (CASSANDRA-1696)
 * improve cli handling of non-string keys and column names 
   (CASSANDRA-1701, -1693)
 * r/m extra subcomparator line in cli keyspaces output (CASSANDRA-1712)
 * add read repair chance to cli "show keyspaces"
 * upgrade to ConcurrentLinkedHashMap 1.1 (CASSANDRA-975)
 * fix index scan routing (CASSANDRA-1722)
 * fix tombstoning of supercolumns in range queries (CASSANDRA-1734)
 * clear endpoint cache after updating keyspace metadata (CASSANDRA-1741)
 * fix wrapping-range queries on non-minimum token (CASSANDRA-1700)
 * truncate includes secondary indexes (CASSANDRA-1747)
 * retain reference to PendingFile sstables (CASSANDRA-1749)
 * fix sstableimport regression (CASSANDRA-1753)
 * fix for bootstrap when no non-system tables are defined (CASSANDRA-1732)
 * handle replica unavailability in index scan (CASSANDRA-1755)
 * fix service initialization order deadlock (CASSANDRA-1756)
 * multi-line cli commands (CASSANDRA-1742)
 * fix race between snapshot and compaction (CASSANDRA-1736)
 * add listEndpointsPendingHints, deleteHintsForEndpoint JMX methods 
   (CASSANDRA-1551)


0.7.0-beta3
 * add strategy options to describe_keyspace output (CASSANDRA-1560)
 * log warning when using randomly generated token (CASSANDRA-1552)
 * re-organize JMX into .db, .net, .internal, .request (CASSANDRA-1217)
 * allow nodes to change IPs between restarts (CASSANDRA-1518)
 * remember ring state between restarts by default (CASSANDRA-1518)
 * flush index built flag so we can read it before log replay (CASSANDRA-1541)
 * lock row cache updates to prevent race condition (CASSANDRA-1293)
 * remove assertion causing rare (and harmless) error messages in
   commitlog (CASSANDRA-1330)
 * fix moving nodes with no keyspaces defined (CASSANDRA-1574)
 * fix unbootstrap when no data is present in a transfer range (CASSANDRA-1573)
 * take advantage of AVRO-495 to simplify our avro IDL (CASSANDRA-1436)
 * extend authorization hierarchy to column family (CASSANDRA-1554)
 * deletion support in secondary indexes (CASSANDRA-1571)
 * meaningful error message for invalid replication strategy class 
   (CASSANDRA-1566)
 * allow keyspace creation with RF > N (CASSANDRA-1428)
 * improve cli error handling (CASSANDRA-1580)
 * add cache save/load ability (CASSANDRA-1417, 1606, 1647)
 * add StorageService.getDrainProgress (CASSANDRA-1588)
 * Disallow bootstrap to an in-use token (CASSANDRA-1561)
 * Allow dynamic secondary index creation and destruction (CASSANDRA-1532)
 * log auto-guessed memtable thresholds (CASSANDRA-1595)
 * add ColumnDef support to cli (CASSANDRA-1583)
 * reduce index sample time by 75% (CASSANDRA-1572)
 * add cli support for column, strategy metadata (CASSANDRA-1578, 1612)
 * add cli support for schema modification (CASSANDRA-1584)
 * delete temp files on failed compactions (CASSANDRA-1596)
 * avoid blocking for dead nodes during removetoken (CASSANDRA-1605)
 * remove ConsistencyLevel.ZERO (CASSANDRA-1607)
 * expose in-progress compaction type in jmx (CASSANDRA-1586)
 * removed IClock & related classes from internals (CASSANDRA-1502)
 * fix removing tokens from SystemTable on decommission and removetoken
   (CASSANDRA-1609)
 * include CF metadata in cli 'show keyspaces' (CASSANDRA-1613)
 * switch from Properties to HashMap in PropertyFileSnitch to
   avoid synchronization bottleneck (CASSANDRA-1481)
 * PropertyFileSnitch configuration file renamed to 
   cassandra-topology.properties
 * add cli support for get_range_slices (CASSANDRA-1088, CASSANDRA-1619)
 * Make memtable flush thresholds per-CF instead of global 
   (CASSANDRA-1007, 1637)
 * add cli support for binary data without CfDef hints (CASSANDRA-1603)
 * fix building SSTable statistics post-stream (CASSANDRA-1620)
 * fix potential infinite loop in 2ary index queries (CASSANDRA-1623)
 * allow creating NTS keyspaces with no replicas configured (CASSANDRA-1626)
 * add jmx histogram of sstables accessed per read (CASSANDRA-1624)
 * remove system_rename_column_family and system_rename_keyspace from the
   client API until races can be fixed (CASSANDRA-1630, CASSANDRA-1585)
 * add cli sanity tests (CASSANDRA-1582)
 * update GC settings in cassandra.bat (CASSANDRA-1636)
 * cli support for index queries (CASSANDRA-1635)
 * cli support for updating schema memtable settings (CASSANDRA-1634)
 * cli --file option (CASSANDRA-1616)
 * reduce automatically chosen memtable sizes by 50% (CASSANDRA-1641)
 * move endpoint cache from snitch to strategy (CASSANDRA-1643)
 * fix commitlog recovery deleting the newly-created segment as well as
   the old ones (CASSANDRA-1644)
 * upgrade to Thrift 0.5 (CASSANDRA-1367)
 * renamed CL.DCQUORUM to LOCAL_QUORUM and DCQUORUMSYNC to EACH_QUORUM
 * cli truncate support (CASSANDRA-1653)
 * update GC settings in cassandra.bat (CASSANDRA-1636)
 * avoid logging when a node's ip/token is gossipped back to it (CASSANDRA-1666)


0.7-beta2
 * always use UTF-8 for hint keys (CASSANDRA-1439)
 * remove cassandra.yaml dependency from Hadoop and Pig (CASSADRA-1322)
 * expose CfDef metadata in describe_keyspaces (CASSANDRA-1363)
 * restore use of mmap_index_only option (CASSANDRA-1241)
 * dropping a keyspace with no column families generated an error 
   (CASSANDRA-1378)
 * rename RackAwareStrategy to OldNetworkTopologyStrategy, RackUnawareStrategy 
   to SimpleStrategy, DatacenterShardStrategy to NetworkTopologyStrategy,
   AbstractRackAwareSnitch to AbstractNetworkTopologySnitch (CASSANDRA-1392)
 * merge StorageProxy.mutate, mutateBlocking (CASSANDRA-1396)
 * faster UUIDType, LongType comparisons (CASSANDRA-1386, 1393)
 * fix setting read_repair_chance from CLI addColumnFamily (CASSANDRA-1399)
 * fix updates to indexed columns (CASSANDRA-1373)
 * fix race condition leaving to FileNotFoundException (CASSANDRA-1382)
 * fix sharded lock hash on index write path (CASSANDRA-1402)
 * add support for GT/E, LT/E in subordinate index clauses (CASSANDRA-1401)
 * cfId counter got out of sync when CFs were added (CASSANDRA-1403)
 * less chatty schema updates (CASSANDRA-1389)
 * rename column family mbeans. 'type' will now include either 
   'IndexColumnFamilies' or 'ColumnFamilies' depending on the CFS type.
   (CASSANDRA-1385)
 * disallow invalid keyspace and column family names. This includes name that
   matches a '^\w+' regex. (CASSANDRA-1377)
 * use JNA, if present, to take snapshots (CASSANDRA-1371)
 * truncate hints if starting 0.7 for the first time (CASSANDRA-1414)
 * fix FD leak in single-row slicepredicate queries (CASSANDRA-1416)
 * allow index expressions against columns that are not part of the 
   SlicePredicate (CASSANDRA-1410)
 * config-converter properly handles snitches and framed support 
   (CASSANDRA-1420)
 * remove keyspace argument from multiget_count (CASSANDRA-1422)
 * allow specifying cassandra.yaml location as (local or remote) URL
   (CASSANDRA-1126)
 * fix using DynamicEndpointSnitch with NetworkTopologyStrategy
   (CASSANDRA-1429)
 * Add CfDef.default_validation_class (CASSANDRA-891)
 * fix EstimatedHistogram.max (CASSANDRA-1413)
 * quorum read optimization (CASSANDRA-1622)
 * handle zero-length (or missing) rows during HH paging (CASSANDRA-1432)
 * include secondary indexes during schema migrations (CASSANDRA-1406)
 * fix commitlog header race during schema change (CASSANDRA-1435)
 * fix ColumnFamilyStoreMBeanIterator to use new type name (CASSANDRA-1433)
 * correct filename generated by xml->yaml converter (CASSANDRA-1419)
 * add CMSInitiatingOccupancyFraction=75 and UseCMSInitiatingOccupancyOnly
   to default JVM options
 * decrease jvm heap for cassandra-cli (CASSANDRA-1446)
 * ability to modify keyspaces and column family definitions on a live cluster
   (CASSANDRA-1285)
 * support for Hadoop Streaming [non-jvm map/reduce via stdin/out]
   (CASSANDRA-1368)
 * Move persistent sstable stats from the system table to an sstable component
   (CASSANDRA-1430)
 * remove failed bootstrap attempt from pending ranges when gossip times
   it out after 1h (CASSANDRA-1463)
 * eager-create tcp connections to other cluster members (CASSANDRA-1465)
 * enumerate stages and derive stage from message type instead of 
   transmitting separately (CASSANDRA-1465)
 * apply reversed flag during collation from different data sources
   (CASSANDRA-1450)
 * make failure to remove commitlog segment non-fatal (CASSANDRA-1348)
 * correct ordering of drain operations so CL.recover is no longer 
   necessary (CASSANDRA-1408)
 * removed keyspace from describe_splits method (CASSANDRA-1425)
 * rename check_schema_agreement to describe_schema_versions
   (CASSANDRA-1478)
 * fix QUORUM calculation for RF > 3 (CASSANDRA-1487)
 * remove tombstones during non-major compactions when bloom filter
   verifies that row does not exist in other sstables (CASSANDRA-1074)
 * nodes that coordinated a loadbalance in the past could not be seen by
   newly added nodes (CASSANDRA-1467)
 * exposed endpoint states (gossip details) via jmx (CASSANDRA-1467)
 * ensure that compacted sstables are not included when new readers are
   instantiated (CASSANDRA-1477)
 * by default, calculate heap size and memtable thresholds at runtime (CASSANDRA-1469)
 * fix races dealing with adding/dropping keyspaces and column families in
   rapid succession (CASSANDRA-1477)
 * clean up of Streaming system (CASSANDRA-1503, 1504, 1506)
 * add options to configure Thrift socket keepalive and buffer sizes (CASSANDRA-1426)
 * make contrib CassandraServiceDataCleaner recursive (CASSANDRA-1509)
 * min, max compaction threshold are configurable and persistent 
   per-ColumnFamily (CASSANDRA-1468)
 * fix replaying the last mutation in a commitlog unnecessarily 
   (CASSANDRA-1512)
 * invoke getDefaultUncaughtExceptionHandler from DTPE with the original
   exception rather than the ExecutionException wrapper (CASSANDRA-1226)
 * remove Clock from the Thrift (and Avro) API (CASSANDRA-1501)
 * Close intra-node sockets when connection is broken (CASSANDRA-1528)
 * RPM packaging spec file (CASSANDRA-786)
 * weighted request scheduler (CASSANDRA-1485)
 * treat expired columns as deleted (CASSANDRA-1539)
 * make IndexInterval configurable (CASSANDRA-1488)
 * add describe_snitch to Thrift API (CASSANDRA-1490)
 * MD5 authenticator compares plain text submitted password with MD5'd
   saved property, instead of vice versa (CASSANDRA-1447)
 * JMX MessagingService pending and completed counts (CASSANDRA-1533)
 * fix race condition processing repair responses (CASSANDRA-1511)
 * make repair blocking (CASSANDRA-1511)
 * create EndpointSnitchInfo and MBean to expose rack and DC (CASSANDRA-1491)
 * added option to contrib/word_count to output results back to Cassandra
   (CASSANDRA-1342)
 * rewrite Hadoop ColumnFamilyRecordWriter to pool connections, retry to
   multiple Cassandra nodes, and smooth impact on the Cassandra cluster
   by using smaller batch sizes (CASSANDRA-1434)
 * fix setting gc_grace_seconds via CLI (CASSANDRA-1549)
 * support TTL'd index values (CASSANDRA-1536)
 * make removetoken work like decommission (CASSANDRA-1216)
 * make cli comparator-aware and improve quote rules (CASSANDRA-1523,-1524)
 * make nodetool compact and cleanup blocking (CASSANDRA-1449)
 * add memtable, cache information to GCInspector logs (CASSANDRA-1558)
 * enable/disable HintedHandoff via JMX (CASSANDRA-1550)
 * Ignore stray files in the commit log directory (CASSANDRA-1547)
 * Disallow bootstrap to an in-use token (CASSANDRA-1561)


0.7-beta1
 * sstable versioning (CASSANDRA-389)
 * switched to slf4j logging (CASSANDRA-625)
 * add (optional) expiration time for column (CASSANDRA-699)
 * access levels for authentication/authorization (CASSANDRA-900)
 * add ReadRepairChance to CF definition (CASSANDRA-930)
 * fix heisenbug in system tests, especially common on OS X (CASSANDRA-944)
 * convert to byte[] keys internally and all public APIs (CASSANDRA-767)
 * ability to alter schema definitions on a live cluster (CASSANDRA-44)
 * renamed configuration file to cassandra.xml, and log4j.properties to
   log4j-server.properties, which must now be loaded from
   the classpath (which is how our scripts in bin/ have always done it)
   (CASSANDRA-971)
 * change get_count to require a SlicePredicate. create multi_get_count
   (CASSANDRA-744)
 * re-organized endpointsnitch implementations and added SimpleSnitch
   (CASSANDRA-994)
 * Added preload_row_cache option (CASSANDRA-946)
 * add CRC to commitlog header (CASSANDRA-999)
 * removed deprecated batch_insert and get_range_slice methods (CASSANDRA-1065)
 * add truncate thrift method (CASSANDRA-531)
 * http mini-interface using mx4j (CASSANDRA-1068)
 * optimize away copy of sliced row on memtable read path (CASSANDRA-1046)
 * replace constant-size 2GB mmaped segments and special casing for index 
   entries spanning segment boundaries, with SegmentedFile that computes 
   segments that always contain entire entries/rows (CASSANDRA-1117)
 * avoid reading large rows into memory during compaction (CASSANDRA-16)
 * added hadoop OutputFormat (CASSANDRA-1101)
 * efficient Streaming (no more anticompaction) (CASSANDRA-579)
 * split commitlog header into separate file and add size checksum to
   mutations (CASSANDRA-1179)
 * avoid allocating a new byte[] for each mutation on replay (CASSANDRA-1219)
 * revise HH schema to be per-endpoint (CASSANDRA-1142)
 * add joining/leaving status to nodetool ring (CASSANDRA-1115)
 * allow multiple repair sessions per node (CASSANDRA-1190)
 * optimize away MessagingService for local range queries (CASSANDRA-1261)
 * make framed transport the default so malformed requests can't OOM the 
   server (CASSANDRA-475)
 * significantly faster reads from row cache (CASSANDRA-1267)
 * take advantage of row cache during range queries (CASSANDRA-1302)
 * make GCGraceSeconds a per-ColumnFamily value (CASSANDRA-1276)
 * keep persistent row size and column count statistics (CASSANDRA-1155)
 * add IntegerType (CASSANDRA-1282)
 * page within a single row during hinted handoff (CASSANDRA-1327)
 * push DatacenterShardStrategy configuration into keyspace definition,
   eliminating datacenter.properties. (CASSANDRA-1066)
 * optimize forward slices starting with '' and single-index-block name 
   queries by skipping the column index (CASSANDRA-1338)
 * streaming refactor (CASSANDRA-1189)
 * faster comparison for UUID types (CASSANDRA-1043)
 * secondary index support (CASSANDRA-749 and subtasks)
 * make compaction buckets deterministic (CASSANDRA-1265)


0.6.6
 * Allow using DynamicEndpointSnitch with RackAwareStrategy (CASSANDRA-1429)
 * remove the remaining vestiges of the unfinished DatacenterShardStrategy 
   (replaced by NetworkTopologyStrategy in 0.7)
   

0.6.5
 * fix key ordering in range query results with RandomPartitioner
   and ConsistencyLevel > ONE (CASSANDRA-1145)
 * fix for range query starting with the wrong token range (CASSANDRA-1042)
 * page within a single row during hinted handoff (CASSANDRA-1327)
 * fix compilation on non-sun JDKs (CASSANDRA-1061)
 * remove String.trim() call on row keys in batch mutations (CASSANDRA-1235)
 * Log summary of dropped messages instead of spamming log (CASSANDRA-1284)
 * add dynamic endpoint snitch (CASSANDRA-981)
 * fix streaming for keyspaces with hyphens in their name (CASSANDRA-1377)
 * fix errors in hard-coded bloom filter optKPerBucket by computing it
   algorithmically (CASSANDRA-1220
 * remove message deserialization stage, and uncap read/write stages
   so slow reads/writes don't block gossip processing (CASSANDRA-1358)
 * add jmx port configuration to Debian package (CASSANDRA-1202)
 * use mlockall via JNA, if present, to prevent Linux from swapping
   out parts of the JVM (CASSANDRA-1214)


0.6.4
 * avoid queuing multiple hint deliveries for the same endpoint
   (CASSANDRA-1229)
 * better performance for and stricter checking of UTF8 column names
   (CASSANDRA-1232)
 * extend option to lower compaction priority to hinted handoff
   as well (CASSANDRA-1260)
 * log errors in gossip instead of re-throwing (CASSANDRA-1289)
 * avoid aborting commitlog replay prematurely if a flushed-but-
   not-removed commitlog segment is encountered (CASSANDRA-1297)
 * fix duplicate rows being read during mapreduce (CASSANDRA-1142)
 * failure detection wasn't closing command sockets (CASSANDRA-1221)
 * cassandra-cli.bat works on windows (CASSANDRA-1236)
 * pre-emptively drop requests that cannot be processed within RPCTimeout
   (CASSANDRA-685)
 * add ack to Binary write verb and update CassandraBulkLoader
   to wait for acks for each row (CASSANDRA-1093)
 * added describe_partitioner Thrift method (CASSANDRA-1047)
 * Hadoop jobs no longer require the Cassandra storage-conf.xml
   (CASSANDRA-1280, CASSANDRA-1047)
 * log thread pool stats when GC is excessive (CASSANDRA-1275)
 * remove gossip message size limit (CASSANDRA-1138)
 * parallelize local and remote reads during multiget, and respect snitch 
   when determining whether to do local read for CL.ONE (CASSANDRA-1317)
 * fix read repair to use requested consistency level on digest mismatch,
   rather than assuming QUORUM (CASSANDRA-1316)
 * process digest mismatch re-reads in parallel (CASSANDRA-1323)
 * switch hints CF comparator to BytesType (CASSANDRA-1274)


0.6.3
 * retry to make streaming connections up to 8 times. (CASSANDRA-1019)
 * reject describe_ring() calls on invalid keyspaces (CASSANDRA-1111)
 * fix cache size calculation for size of 100% (CASSANDRA-1129)
 * fix cache capacity only being recalculated once (CASSANDRA-1129)
 * remove hourly scan of all hints on the off chance that the gossiper
   missed a status change; instead, expose deliverHintsToEndpoint to JMX
   so it can be done manually, if necessary (CASSANDRA-1141)
 * don't reject reads at CL.ALL (CASSANDRA-1152)
 * reject deletions to supercolumns in CFs containing only standard
   columns (CASSANDRA-1139)
 * avoid preserving login information after client disconnects
   (CASSANDRA-1057)
 * prefer sun jdk to openjdk in debian init script (CASSANDRA-1174)
 * detect partioner config changes between restarts and fail fast 
   (CASSANDRA-1146)
 * use generation time to resolve node token reassignment disagreements
   (CASSANDRA-1118)
 * restructure the startup ordering of Gossiper and MessageService to avoid
   timing anomalies (CASSANDRA-1160)
 * detect incomplete commit log hearders (CASSANDRA-1119)
 * force anti-entropy service to stream files on the stream stage to avoid
   sending streams out of order (CASSANDRA-1169)
 * remove inactive stream managers after AES streams files (CASSANDRA-1169)
 * allow removing entire row through batch_mutate Deletion (CASSANDRA-1027)
 * add JMX metrics for row-level bloom filter false positives (CASSANDRA-1212)
 * added a redhat init script to contrib (CASSANDRA-1201)
 * use midpoint when bootstrapping a new machine into range with not
   much data yet instead of random token (CASSANDRA-1112)
 * kill server on OOM in executor stage as well as Thrift (CASSANDRA-1226)
 * remove opportunistic repairs, when two machines with overlapping replica
   responsibilities happen to finish major compactions of the same CF near
   the same time.  repairs are now fully manual (CASSANDRA-1190)
 * add ability to lower compaction priority (default is no change from 0.6.2)
   (CASSANDRA-1181)


0.6.2
 * fix contrib/word_count build. (CASSANDRA-992)
 * split CommitLogExecutorService into BatchCommitLogExecutorService and 
   PeriodicCommitLogExecutorService (CASSANDRA-1014)
 * add latency histograms to CFSMBean (CASSANDRA-1024)
 * make resolving timestamp ties deterministic by using value bytes
   as a tiebreaker (CASSANDRA-1039)
 * Add option to turn off Hinted Handoff (CASSANDRA-894)
 * fix windows startup (CASSANDRA-948)
 * make concurrent_reads, concurrent_writes configurable at runtime via JMX
   (CASSANDRA-1060)
 * disable GCInspector on non-Sun JVMs (CASSANDRA-1061)
 * fix tombstone handling in sstable rows with no other data (CASSANDRA-1063)
 * fix size of row in spanned index entries (CASSANDRA-1056)
 * install json2sstable, sstable2json, and sstablekeys to Debian package
 * StreamingService.StreamDestinations wouldn't empty itself after streaming
   finished (CASSANDRA-1076)
 * added Collections.shuffle(splits) before returning the splits in 
   ColumnFamilyInputFormat (CASSANDRA-1096)
 * do not recalculate cache capacity post-compaction if it's been manually 
   modified (CASSANDRA-1079)
 * better defaults for flush sorter + writer executor queue sizes
   (CASSANDRA-1100)
 * windows scripts for SSTableImport/Export (CASSANDRA-1051)
 * windows script for nodetool (CASSANDRA-1113)
 * expose PhiConvictThreshold (CASSANDRA-1053)
 * make repair of RF==1 a no-op (CASSANDRA-1090)
 * improve default JVM GC options (CASSANDRA-1014)
 * fix SlicePredicate serialization inside Hadoop jobs (CASSANDRA-1049)
 * close Thrift sockets in Hadoop ColumnFamilyRecordReader (CASSANDRA-1081)


0.6.1
 * fix NPE in sstable2json when no excluded keys are given (CASSANDRA-934)
 * keep the replica set constant throughout the read repair process
   (CASSANDRA-937)
 * allow querying getAllRanges with empty token list (CASSANDRA-933)
 * fix command line arguments inversion in clustertool (CASSANDRA-942)
 * fix race condition that could trigger a false-positive assertion
   during post-flush discard of old commitlog segments (CASSANDRA-936)
 * fix neighbor calculation for anti-entropy repair (CASSANDRA-924)
 * perform repair even for small entropy differences (CASSANDRA-924)
 * Use hostnames in CFInputFormat to allow Hadoop's naive string-based
   locality comparisons to work (CASSANDRA-955)
 * cache read-only BufferedRandomAccessFile length to avoid
   3 system calls per invocation (CASSANDRA-950)
 * nodes with IPv6 (and no IPv4) addresses could not join cluster
   (CASSANDRA-969)
 * Retrieve the correct number of undeleted columns, if any, from
   a supercolumn in a row that had been deleted previously (CASSANDRA-920)
 * fix index scans that cross the 2GB mmap boundaries for both mmap
   and standard i/o modes (CASSANDRA-866)
 * expose drain via nodetool (CASSANDRA-978)


0.6.0-RC1
 * JMX drain to flush memtables and run through commit log (CASSANDRA-880)
 * Bootstrapping can skip ranges under the right conditions (CASSANDRA-902)
 * fix merging row versions in range_slice for CL > ONE (CASSANDRA-884)
 * default write ConsistencyLeven chaned from ZERO to ONE
 * fix for index entries spanning mmap buffer boundaries (CASSANDRA-857)
 * use lexical comparison if time part of TimeUUIDs are the same 
   (CASSANDRA-907)
 * bound read, mutation, and response stages to fix possible OOM
   during log replay (CASSANDRA-885)
 * Use microseconds-since-epoch (UTC) in cli, instead of milliseconds
 * Treat batch_mutate Deletion with null supercolumn as "apply this predicate 
   to top level supercolumns" (CASSANDRA-834)
 * Streaming destination nodes do not update their JMX status (CASSANDRA-916)
 * Fix internal RPC timeout calculation (CASSANDRA-911)
 * Added Pig loadfunc to contrib/pig (CASSANDRA-910)


0.6.0-beta3
 * fix compaction bucketing bug (CASSANDRA-814)
 * update windows batch file (CASSANDRA-824)
 * deprecate KeysCachedFraction configuration directive in favor
   of KeysCached; move to unified-per-CF key cache (CASSANDRA-801)
 * add invalidateRowCache to ColumnFamilyStoreMBean (CASSANDRA-761)
 * send Handoff hints to natural locations to reduce load on
   remaining nodes in a failure scenario (CASSANDRA-822)
 * Add RowWarningThresholdInMB configuration option to warn before very 
   large rows get big enough to threaten node stability, and -x option to
   be able to remove them with sstable2json if the warning is unheeded
   until it's too late (CASSANDRA-843)
 * Add logging of GC activity (CASSANDRA-813)
 * fix ConcurrentModificationException in commitlog discard (CASSANDRA-853)
 * Fix hardcoded row count in Hadoop RecordReader (CASSANDRA-837)
 * Add a jmx status to the streaming service and change several DEBUG
   messages to INFO (CASSANDRA-845)
 * fix classpath in cassandra-cli.bat for Windows (CASSANDRA-858)
 * allow re-specifying host, port to cassandra-cli if invalid ones
   are first tried (CASSANDRA-867)
 * fix race condition handling rpc timeout in the coordinator
   (CASSANDRA-864)
 * Remove CalloutLocation and StagingFileDirectory from storage-conf files 
   since those settings are no longer used (CASSANDRA-878)
 * Parse a long from RowWarningThresholdInMB instead of an int (CASSANDRA-882)
 * Remove obsolete ControlPort code from DatabaseDescriptor (CASSANDRA-886)
 * move skipBytes side effect out of assert (CASSANDRA-899)
 * add "double getLoad" to StorageServiceMBean (CASSANDRA-898)
 * track row stats per CF at compaction time (CASSANDRA-870)
 * disallow CommitLogDirectory matching a DataFileDirectory (CASSANDRA-888)
 * default key cache size is 200k entries, changed from 10% (CASSANDRA-863)
 * add -Dcassandra-foreground=yes to cassandra.bat
 * exit if cluster name is changed unexpectedly (CASSANDRA-769)


0.6.0-beta1/beta2
 * add batch_mutate thrift command, deprecating batch_insert (CASSANDRA-336)
 * remove get_key_range Thrift API, deprecated in 0.5 (CASSANDRA-710)
 * add optional login() Thrift call for authentication (CASSANDRA-547)
 * support fat clients using gossiper and StorageProxy to perform
   replication in-process [jvm-only] (CASSANDRA-535)
 * support mmapped I/O for reads, on by default on 64bit JVMs 
   (CASSANDRA-408, CASSANDRA-669)
 * improve insert concurrency, particularly during Hinted Handoff
   (CASSANDRA-658)
 * faster network code (CASSANDRA-675)
 * stress.py moved to contrib (CASSANDRA-635)
 * row caching [must be explicitly enabled per-CF in config] (CASSANDRA-678)
 * present a useful measure of compaction progress in JMX (CASSANDRA-599)
 * add bin/sstablekeys (CASSNADRA-679)
 * add ConsistencyLevel.ANY (CASSANDRA-687)
 * make removetoken remove nodes from gossip entirely (CASSANDRA-644)
 * add ability to set cache sizes at runtime (CASSANDRA-708)
 * report latency and cache hit rate statistics with lifetime totals
   instead of average over the last minute (CASSANDRA-702)
 * support get_range_slice for RandomPartitioner (CASSANDRA-745)
 * per-keyspace replication factory and replication strategy (CASSANDRA-620)
 * track latency in microseconds (CASSANDRA-733)
 * add describe_ Thrift methods, deprecating get_string_property and 
   get_string_list_property
 * jmx interface for tracking operation mode and streams in general.
   (CASSANDRA-709)
 * keep memtables in sorted order to improve range query performance
   (CASSANDRA-799)
 * use while loop instead of recursion when trimming sstables compaction list 
   to avoid blowing stack in pathological cases (CASSANDRA-804)
 * basic Hadoop map/reduce support (CASSANDRA-342)


0.5.1
 * ensure all files for an sstable are streamed to the same directory.
   (CASSANDRA-716)
 * more accurate load estimate for bootstrapping (CASSANDRA-762)
 * tolerate dead or unavailable bootstrap target on write (CASSANDRA-731)
 * allow larger numbers of keys (> 140M) in a sstable bloom filter
   (CASSANDRA-790)
 * include jvm argument improvements from CASSANDRA-504 in debian package
 * change streaming chunk size to 32MB to accomodate Windows XP limitations
   (was 64MB) (CASSANDRA-795)
 * fix get_range_slice returning results in the wrong order (CASSANDRA-781)
 

0.5.0 final
 * avoid attempting to delete temporary bootstrap files twice (CASSANDRA-681)
 * fix bogus NaN in nodeprobe cfstats output (CASSANDRA-646)
 * provide a policy for dealing with single thread executors w/ a full queue
   (CASSANDRA-694)
 * optimize inner read in MessagingService, vastly improving multiple-node
   performance (CASSANDRA-675)
 * wait for table flush before streaming data back to a bootstrapping node.
   (CASSANDRA-696)
 * keep track of bootstrapping sources by table so that bootstrapping doesn't 
   give the indication of finishing early (CASSANDRA-673)


0.5.0 RC3
 * commit the correct version of the patch for CASSANDRA-663


0.5.0 RC2 (unreleased)
 * fix bugs in converting get_range_slice results to Thrift 
   (CASSANDRA-647, CASSANDRA-649)
 * expose java.util.concurrent.TimeoutException in StorageProxy methods
   (CASSANDRA-600)
 * TcpConnectionManager was holding on to disconnected connections, 
   giving the false indication they were being used. (CASSANDRA-651)
 * Remove duplicated write. (CASSANDRA-662)
 * Abort bootstrap if IP is already in the token ring (CASSANDRA-663)
 * increase default commitlog sync period, and wait for last sync to 
   finish before submitting another (CASSANDRA-668)


0.5.0 RC1
 * Fix potential NPE in get_range_slice (CASSANDRA-623)
 * add CRC32 to commitlog entries (CASSANDRA-605)
 * fix data streaming on windows (CASSANDRA-630)
 * GC compacted sstables after cleanup and compaction (CASSANDRA-621)
 * Speed up anti-entropy validation (CASSANDRA-629)
 * Fix anti-entropy assertion error (CASSANDRA-639)
 * Fix pending range conflicts when bootstapping or moving
   multiple nodes at once (CASSANDRA-603)
 * Handle obsolete gossip related to node movement in the case where
   one or more nodes is down when the movement occurs (CASSANDRA-572)
 * Include dead nodes in gossip to avoid a variety of problems
   and fix HH to removed nodes (CASSANDRA-634)
 * return an InvalidRequestException for mal-formed SlicePredicates
   (CASSANDRA-643)
 * fix bug determining closest neighbor for use in multiple datacenters
   (CASSANDRA-648)
 * Vast improvements in anticompaction speed (CASSANDRA-607)
 * Speed up log replay and writes by avoiding redundant serializations
   (CASSANDRA-652)


0.5.0 beta 2
 * Bootstrap improvements (several tickets)
 * add nodeprobe repair anti-entropy feature (CASSANDRA-193, CASSANDRA-520)
 * fix possibility of partition when many nodes restart at once
   in clusters with multiple seeds (CASSANDRA-150)
 * fix NPE in get_range_slice when no data is found (CASSANDRA-578)
 * fix potential NPE in hinted handoff (CASSANDRA-585)
 * fix cleanup of local "system" keyspace (CASSANDRA-576)
 * improve computation of cluster load balance (CASSANDRA-554)
 * added super column read/write, column count, and column/row delete to
   cassandra-cli (CASSANDRA-567, CASSANDRA-594)
 * fix returning live subcolumns of deleted supercolumns (CASSANDRA-583)
 * respect JAVA_HOME in bin/ scripts (several tickets)
 * add StorageService.initClient for fat clients on the JVM (CASSANDRA-535)
   (see contrib/client_only for an example of use)
 * make consistency_level functional in get_range_slice (CASSANDRA-568)
 * optimize key deserialization for RandomPartitioner (CASSANDRA-581)
 * avoid GCing tombstones except on major compaction (CASSANDRA-604)
 * increase failure conviction threshold, resulting in less nodes
   incorrectly (and temporarily) marked as down (CASSANDRA-610)
 * respect memtable thresholds during log replay (CASSANDRA-609)
 * support ConsistencyLevel.ALL on read (CASSANDRA-584)
 * add nodeprobe removetoken command (CASSANDRA-564)


0.5.0 beta
 * Allow multiple simultaneous flushes, improving flush throughput 
   on multicore systems (CASSANDRA-401)
 * Split up locks to improve write and read throughput on multicore systems
   (CASSANDRA-444, CASSANDRA-414)
 * More efficient use of memory during compaction (CASSANDRA-436)
 * autobootstrap option: when enabled, all non-seed nodes will attempt
   to bootstrap when started, until bootstrap successfully
   completes. -b option is removed.  (CASSANDRA-438)
 * Unless a token is manually specified in the configuration xml,
   a bootstraping node will use a token that gives it half the
   keys from the most-heavily-loaded node in the cluster,
   instead of generating a random token. 
   (CASSANDRA-385, CASSANDRA-517)
 * Miscellaneous bootstrap fixes (several tickets)
 * Ability to change a node's token even after it has data on it
   (CASSANDRA-541)
 * Ability to decommission a live node from the ring (CASSANDRA-435)
 * Semi-automatic loadbalancing via nodeprobe (CASSANDRA-192)
 * Add ability to set compaction thresholds at runtime via
   JMX / nodeprobe.  (CASSANDRA-465)
 * Add "comment" field to ColumnFamily definition. (CASSANDRA-481)
 * Additional JMX metrics (CASSANDRA-482)
 * JSON based export and import tools (several tickets)
 * Hinted Handoff fixes (several tickets)
 * Add key cache to improve read performance (CASSANDRA-423)
 * Simplified construction of custom ReplicationStrategy classes
   (CASSANDRA-497)
 * Graphical application (Swing) for ring integrity verification and 
   visualization was added to contrib (CASSANDRA-252)
 * Add DCQUORUM, DCQUORUMSYNC consistency levels and corresponding
   ReplicationStrategy / EndpointSnitch classes.  Experimental.
   (CASSANDRA-492)
 * Web client interface added to contrib (CASSANDRA-457)
 * More-efficient flush for Random, CollatedOPP partitioners 
   for normal writes (CASSANDRA-446) and bulk load (CASSANDRA-420)
 * Add MemtableFlushAfterMinutes, a global replacement for the old 
   per-CF FlushPeriodInMinutes setting (CASSANDRA-463)
 * optimizations to slice reading (CASSANDRA-350) and supercolumn
   queries (CASSANDRA-510)
 * force binding to given listenaddress for nodes with multiple
   interfaces (CASSANDRA-546)
 * stress.py benchmarking tool improvements (several tickets)
 * optimized replica placement code (CASSANDRA-525)
 * faster log replay on restart (CASSANDRA-539, CASSANDRA-540)
 * optimized local-node writes (CASSANDRA-558)
 * added get_range_slice, deprecating get_key_range (CASSANDRA-344)
 * expose TimedOutException to thrift (CASSANDRA-563)
 

0.4.2
 * Add validation disallowing null keys (CASSANDRA-486)
 * Fix race conditions in TCPConnectionManager (CASSANDRA-487)
 * Fix using non-utf8-aware comparison as a sanity check.
   (CASSANDRA-493)
 * Improve default garbage collector options (CASSANDRA-504)
 * Add "nodeprobe flush" (CASSANDRA-505)
 * remove NotFoundException from get_slice throws list (CASSANDRA-518)
 * fix get (not get_slice) of entire supercolumn (CASSANDRA-508)
 * fix null token during bootstrap (CASSANDRA-501)


0.4.1
 * Fix FlushPeriod columnfamily configuration regression
   (CASSANDRA-455)
 * Fix long column name support (CASSANDRA-460)
 * Fix for serializing a row that only contains tombstones
   (CASSANDRA-458)
 * Fix for discarding unneeded commitlog segments (CASSANDRA-459)
 * Add SnapshotBeforeCompaction configuration option (CASSANDRA-426)
 * Fix compaction abort under insufficient disk space (CASSANDRA-473)
 * Fix reading subcolumn slice from tombstoned CF (CASSANDRA-484)
 * Fix race condition in RVH causing occasional NPE (CASSANDRA-478)


0.4.0
 * fix get_key_range problems when a node is down (CASSANDRA-440)
   and add UnavailableException to more Thrift methods
 * Add example EndPointSnitch contrib code (several tickets)


0.4.0 RC2
 * fix SSTable generation clash during compaction (CASSANDRA-418)
 * reject method calls with null parameters (CASSANDRA-308)
 * properly order ranges in nodeprobe output (CASSANDRA-421)
 * fix logging of certain errors on executor threads (CASSANDRA-425)


0.4.0 RC1
 * Bootstrap feature is live; use -b on startup (several tickets)
 * Added multiget api (CASSANDRA-70)
 * fix Deadlock with SelectorManager.doProcess and TcpConnection.write
   (CASSANDRA-392)
 * remove key cache b/c of concurrency bugs in third-party
   CLHM library (CASSANDRA-405)
 * update non-major compaction logic to use two threshold values
   (CASSANDRA-407)
 * add periodic / batch commitlog sync modes (several tickets)
 * inline BatchMutation into batch_insert params (CASSANDRA-403)
 * allow setting the logging level at runtime via mbean (CASSANDRA-402)
 * change default comparator to BytesType (CASSANDRA-400)
 * add forwards-compatible ConsistencyLevel parameter to get_key_range
   (CASSANDRA-322)
 * r/m special case of blocking for local destination when writing with 
   ConsistencyLevel.ZERO (CASSANDRA-399)
 * Fixes to make BinaryMemtable [bulk load interface] useful (CASSANDRA-337);
   see contrib/bmt_example for an example of using it.
 * More JMX properties added (several tickets)
 * Thrift changes (several tickets)
    - Merged _super get methods with the normal ones; return values
      are now of ColumnOrSuperColumn.
    - Similarly, merged batch_insert_super into batch_insert.



0.4.0 beta
 * On-disk data format has changed to allow billions of keys/rows per
   node instead of only millions
 * Multi-keyspace support
 * Scan all sstables for all queries to avoid situations where
   different types of operation on the same ColumnFamily could
   disagree on what data was present
 * Snapshot support via JMX
 * Thrift API has changed a _lot_:
    - removed time-sorted CFs; instead, user-defined comparators
      may be defined on the column names, which are now byte arrays.
      Default comparators are provided for UTF8, Bytes, Ascii, Long (i64),
      and UUID types.
    - removed colon-delimited strings in thrift api in favor of explicit
      structs such as ColumnPath, ColumnParent, etc.  Also normalized
      thrift struct and argument naming.
    - Added columnFamily argument to get_key_range.
    - Change signature of get_slice to accept starting and ending
      columns as well as an offset.  (This allows use of indexes.)
      Added "ascending" flag to allow reasonably-efficient reverse
      scans as well.  Removed get_slice_by_range as redundant.
    - get_key_range operates on one CF at a time
    - changed `block` boolean on insert methods to ConsistencyLevel enum,
      with options of NONE, ONE, QUORUM, and ALL.
    - added similar consistency_level parameter to read methods
    - column-name-set slice with no names given now returns zero columns
      instead of all of them.  ("all" can run your server out of memory.
      use a range-based slice with a high max column count instead.)
 * Removed the web interface. Node information can now be obtained by 
   using the newly introduced nodeprobe utility.
 * More JMX stats
 * Remove magic values from internals (e.g. special key to indicate
   when to flush memtables)
 * Rename configuration "table" to "keyspace"
 * Moved to crash-only design; no more shutdown (just kill the process)
 * Lots of bug fixes

Full list of issues resolved in 0.4 is at https://issues.apache.org/jira/secure/IssueNavigator.jspa?reset=true&&pid=12310865&fixfor=12313862&resolution=1&sorter/field=issuekey&sorter/order=DESC


0.3.0 RC3
 * Fix potential deadlock under load in TCPConnection.
   (CASSANDRA-220)


0.3.0 RC2
 * Fix possible data loss when server is stopped after replaying
   log but before new inserts force memtable flush.
   (CASSANDRA-204)
 * Added BUGS file


0.3.0 RC1
 * Range queries on keys, including user-defined key collation
 * Remove support
 * Workarounds for a weird bug in JDK select/register that seems
   particularly common on VM environments. Cassandra should deploy
   fine on EC2 now
 * Much improved infrastructure: the beginnings of a decent test suite
   ("ant test" for unit tests; "nosetests" for system tests), code
   coverage reporting, etc.
 * Expanded node status reporting via JMX
 * Improved error reporting/logging on both server and client
 * Reduced memory footprint in default configuration
 * Combined blocking and non-blocking versions of insert APIs
 * Added FlushPeriodInMinutes configuration parameter to force
   flushing of infrequently-updated ColumnFamilies<|MERGE_RESOLUTION|>--- conflicted
+++ resolved
@@ -10,9 +10,9 @@
 Merged from 1.1
  * reduce log spam from invalid counter shards (CASSANDRA-5026)
  * Improve schema propagation performance (CASSANDRA-5025)
-<<<<<<< HEAD
  * Fix for IndexHelper.IndexFor throws OOB Exception (CASSANDRA-5030)
  * cqlsh: make it possible to describe thrift CFs (CASSANDRA-4827)
+ * cqlsh: fix timestamp formatting on some platforms (CASSANDRA-5046)
 
 
 1.2-beta3
@@ -45,15 +45,6 @@
  * Replace IAuthority with new IAuthorizer (CASSANDRA-4874)
  * clqsh: fix KEY pseudocolumn escaping when describing Thrift tables
    in CQL3 mode (CASSANDRA-4955)
-=======
- * Fall back to old describe_splits if d_s_ex is not available (CASSANDRA-4803)
- * Improve error reporting when streaming ranges fail (CASSANDRA-5009)
- * cqlsh: fix timestamp formatting on some platforms (CASSANDRA-5046)
-
-
-1.1.7
- * cqlsh: improve COPY FROM performance (CASSANDRA-4921)
->>>>>>> 36b183f8
  * add basic authentication support for Pig CassandraStorage (CASSANDRA-3042)
  * fix CQL2 ALTER TABLE compaction_strategy_class altering (CASSANDRA-4965)
 Merged from 1.1:
