--- conflicted
+++ resolved
@@ -13,14 +13,6 @@
 Merged from 2.2:
  * Fall back to 1/4 commitlog volume for commitlog_total_space on small disks
    (CASSANDRA-10199)
-<<<<<<< HEAD
-=======
-Merged from 2.1:
- * Only check KeyCache when it is enabled
-
-
-2.2.1
->>>>>>> c870adc2
  * Fix race during construction of commit log (CASSANDRA-10049)
  * Fix LeveledCompactionStrategyTest (CASSANDRA-9757)
  * Fix broken UnbufferedDataOutputStreamPlus.writeUTF (CASSANDRA-10203)
@@ -29,6 +21,7 @@
  * (cqlsh) add CLEAR command (CASSANDRA-10086)
  * Support string literals as Role names for compatibility (CASSANDRA-10135)
 Merged from 2.1:
+ * Only check KeyCache when it is enabled
  * Change streaming_socket_timeout_in_ms default to 1 hour (CASSANDRA-8611)
  * (cqlsh) update list of CQL keywords (CASSANDRA-9232)
 
