--- conflicted
+++ resolved
@@ -1,13 +1,9 @@
-<<<<<<< HEAD
 3.11.17
  * Fix delayed SSTable release with unsafe_aggressive_sstable_expiration (CASSANDRA-18756)
  * Revert CASSANDRA-18543 (CASSANDRA-18854)
  * Fix NPE when using udfContext in UDF after a restart of a node (CASSANDRA-18739)
 Merged from 3.0:
-=======
-3.0.30
  * Backport CASSANDRA-16418 to 3.x (CASSANDRA-18824)
->>>>>>> 5be57829
  * Suppress CVE-2023-6378 (CASSANDRA-19142) 
  * Do not set RPC_READY to false on transports shutdown in order to not fail counter updates for deployments with coordinator and storage nodes with transports turned off (CASSANDRA-18935)
  * Suppress CVE-2023-44487 (CASSANDRA-18943)
@@ -46,12 +42,6 @@
  * Remove dh_python use in Debian packaging (CASSANDRA-18558)
  * Pass down all contact points to driver for cassandra-stress (CASSANDRA-18025)
  * Validate the existence of a datacenter in nodetool rebuild (CASSANDRA-14319)
-<<<<<<< HEAD
-=======
-
-
-3.0.29
->>>>>>> 5be57829
  * Suppress CVE-2023-2251 (CASSANDRA-18497)
 
 
@@ -253,7 +243,6 @@
  * Fix the histogram merge of the table metrics (CASSANDRA-16259)
 
 
-<<<<<<< HEAD
 3.11.9
  * Synchronize Keyspace instance store/clear (CASSANDRA-16210)
  * Fix ColumnFilter to avoid querying cells of unselected complex columns (CASSANDRA-15977)
@@ -262,9 +251,6 @@
  * Avoid failing compactions with very large partitions (CASSANDRA-15164)
  * Make sure LCS handles duplicate sstable added/removed notifications correctly (CASSANDRA-14103)
 Merged from 3.0:
-=======
-3.0.23:
->>>>>>> 5be57829
  * Fix OOM when terminating repair session (CASSANDRA-15902)
  * Avoid marking shutting down nodes as up after receiving gossip shutdown message (CASSANDRA-16094)
  * Check SSTables for latest version before dropping compact storage (CASSANDRA-16063)
@@ -275,16 +261,12 @@
  * Fixed a NullPointerException when calling nodetool enablethrift (CASSANDRA-16127)
 
 
-<<<<<<< HEAD
 3.11.8
  * Correctly interpret SASI's `max_compaction_flush_memory_in_mb` setting in megabytes not bytes (CASSANDRA-16071)
  * Fix short read protection for GROUP BY queries (CASSANDRA-15459)
  * Frozen RawTuple is not annotated with frozen in the toString method (CASSANDRA-15857)
 Merged from 3.0:
  * Use IF NOT EXISTS for index and UDT create statements in snapshot schema files (CASSANDRA-13935)
-=======
-3.0.22:
->>>>>>> 5be57829
  * Fix gossip shutdown order (CASSANDRA-15816)
  * Remove broken 'defrag-on-read' optimization (CASSANDRA-15432)
  * Check for endpoint collision with hibernating nodes (CASSANDRA-14599)
@@ -300,16 +282,12 @@
  * Only allow strings to be passed to JMX authentication (CASSANDRA-16077)
 
 
-<<<<<<< HEAD
 3.11.7
  * Fix cqlsh output when fetching all rows in batch mode (CASSANDRA-15905)
  * Upgrade Jackson to 2.9.10 (CASSANDRA-15867)
  * Fix CQL formatting of read command restrictions for slow query log (CASSANDRA-15503)
  * Allow sstableloader to use SSL on the native port (CASSANDRA-14904)
 Merged from 3.0:
-=======
-3.0.21
->>>>>>> 5be57829
  * Backport CASSANDRA-12189: escape string literals (CASSANDRA-15948)
  * Avoid hinted handoff per-host throttle being arounded to 0 in large cluster (CASSANDRA-15859)
  * Avoid emitting empty range tombstones from RangeTombstoneList (CASSANDRA-15924)
@@ -1385,7 +1363,6 @@
  * InvalidateKeys should have a weak ref to key cache (CASSANDRA-11176)
 
 
-<<<<<<< HEAD
 3.4
  * (cqlsh) add cqlshrc option to always connect using ssl (CASSANDRA-10458)
  * Cleanup a few resource warnings (CASSANDRA-11085)
@@ -1419,10 +1396,6 @@
  * Add nodetool gettimeout and settimeout commands (CASSANDRA-10953)
  * Add 3.0 metadata to sstablemetadata output (CASSANDRA-10838)
 Merged from 3.0:
-=======
-3.0.4
- * Preserve order for preferred SSL cipher suites (CASSANDRA-11164)
->>>>>>> 5be57829
  * MV should only query complex columns included in the view (CASSANDRA-11069)
  * Failed aggregate creation breaks server permanently (CASSANDRA-11064)
  * Add sstabledump tool (CASSANDRA-7464)
