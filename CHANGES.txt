--- conflicted
+++ resolved
@@ -1,4 +1,3 @@
-<<<<<<< HEAD
 3.0.17
  * Fix progress stats and units in compactionstats (CASSANDRA-12244)
  * Better handle missing partition columns in system_schema.columns (CASSANDRA-14379)
@@ -23,10 +22,7 @@
  * Fully utilise specified compaction threads (CASSANDRA-14210)
  * Pre-create deletion log records to finish compactions quicker (CASSANDRA-12763)
 Merged from 2.2:
-=======
-2.2.13
  * Incorrect counting of pending messages in OutboundTcpConnection (CASSANDRA-11551)
->>>>>>> 81b6c9e9
  * CqlRecordReader no longer quotes the keyspace when connecting, as the java driver will (CASSANDRA-10751)
  * Fix compaction failure caused by reading un-flushed data (CASSANDRA-12743)
  * Use Bounds instead of Range for sstables in anticompaction (CASSANDRA-14411)
