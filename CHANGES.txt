--- conflicted
+++ resolved
@@ -1,4 +1,3 @@
-<<<<<<< HEAD
 3.0.21
  * Fix replica-side filtering returning stale data with CL > ONE (CASSANDRA-8272, CASSANDRA-8273)
  * Fix duplicated row on 2.x upgrades when multi-rows range tombstones interact with collection ones (CASSANDRA-15805)
@@ -15,10 +14,7 @@
  * Memtable memory allocations may deadlock (CASSANDRA-15367)
  * Run evictFromMembership in GossipStage (CASSANDRA-15592)
 Merged from 2.2:
-=======
-2.2.18
  * Fix nomenclature of allow and deny lists (CASSANDRA-15862)
->>>>>>> c8c3c269
  * Remove generated files from source artifact (CASSANDRA-15849)
  * Remove duplicated tools binaries from tarballs (CASSANDRA-15768)
  * Duplicate results with DISTINCT queries in mixed mode (CASSANDRA-15501)
