--- conflicted
+++ resolved
@@ -1,7 +1,9 @@
-<<<<<<< HEAD
 1.1-dev
  * Allow KS and CF names up to 48 characters (CASSANDRA-4157)
  * Add support for CL.TWO and CL.THREE in CQL (CASSANDRA-4156)
+Merged from 1.0:
+ * avoid streaming empty files with bulk loader if sstablewriter errors out
+   (CASSANDRA-3946)
 
 
 1.1-rc1
@@ -22,11 +24,7 @@
  * Move CfDef and KsDef validation out of thrift (CASSANDRA-4037)
  * Fix get_paged_slice (CASSANDRA-4136)
  * CQL3: Support slice with exclusive start and stop (CASSANDRA-3785)
-=======
-1.0.10
- * avoid streaming empty files with bulk loader if sstablewriter errors out
-   (CASSANDRA-3946)
->>>>>>> 10a64bd6
+Merged from 1.0:
  * support PropertyFileSnitch in bulk loader (CASSANDRA-4145)
  * add auto_snapshot option allowing disabling snapshot before drop/truncate
    (CASSANDRA-3710)
