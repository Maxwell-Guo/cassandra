<!--
  Licensed to the Apache Software Foundation (ASF) under one or more
  contributor license agreements.  See the NOTICE file distributed with
  this work for additional information regarding copyright ownership.
  The ASF licenses this file to You under the Apache License, Version 2.0
  (the "License"); you may not use this file except in compliance with
  the License.  You may obtain a copy of the License at

      http://www.apache.org/licenses/LICENSE-2.0

  Unless required by applicable law or agreed to in writing, software
  distributed under the License is distributed on an "AS IS" BASIS,
  WITHOUT WARRANTIES OR CONDITIONS OF ANY KIND, either express or implied.
  See the License for the specific language governing permissions and
  limitations under the License.
-->
<project basedir="." default="jar" name="apache-cassandra"
         xmlns:artifact="antlib:org.apache.maven.artifact.ant"
         xmlns:if="ant:if"
         xmlns:unless="ant:unless">
    <property environment="env"/>
    <property file="build.properties" />
    <property file="build.properties.default" />
    <property name="debuglevel" value="source,lines,vars"/>

    <!-- default version and SCM information -->
    <property name="base.version" value="4.0.2"/>
    <property name="scm.connection" value="scm:https://gitbox.apache.org/repos/asf/cassandra.git"/>
    <property name="scm.developerConnection" value="scm:https://gitbox.apache.org/repos/asf/cassandra.git"/>
    <property name="scm.url" value="https://gitbox.apache.org/repos/asf?p=cassandra.git;a=tree"/>

    <!-- directory details -->
    <property name="basedir" value="."/>
    <property name="build.src" value="${basedir}/src"/>
    <property name="build.src.java" value="${basedir}/src/java"/>
    <property name="build.src.antlr" value="${basedir}/src/antlr"/>
    <property name="build.src.resources" value="${basedir}/src/resources"/>
    <property name="build.src.gen-java" value="${basedir}/src/gen-java"/>
    <property name="build.lib" value="${basedir}/lib"/>
    <property name="build.dir" value="${basedir}/build"/>
    <property name="build.dir.lib" value="${basedir}/build/lib"/>
    <property name="build.test.dir" value="${build.dir}/test"/>
    <property name="build.classes" value="${build.dir}/classes"/>
    <property name="build.classes.main" value="${build.classes}/main" />
    <property name="javadoc.dir" value="${build.dir}/javadoc"/>
    <property name="interface.dir" value="${basedir}/interface"/>
    <property name="test.dir" value="${basedir}/test"/>
    <property name="test.resources" value="${test.dir}/resources"/>
    <property name="test.lib" value="${build.dir}/test/lib"/>
    <property name="test.classes" value="${build.dir}/test/classes"/>
    <property name="test.conf" value="${test.dir}/conf"/>
    <property name="test.data" value="${test.dir}/data"/>
    <property name="test.name" value="*Test"/>
    <property name="test.classlistfile" value="testlist.txt"/>
    <property name="test.classlistprefix" value="unit"/>
    <property name="benchmark.name" value=""/>
    <property name="test.methods" value=""/>
    <property name="test.unit.src" value="${test.dir}/unit"/>
    <property name="test.long.src" value="${test.dir}/long"/>
    <property name="test.burn.src" value="${test.dir}/burn"/>
    <property name="test.memory.src" value="${test.dir}/memory"/>
    <property name="test.microbench.src" value="${test.dir}/microbench"/>
    <property name="test.distributed.src" value="${test.dir}/distributed"/>
    <property name="test.compression.algo" value="LZ4"/>
    <property name="test.driver.connection_timeout_ms" value="5000"/>
    <property name="test.driver.read_timeout_ms" value="12000"/>
    <property name="dist.dir" value="${build.dir}/dist"/>
    <property name="tmp.dir" value="${java.io.tmpdir}"/>

    <property name="doc.dir" value="${basedir}/doc"/>

    <condition property="version" value="${base.version}">
      <isset property="release"/>
    </condition>
    <property name="version" value="${base.version}-SNAPSHOT"/>
    <property name="version.properties.dir"
              value="${build.src.resources}/org/apache/cassandra/config/" />
    <property name="final.name" value="${ant.project.name}-${version}"/>

    <!-- details of what version of Maven ANT Tasks to fetch -->
    <property name="maven-ant-tasks.version" value="2.1.3" />
    <property name="maven-ant-tasks.local" value="${user.home}/.m2/repository/org/apache/maven/maven-ant-tasks"/>
    <property name="maven-ant-tasks.url"
              value="https://repo.maven.apache.org/maven2/org/apache/maven/maven-ant-tasks" />
    <!-- details of how and which Maven repository we publish to -->
    <property name="maven.version" value="3.0.3" />
    <condition property="maven-repository-url" value="https://repository.apache.org/service/local/staging/deploy/maven2">
      <isset property="release"/>
    </condition>
    <condition property="maven-repository-id" value="apache.releases.https">
      <isset property="release"/>
    </condition>
    <property name="maven-repository-url" value="https://repository.apache.org/content/repositories/snapshots"/>
    <property name="maven-repository-id" value="apache.snapshots.https"/>

    <property name="test.timeout" value="240000" />
    <property name="test.memory.timeout" value="480000" />
    <property name="test.long.timeout" value="600000" />
    <property name="test.burn.timeout" value="60000000" />
    <property name="test.distributed.timeout" value="900000" />

    <!-- default for cql tests. Can be override by -Dcassandra.test.use_prepared=false -->
    <property name="cassandra.test.use_prepared" value="true" />

    <!-- skip flushing schema tables during tests -->
    <property name="cassandra.test.flush_local_schema_changes" value="false" />

    <!-- https://www.eclemma.org/jacoco/ -->
    <property name="jacoco.export.dir" value="${build.dir}/jacoco/" />
    <property name="jacoco.partials.dir" value="${jacoco.export.dir}/partials" />
    <property name="jacoco.partialexecfile" value="${jacoco.partials.dir}/partial.exec" />
    <property name="jacoco.finalexecfile" value="${jacoco.export.dir}/jacoco.exec" />
    <property name="jacoco.version" value="0.8.6"/>

    <property name="byteman.version" value="4.0.6"/>
    <property name="jamm.version" value="0.3.2"/>
    <property name="ecj.version" value="4.6.1"/>
    <property name="ohc.version" value="0.5.1"/>
    <property name="asm.version" value="7.1"/>
    <property name="allocation-instrumenter.version" value="3.1.0"/>
    <property name="bytebuddy.version" value="1.10.10"/>
    <property name="jflex.version" value="1.8.2"/>

    <!-- https://mvnrepository.com/artifact/net.openhft/chronicle-bom/1.16.23 -->
    <property name="chronicle-queue.version" value="5.20.123" />
    <property name="chronicle-core.version" value="2.20.126" />
    <property name="chronicle-bytes.version" value="2.20.111" />
    <property name="chronicle-wire.version" value="2.20.117" />
    <property name="chronicle-threads.version" value="2.20.111" />

    <condition property="maven-ant-tasks.jar.exists">
      <available file="${build.dir}/maven-ant-tasks-${maven-ant-tasks.version}.jar" />
    </condition>

    <condition property="maven-ant-tasks.jar.local">
      <available file="${maven-ant-tasks.local}/${maven-ant-tasks.version}/maven-ant-tasks-${maven-ant-tasks.version}.jar" />
    </condition>

    <condition property="is.source.artifact">
      <available file="${build.src.java}" type="dir" />
    </condition>

    <!-- Check if all tests are being run or just one. If it's all tests don't spam the console with test output.
         If it's an individual test print the output from the test under the assumption someone is debugging the test
         and wants to know what is going on without having to context switch to the log file that is generated.
         Debug level output still needs to be retrieved from the log file.  -->
    <script language="javascript">
        if (project.getProperty("cassandra.keepBriefBrief") == null)
        {
            if (project.getProperty("test.name").equals("*Test"))
                project.setProperty("cassandra.keepBriefBrief", "true");
            else
                project.setProperty("cassandra.keepBriefBrief", "false");
        }
    </script>

    <condition property="java.version.8">
        <equals arg1="${ant.java.version}" arg2="1.8"/>
    </condition>
    <condition property="java.version.11">
        <not><isset property="java.version.8"/></not>
    </condition>
    <fail><condition><not><or>
        <isset property="java.version.8"/>
        <isset property="java.version.11"/>
    </or></not></condition></fail>

    <resources id="_jvm11_arg_items">
        <string>-Djdk.attach.allowAttachSelf=true</string>

        <string>-XX:+UseConcMarkSweepGC</string>
        <string>-XX:+CMSParallelRemarkEnabled</string>
        <string>-XX:SurvivorRatio=8</string>
        <string>-XX:MaxTenuringThreshold=1</string>
        <string>-XX:CMSInitiatingOccupancyFraction=75</string>
        <string>-XX:+UseCMSInitiatingOccupancyOnly</string>
        <string>-XX:CMSWaitDuration=10000</string>
        <string>-XX:+CMSParallelInitialMarkEnabled</string>
        <string>-XX:+CMSEdenChunksRecordAlways</string>

        <string>--add-exports java.base/jdk.internal.misc=ALL-UNNAMED</string>
        <string>--add-exports java.base/jdk.internal.ref=ALL-UNNAMED</string>
        <string>--add-exports java.base/sun.nio.ch=ALL-UNNAMED</string>
        <string>--add-exports java.management.rmi/com.sun.jmx.remote.internal.rmi=ALL-UNNAMED</string>
        <string>--add-exports java.rmi/sun.rmi.registry=ALL-UNNAMED</string>
        <string>--add-exports java.rmi/sun.rmi.server=ALL-UNNAMED</string>
        <string>--add-exports java.sql/java.sql=ALL-UNNAMED</string>

        <string>--add-opens java.base/java.lang.module=ALL-UNNAMED</string>
        <string>--add-opens java.base/java.net=ALL-UNNAMED</string>
        <string>--add-opens java.base/jdk.internal.loader=ALL-UNNAMED</string>
        <string>--add-opens java.base/jdk.internal.ref=ALL-UNNAMED</string>
        <string>--add-opens java.base/jdk.internal.reflect=ALL-UNNAMED</string>
        <string>--add-opens java.base/jdk.internal.math=ALL-UNNAMED</string>
        <string>--add-opens java.base/jdk.internal.module=ALL-UNNAMED</string>
        <string>--add-opens java.base/jdk.internal.util.jar=ALL-UNNAMED</string>
        <string>--add-opens jdk.management/com.sun.management.internal=ALL-UNNAMED</string>
    </resources>
    <pathconvert property="_jvm_args_concat" refid="_jvm11_arg_items" pathsep=" "/>
    <condition property="java11-jvmargs" value="${_jvm_args_concat}" else="">
        <not>
            <equals arg1="${ant.java.version}" arg2="1.8"/>
        </not>
    </condition>

    <!--
      JVM arguments for tests.

      There is a race condition bug in java 11 (see CASSANDRA-15981) which causes a crash of the
      JVM; this race is between CMS and class unloading.  In java 8 we can cap the metaspace to
      make tests stable on low resource environments, but in java 11 we need to make it unlimited
      (don't define MaxMetaspaceSize) and disable class unloading in CMS outside of a
      stop-the-world pause.

      In java 11 we also need to set a system property to enable netty to use Unsafe direct byte
      buffer construction (see CASSANDRA-16493)
    -->
    <resources id="_jvm8_test_arg_items">
      <!-- TODO see CASSANDRA-16212 - we seem to OOM non stop now after CASSANDRA-16212, so to have clean CI while this gets looked into, disabling limiting metaspace
        <string>-XX:MaxMetaspaceExpansion=64M</string>
        <string>-XX:MaxMetaspaceSize=512M</string>
        <string>-XX:MetaspaceSize=128M</string>
      -->
    </resources>
    <pathconvert property="_jvm8_test_arg_items_concat" refid="_jvm8_test_arg_items" pathsep=" "/>
    <resources id="_jvm11_test_arg_items">
        <string>-XX:-CMSClassUnloadingEnabled</string>
        <string>-Dio.netty.tryReflectionSetAccessible=true</string>
    </resources>
    <pathconvert property="_jvm11_test_arg_items_concat" refid="_jvm11_test_arg_items" pathsep=" "/>
    <condition property="test-jvmargs" value="${_jvm11_test_arg_items_concat}" else="${_jvm8_test_arg_items_concat}">
        <not>
            <equals arg1="${ant.java.version}" arg2="1.8"/>
        </not>
    </condition>

    <!-- needed to compile org.apache.cassandra.utils.JMXServerUtils -->
    <condition property="jdk11-javac-exports" value="--add-exports java.rmi/sun.rmi.registry=ALL-UNNAMED" else="">
        <not>
            <equals arg1="${ant.java.version}" arg2="1.8"/>
        </not>
    </condition>
    <condition property="jdk11-javadoc-exports" value="${jdk11-javac-exports} --frames" else="">
        <not>
            <equals arg1="${ant.java.version}" arg2="1.8"/>
        </not>
    </condition>

    <condition property="build.java.11">
        <istrue value="${use.jdk11}"/>
    </condition>

    <condition property="source.version" value="8" else="11">
        <equals arg1="${java.version.8}" arg2="true"/>
    </condition>
    <condition property="target.version" value="8" else="11">
        <equals arg1="${java.version.8}" arg2="true"/>
    </condition>

    <!--
         Add all the dependencies.
    -->
    <path id="maven-ant-tasks.classpath" path="${build.dir}/maven-ant-tasks-${maven-ant-tasks.version}.jar" />
    <path id="cassandra.classpath">
        <pathelement location="${build.classes.main}" />
        <fileset dir="${build.dir.lib}">
            <include name="**/*.jar" />
        </fileset>
    </path>
    <path id="cassandra.classpath.test">
        <file file="${build.dir}/${final.name}.jar"/> <!-- we need the jar for tests and benchmarks (multi-version jar) -->
        <fileset dir="${build.dir.lib}">
            <include name="**/*.jar" />
        </fileset>
        <fileset dir="${test.lib}/jars">
            <include name="**/*.jar" />
            <exclude name="**/ant-*.jar"/>
        </fileset>
    </path>

  <macrodef name="create-javadoc">
    <attribute name="destdir"/>
    <element name="filesets"/>
    <sequential>
      <javadoc destdir="@{destdir}" author="true" version="true" use="true"
        windowtitle="${ant.project.name} API" classpathref="cassandra.classpath"
        bottom="Copyright &amp;copy; 2009-2021 The Apache Software Foundation"
        useexternalfile="yes" encoding="UTF-8" failonerror="false"
        maxmemory="256m" additionalparam="${jdk11-javadoc-exports}">
        <filesets/>
      </javadoc>
      <fail message="javadoc failed">
        <condition>
            <not>
                <available file="@{destdir}/index-all.html" />
            </not>
        </condition>
      </fail>
    </sequential>
  </macrodef>

    <target name="validate-build-conf">
        <condition property="use-jdk11">
            <or>
                <isset property="build.java.11"/>
                <istrue value="${env.CASSANDRA_USE_JDK11}"/>
            </or>
        </condition>
        <fail message="Inconsistent JDK11 options set">
            <condition>
                    <and>
                        <istrue value="${env.CASSANDRA_USE_JDK11}"/>
                        <isset property="use.jdk11"/>
                        <not>
                            <istrue value="${use.jdk11}"/>
                        </not>
                    </and>
            </condition>
                </fail>
        <fail message="Inconsistent JDK11 options set">
            <condition>
                    <and>
                        <isset property="env.CASSANDRA_USE_JDK11"/>
                        <not>
                            <istrue value="${env.CASSANDRA_USE_JDK11}"/>
                        </not>
                        <istrue value="${use.jdk11}"/>
                    </and>
            </condition>
        </fail>
        <fail message="-Duse.jdk11=true or $CASSANDRA_USE_JDK11=true cannot be set when building from java 8">
            <condition>
                <not><or>
                    <not><isset property="java.version.8"/></not>
                    <not><isset property="use-jdk11"/></not>
                </or></not>
            </condition>
        </fail>
        <fail message="-Duse.jdk11=true or $CASSANDRA_USE_JDK11=true must be set when building from java 11">
            <condition>
                <not><or>
                    <isset property="java.version.8"/>
                    <isset property="use-jdk11"/>
                </or></not>
            </condition>
        </fail>
    </target>

    <!--
        Setup the output directories.
    -->
    <target name="init" depends="validate-build-conf">
        <fail unless="is.source.artifact"
            message="Not a source artifact, stopping here." />
        <mkdir dir="${build.classes.main}"/>
        <mkdir dir="${test.lib}"/>
        <mkdir dir="${test.classes}"/>
        <mkdir dir="${stress.test.classes}"/>
        <mkdir dir="${fqltool.test.classes}"/>
        <mkdir dir="${build.src.gen-java}"/>
        <mkdir dir="${build.dir.lib}"/>
        <mkdir dir="${jacoco.export.dir}"/>
        <mkdir dir="${jacoco.partials.dir}"/>
    </target>

    <target name="clean" description="Remove all locally created artifacts">
        <delete dir="${build.test.dir}" />
        <delete dir="${build.classes}" />
        <delete dir="${build.src.gen-java}" />
        <delete dir="${version.properties.dir}" />
        <delete dir="${jacoco.export.dir}" />
        <delete dir="${jacoco.partials.dir}"/>
    </target>
    <target depends="clean" name="cleanall"/>

    <target name="realclean" depends="clean" description="Remove the entire build directory and all downloaded artifacts">
        <delete>
          <fileset dir="${build.lib}" excludes="cassandra-driver-internal-only-*"/>
        </delete>
        <delete dir="${build.dir}" />
        <delete dir="${doc.dir}/build" />
        <delete dir="${doc.dir}/source/tools/nodetool" />
    </target>

    <!--
       This generates the CQL grammar files from Cql.g
    -->
    <target name="check-gen-cql3-grammar">
        <uptodate property="cql3current"
                targetfile="${build.src.gen-java}/org/apache/cassandra/cql3/Cql.tokens">
            <srcfiles dir="${build.src.antlr}">
                <include name="*.g"/>
            </srcfiles>
        </uptodate>
    </target>

    <target name="gen-cql3-grammar" depends="check-gen-cql3-grammar" unless="cql3current">
      <echo>Building Grammar ${build.src.antlr}/Cql.g  ...</echo>
      <java classname="org.antlr.Tool"
            classpathref="cql3-grammar.classpath"
            failonerror="true">
         <arg value="-Xconversiontimeout" />
         <arg value="10000" />
         <arg value="${build.src.antlr}/Cql.g" />
         <arg value="-fo" />
         <arg value="${build.src.gen-java}/org/apache/cassandra/cql3/" />
         <arg value="-Xmaxinlinedfastates"/>
         <arg value="10"/> <!-- default is 60 -->
      </java>
    </target>

    <target name="generate-cql-html" depends="resolver-init" description="Generate HTML from textile source">
        <taskdef classpathref="wikitext.classpath" resource="wikitexttasks.properties" />
        <wikitext-to-html markupLanguage="Textile">
            <fileset dir="${basedir}">
                <include name="doc/cql3/*.textile"/>
            </fileset>
        </wikitext-to-html>
    </target>

    <target name="gen-doc" description="Generate documentation" depends="jar" unless="ant.gen-doc.skip">
        <exec executable="make" osfamily="unix" dir="${doc.dir}">
            <arg value="html"/>
        </exec>
        <exec executable="cmd" osfamily="dos" dir="${doc.dir}">
            <arg value="/c"/>
            <arg value="make.bat"/>
            <arg value="html"/>
        </exec>
    </target>

    <!--
        Generates Java sources for tokenization support from jflex
        grammar files
    -->
    <target name="generate-jflex-java" description="Generate Java from jflex grammar">
        <taskdef classname="jflex.anttask.JFlexTask" classpathref="jflex.classpath" name="jflex" />
        <jflex file="${build.src.java}/org/apache/cassandra/index/sasi/analyzer/StandardTokenizerImpl.jflex" destdir="${build.src.gen-java}/" />
    </target>

    <!--
       Fetch Maven Ant Tasks and Cassandra's dependencies
       These targets are intentionally free of dependencies so that they
       can be run stand-alone from a binary release artifact.
    -->
    <target name="maven-ant-tasks-localrepo" unless="maven-ant-tasks.jar.exists" if="maven-ant-tasks.jar.local"
            depends="init" description="Fetch Maven ANT Tasks from Maven Local Repository">
      <copy file="${maven-ant-tasks.local}/${maven-ant-tasks.version}/maven-ant-tasks-${maven-ant-tasks.version}.jar"
           tofile="${build.dir}/maven-ant-tasks-${maven-ant-tasks.version}.jar"/>
      <property name="maven-ant-tasks.jar.exists" value="true"/>
    </target>

    <target name="maven-ant-tasks-download" depends="init,maven-ant-tasks-localrepo" unless="maven-ant-tasks.jar.exists"
            description="Fetch Maven ANT Tasks from Maven Central Repositroy">
      <echo>Downloading Maven ANT Tasks...</echo>
      <get src="${maven-ant-tasks.url}/${maven-ant-tasks.version}/maven-ant-tasks-${maven-ant-tasks.version}.jar"
           dest="${build.dir}/maven-ant-tasks-${maven-ant-tasks.version}.jar" usetimestamp="true" />
      <copy file="${build.dir}/maven-ant-tasks-${maven-ant-tasks.version}.jar"
            tofile="${maven-ant-tasks.local}/${maven-ant-tasks.version}/maven-ant-tasks-${maven-ant-tasks.version}.jar"/>
    </target>

    <target name="maven-ant-tasks-init" depends="maven-ant-tasks-download,resolver-init" unless="maven-ant-tasks.initialized"
            description="Initialize Maven ANT Tasks">
      <typedef uri="antlib:org.apache.maven.artifact.ant" classpathref="maven-ant-tasks.classpath" />
      <property name="maven-ant-tasks.initialized" value="true"/>
    </target>

    <!-- this task defines the dependencies that will be fetched by Maven ANT Tasks
         the dependencies are re-used for publishing artifacts to Maven Central
         in order to keep everything consistent -->
    <target name="maven-declare-dependencies" depends="maven-ant-tasks-init"
            description="Define dependencies and dependency versions">
      <!-- The parent pom defines the versions of all dependencies -->
      <artifact:pom id="parent-pom"
                    groupId="org.apache.cassandra"
                    artifactId="cassandra-parent"
                    packaging="pom"
                    version="${version}"
                    url="https://cassandra.apache.org"
                    name="Apache Cassandra"
                    inceptionYear="2009"
                    description="The Apache Cassandra Project develops a highly scalable second-generation distributed database, bringing together Dynamo's fully distributed design and Bigtable's ColumnFamily-based data model.">

        <!-- Inherit from the ASF template pom file, ref http://maven.apache.org/pom/asf/ -->
        <parent groupId="org.apache" artifactId="apache" version="22"/>
        <license name="The Apache Software License, Version 2.0" url="https://www.apache.org/licenses/LICENSE-2.0.txt"/>
        <scm connection="${scm.connection}" developerConnection="${scm.developerConnection}" url="${scm.url}"/>
        <dependencyManagement>
          <dependency groupId="org.xerial.snappy" artifactId="snappy-java" version="1.1.2.6"/>
          <dependency groupId="org.lz4" artifactId="lz4-java" version="1.8.0"/>
          <dependency groupId="com.ning" artifactId="compress-lzf" version="0.8.4" scope="provided"/>
          <dependency groupId="com.github.luben" artifactId="zstd-jni" version="1.5.0-4"/>
          <dependency groupId="com.google.guava" artifactId="guava" version="27.0-jre">
            <exclusion groupId="com.google.code.findbugs" artifactId="jsr305" />
            <exclusion groupId="org.codehaus.mojo" artifactId="animal-sniffer-annotations" />
            <exclusion groupId="com.google.guava" artifactId="listenablefuture" />
            <exclusion groupId="com.google.guava" artifactId="failureaccess" />
            <exclusion groupId="org.checkerframework" artifactId="checker-qual" />
            <exclusion groupId="com.google.errorprone" artifactId="error_prone_annotations" />
          </dependency>
          <dependency groupId="org.hdrhistogram" artifactId="HdrHistogram" version="2.1.9"/>
          <dependency groupId="commons-cli" artifactId="commons-cli" version="1.1"/>
          <dependency groupId="commons-codec" artifactId="commons-codec" version="1.9"/>
          <dependency groupId="commons-io" artifactId="commons-io" version="2.6" scope="test"/>
          <dependency groupId="org.apache.commons" artifactId="commons-lang3" version="3.11"/>
          <dependency groupId="org.apache.commons" artifactId="commons-math3" version="3.2"/>
          <dependency groupId="org.antlr" artifactId="antlr" version="3.5.2" scope="provided">
            <exclusion groupId="org.antlr" artifactId="stringtemplate"/>
          </dependency>
          <dependency groupId="org.antlr" artifactId="ST4" version="4.0.8"/>
          <dependency groupId="org.antlr" artifactId="antlr-runtime" version="3.5.2">
            <exclusion groupId="org.antlr" artifactId="stringtemplate"/>
          </dependency>
          <dependency groupId="org.slf4j" artifactId="slf4j-api" version="1.7.25"/>
          <dependency groupId="org.slf4j" artifactId="log4j-over-slf4j" version="1.7.25"/>
          <dependency groupId="org.slf4j" artifactId="jcl-over-slf4j" version="1.7.25" />
          <dependency groupId="ch.qos.logback" artifactId="logback-core" version="1.2.3"/>
          <dependency groupId="ch.qos.logback" artifactId="logback-classic" version="1.2.3"/>
          <dependency groupId="com.fasterxml.jackson.core" artifactId="jackson-core" version="2.12.5"/>
          <dependency groupId="com.fasterxml.jackson.core" artifactId="jackson-databind" version="2.12.5"/>
          <dependency groupId="com.fasterxml.jackson.core" artifactId="jackson-annotations" version="2.12.5"/>
          <dependency groupId="com.googlecode.json-simple" artifactId="json-simple" version="1.1"/>
          <dependency groupId="com.boundary" artifactId="high-scale-lib" version="1.0.6"/>
          <dependency groupId="com.github.jbellis" artifactId="jamm" version="${jamm.version}"/>
          <dependency groupId="org.yaml" artifactId="snakeyaml" version="1.26"/>
          <dependency groupId="junit" artifactId="junit" version="4.12" scope="test">
            <exclusion groupId="org.hamcrest" artifactId="hamcrest-core"/>
          </dependency>
          <dependency groupId="org.mockito" artifactId="mockito-core" version="3.2.4" scope="test"/>
<<<<<<< HEAD
          <dependency groupId="org.quicktheories" artifactId="quicktheories" version="0.26" scope="test"/>
          <dependency groupId="com.google.code.java-allocation-instrumenter" artifactId="java-allocation-instrumenter" version="${allocation-instrumenter.version}" scope="test">
            <exclusion groupId="com.google.guava" artifactId="guava"/>
          </dependency>
          <dependency groupId="org.apache.cassandra" artifactId="dtest-api" version="0.0.9" scope="test"/>
=======
          <dependency groupId="org.apache.cassandra" artifactId="dtest-api" version="0.0.11" scope="test"/>
>>>>>>> bfe4a908
          <dependency groupId="org.reflections" artifactId="reflections" version="0.9.12" scope="test"/>
          <dependency groupId="org.apache.hadoop" artifactId="hadoop-core" version="1.0.3" scope="provided">
            <exclusion groupId="org.mortbay.jetty" artifactId="servlet-api"/>
            <exclusion groupId="commons-logging" artifactId="commons-logging"/>
            <exclusion groupId="org.eclipse.jdt" artifactId="core"/>
            <exclusion groupId="ant" artifactId="ant"/>
            <exclusion groupId="junit" artifactId="junit"/>
            <exclusion groupId="org.codehaus.jackson" artifactId="jackson-mapper-asl"/>
            <exclusion groupId="org.slf4j" artifactId="slf4j-api"/>
          </dependency>
          <dependency groupId="org.apache.hadoop" artifactId="hadoop-minicluster" version="1.0.3" scope="provided">
            <exclusion groupId="asm" artifactId="asm"/> <!-- this is the outdated version 3.1 -->
            <exclusion groupId="org.slf4j" artifactId="slf4j-api"/>
            <exclusion groupId="org.codehaus.jackson" artifactId="jackson-mapper-asl"/>
          </dependency>
          <dependency groupId="net.java.dev.jna" artifactId="jna" version="5.6.0"/>

          <dependency groupId="org.jacoco" artifactId="org.jacoco.agent" version="${jacoco.version}" scope="test"/>
          <dependency groupId="org.jacoco" artifactId="org.jacoco.ant" version="${jacoco.version}" scope="test"/>

          <dependency groupId="org.jboss.byteman" artifactId="byteman-install" version="${byteman.version}" scope="provided"/>
          <dependency groupId="org.jboss.byteman" artifactId="byteman" version="${byteman.version}" scope="provided"/>
          <dependency groupId="org.jboss.byteman" artifactId="byteman-submit" version="${byteman.version}" scope="provided"/>
          <dependency groupId="org.jboss.byteman" artifactId="byteman-bmunit" version="${byteman.version}" scope="provided"/>

          <dependency groupId="net.bytebuddy" artifactId="byte-buddy" version="${bytebuddy.version}" />
          <dependency groupId="net.bytebuddy" artifactId="byte-buddy-agent" version="${bytebuddy.version}" />

          <dependency groupId="org.openjdk.jmh" artifactId="jmh-core" version="1.21" scope="test"/>
          <dependency groupId="org.openjdk.jmh" artifactId="jmh-generator-annprocess" version="1.21" scope="test"/>

          <dependency groupId="org.apache.ant" artifactId="ant-junit" version="1.9.7" scope="test"/>

          <dependency groupId="org.apache.cassandra" artifactId="cassandra-all" version="${version}" />
          <dependency groupId="io.dropwizard.metrics" artifactId="metrics-core" version="3.1.5" />
          <dependency groupId="io.dropwizard.metrics" artifactId="metrics-jvm" version="3.1.5" />
          <dependency groupId="io.dropwizard.metrics" artifactId="metrics-logback" version="3.1.5" />
          <dependency groupId="com.addthis.metrics" artifactId="reporter-config3" version="3.0.3">
            <exclusion groupId="org.hibernate" artifactId="hibernate-validator" />
           </dependency>
          <dependency groupId="org.mindrot" artifactId="jbcrypt" version="0.4" />
          <dependency groupId="io.airlift" artifactId="airline" version="0.8">
            <exclusion groupId="com.google.code.findbugs" artifactId="jsr305" />
           </dependency>
          <dependency groupId="io.netty" artifactId="netty-bom" version="4.1.58.Final" type="pom" scope="provided"/>
          <dependency groupId="io.netty" artifactId="netty-all" version="4.1.58.Final" />
          <dependency groupId="io.netty" artifactId="netty-tcnative-boringssl-static" version="2.0.36.Final"/>
          <dependency groupId="net.openhft" artifactId="chronicle-queue" version="${chronicle-queue.version}">
            <exclusion groupId="com.sun" artifactId="tools" />
          </dependency>
          <dependency groupId="net.openhft" artifactId="chronicle-core" version="${chronicle-core.version}">
            <exclusion groupId="net.openhft" artifactId="chronicle-analytics" />
            <exclusion groupId="org.jetbrains" artifactId="annotations" />
          </dependency>
          <dependency groupId="net.openhft" artifactId="chronicle-bytes" version="${chronicle-bytes.version}">
            <exclusion groupId="org.jetbrains" artifactId="annotations" />
          </dependency>
          <dependency groupId="net.openhft" artifactId="chronicle-wire" version="${chronicle-wire.version}">
            <exclusion groupId="net.openhft" artifactId="compiler" />
          </dependency>
          <dependency groupId="net.openhft" artifactId="chronicle-threads" version="${chronicle-threads.version}">
            <exclusion groupId="net.openhft" artifactId="affinity" />
            <!-- Exclude JNA here, as we want to avoid breaking consumers of the cassandra-all jar -->
            <exclusion groupId="net.java.dev.jna" artifactId="jna" />
            <exclusion groupId="net.java.dev.jna" artifactId="jna-platform" />
          </dependency>
          <dependency groupId="com.google.code.findbugs" artifactId="jsr305" version="2.0.2" scope="provided"/>
          <dependency groupId="com.clearspring.analytics" artifactId="stream" version="2.5.2">
            <exclusion groupId="it.unimi.dsi" artifactId="fastutil" />
          </dependency>
          <dependency groupId="com.datastax.cassandra" artifactId="cassandra-driver-core" version="3.11.0" classifier="shaded">
            <exclusion groupId="io.netty" artifactId="netty-buffer"/>
            <exclusion groupId="io.netty" artifactId="netty-codec"/>
            <exclusion groupId="io.netty" artifactId="netty-handler"/>
            <exclusion groupId="io.netty" artifactId="netty-transport"/>
            <exclusion groupId="org.slf4j" artifactId="slf4j-api"/>
            <exclusion groupId="com.github.jnr" artifactId="jnr-ffi"/>
            <exclusion groupId="com.github.jnr" artifactId="jnr-posix"/>
          </dependency>
          <dependency groupId="org.eclipse.jdt.core.compiler" artifactId="ecj" version="${ecj.version}" />
          <dependency groupId="org.caffinitas.ohc" artifactId="ohc-core" version="${ohc.version}">
            <exclusion groupId="org.slf4j" artifactId="slf4j-api"/>
          </dependency>
          <dependency groupId="org.caffinitas.ohc" artifactId="ohc-core-j8" version="${ohc.version}" />
          <dependency groupId="net.ju-n.compile-command-annotations" artifactId="compile-command-annotations" version="1.2.0" scope="provided"/>
          <dependency groupId="org.fusesource" artifactId="sigar" version="1.6.4">
            <exclusion groupId="log4j" artifactId="log4j"/>
          </dependency>
          <dependency groupId="com.carrotsearch" artifactId="hppc" version="0.8.1" />
          <dependency groupId="de.jflex" artifactId="jflex" version="${jflex.version}">
            <exclusion groupId="org.apache.ant" artifactId="ant"/>
          </dependency>
          <dependency groupId="com.github.rholder" artifactId="snowball-stemmer" version="1.3.0.581.1" />
          <dependency groupId="com.googlecode.concurrent-trees" artifactId="concurrent-trees" version="2.4.0" />
          <dependency groupId="com.github.ben-manes.caffeine" artifactId="caffeine" version="2.5.6" />
          <dependency groupId="org.jctools" artifactId="jctools-core" version="3.1.0"/>
          <dependency groupId="org.ow2.asm" artifactId="asm" version="${asm.version}"/>
          <dependency groupId="org.ow2.asm" artifactId="asm-tree" version="${asm.version}" scope="test"/>
          <dependency groupId="org.ow2.asm" artifactId="asm-commons" version="${asm.version}" scope="test"/>
          <dependency groupId="org.gridkit.jvmtool" artifactId="sjk-cli" version="0.14"/>
          <dependency groupId="org.gridkit.jvmtool" artifactId="sjk-core" version="0.14">
            <exclusion groupId="org.gridkit.jvmtool" artifactId="sjk-hflame"/>
            <exclusion groupId="org.perfkit.sjk.parsers" artifactId="sjk-hflame"/>
            <exclusion groupId="org.perfkit.sjk.parsers" artifactId="sjk-jfr-standalone"/>
            <exclusion groupId="org.perfkit.sjk.parsers" artifactId="sjk-nps"/>
            <exclusion groupId="org.perfkit.sjk.parsers" artifactId="sjk-jfr5"/>
            <exclusion groupId="org.perfkit.sjk.parsers" artifactId="sjk-jfr6"/>
          </dependency>
          <dependency groupId="org.gridkit.jvmtool" artifactId="sjk-stacktrace" version="0.14"/>
          <dependency groupId="org.gridkit.jvmtool" artifactId="mxdump" version="0.14"/>
          <dependency groupId="org.gridkit.lab" artifactId="jvm-attach-api" version="1.5"/>
          <dependency groupId="org.gridkit.jvmtool" artifactId="sjk-json" version="0.14"/>
          <dependency groupId="com.beust" artifactId="jcommander" version="1.30"/>
          <dependency groupId="org.psjava" artifactId="psjava" version="0.1.19"/>
          <dependency groupId="javax.inject" artifactId="javax.inject" version="1"/>
          <dependency groupId="com.google.j2objc" artifactId="j2objc-annotations" version="1.3"/>
          <!-- adding this dependency is necessary for assertj. When updating assertj, need to also update the version of
             this that the new assertj's `assertj-parent-pom` depends on. -->
          <dependency groupId="org.junit" artifactId="junit-bom" version="5.6.0" type="pom" scope="test"/>
          <!-- when updating assertj, make sure to also update the corresponding junit-bom dependency -->
          <dependency groupId="org.assertj" artifactId="assertj-core" version="3.15.0" scope="provided"/>
          <dependency groupId="org.awaitility" artifactId="awaitility" version="4.0.3"  scope="test">
            <exclusion groupId="org.hamcrest" artifactId="hamcrest"/>
          </dependency>
          <dependency groupId="org.hamcrest" artifactId="hamcrest" version="2.2" scope="test"/>
        </dependencyManagement>
        <developer id="adelapena" name="Andres de la Peña"/>
        <developer id="alakshman" name="Avinash Lakshman"/>
        <developer id="aleksey" name="Aleksey Yeschenko"/>
        <developer id="amorton" name="Aaron Morton"/>
        <developer id="aweisberg" name="Ariel Weisberg"/>
        <developer id="bdeggleston" name="Blake Eggleston"/>
        <developer id="benedict" name="Benedict Elliott Smith"/>
        <developer id="benjamin" name="Benjamin Lerer"/>
        <developer id="blambov" name="Branimir Lambov"/>
        <developer id="brandonwilliams" name="Brandon Williams"/>
        <developer id="carl" name="Carl Yeksigian"/>
        <developer id="dbrosius" name="David Brosiusd"/>
        <developer id="dikang" name="Dikang Gu"/>
        <developer id="eevans" name="Eric Evans"/>
        <developer id="edimitrova" name="Ekaterina Dimitrova"/>
        <developer id="gdusbabek" name="Gary Dusbabek"/>
        <developer id="goffinet" name="Chris Goffinet"/>
        <developer id="ifesdjeen" name="Alex Petrov"/>
        <developer id="jaakko" name="Laine Jaakko Olavi"/>
        <developer id="jake" name="T Jake Luciani"/>
        <developer id="jasonbrown" name="Jason Brown"/>
        <developer id="jbellis" name="Jonathan Ellis"/>
        <developer id="jfarrell" name="Jake Farrell"/>
        <developer id="jjirsa" name="Jeff Jirsa"/>
        <developer id="jkni" name="Joel Knighton"/>
        <developer id="jmckenzie" name="Josh McKenzie"/>
        <developer id="johan" name="Johan Oskarsson"/>
        <developer id="junrao" name="Jun Rao"/>
        <developer id="jzhuang" name="Jay Zhuang"/>
        <developer id="kohlisankalp" name="Sankalp Kohli"/>
        <developer id="marcuse" name="Marcus Eriksson"/>
        <developer id="mck" name="Michael Semb Wever"/>
        <developer id="mishail" name="Mikhail Stepura"/>
        <developer id="mshuler" name="Michael Shuler"/>
        <developer id="paulo" name="Paulo Motta"/>
        <developer id="pmalik" name="Prashant Malik"/>
        <developer id="rstupp" name="Robert Stupp"/>
        <developer id="scode" name="Peter Schuller"/>
        <developer id="beobal" name="Sam Tunnicliffe"/>
        <developer id="slebresne" name="Sylvain Lebresne"/>
        <developer id="stefania" name="Stefania Alborghetti"/>
        <developer id="tylerhobbs" name="Tyler Hobbs"/>
        <developer id="vijay" name="Vijay Parthasarathy"/>
        <developer id="xedin" name="Pavel Yaskevich"/>
        <developer id="yukim" name="Yuki Morishita"/>
        <developer id="zznate" name="Nate McCall"/>
      </artifact:pom>

      <!-- each dependency set then defines the subset of the dependencies for that dependency set -->
      <artifact:pom id="build-deps-pom"
                    artifactId="cassandra-build-deps">
        <parent groupId="org.apache.cassandra"
                artifactId="cassandra-parent"
                version="${version}"
                relativePath="${final.name}-parent.pom"/>
        <dependency groupId="junit" artifactId="junit"/>
        <dependency groupId="commons-io" artifactId="commons-io"/>
        <dependency groupId="org.mockito" artifactId="mockito-core"/>
        <dependency groupId="org.quicktheories" artifactId="quicktheories"/>
        <dependency groupId="org.reflections" artifactId="reflections"/>
        <dependency groupId="com.google.code.java-allocation-instrumenter" artifactId="java-allocation-instrumenter" version="${allocation-instrumenter.version}"/>
        <dependency groupId="org.apache.cassandra" artifactId="dtest-api"/>
        <dependency groupId="org.openjdk.jmh" artifactId="jmh-core"/>
        <dependency groupId="org.openjdk.jmh" artifactId="jmh-generator-annprocess"/>
        <dependency groupId="org.apache.ant" artifactId="ant-junit"/>
        <!-- adding this dependency is necessary for assertj. When updating assertj, need to also update the version of
             this that the new assertj's `assertj-parent-pom` depends on. -->
        <dependency groupId="org.junit" artifactId="junit-bom" type="pom"/>
        <dependency groupId="org.awaitility" artifactId="awaitility"/>
        <dependency groupId="org.hamcrest" artifactId="hamcrest"/>
        <!-- coverage debs -->
        <dependency groupId="org.jacoco" artifactId="org.jacoco.agent"/>
        <dependency groupId="org.jacoco" artifactId="org.jacoco.ant"/>
      </artifact:pom>

      <!-- now the pom's for artifacts being deployed to Maven Central -->
      <artifact:pom id="all-pom"
                    artifactId="cassandra-all"
                    url="https://cassandra.apache.org"
                    name="Apache Cassandra">
        <parent groupId="org.apache.cassandra"
                artifactId="cassandra-parent"
                version="${version}"
                relativePath="${final.name}-parent.pom"/>
        <scm connection="${scm.connection}" developerConnection="${scm.developerConnection}" url="${scm.url}"/>
        <dependency groupId="org.xerial.snappy" artifactId="snappy-java"/>
        <dependency groupId="org.lz4" artifactId="lz4-java"/>
        <dependency groupId="com.ning" artifactId="compress-lzf"/>
        <dependency groupId="com.google.guava" artifactId="guava"/>
        <dependency groupId="commons-cli" artifactId="commons-cli"/>
        <dependency groupId="commons-codec" artifactId="commons-codec"/>
        <dependency groupId="org.apache.commons" artifactId="commons-lang3"/>
        <dependency groupId="org.apache.commons" artifactId="commons-math3"/>
        <dependency groupId="org.antlr" artifactId="antlr" scope="provided"/>
        <dependency groupId="org.antlr" artifactId="ST4"/>
        <dependency groupId="org.antlr" artifactId="antlr-runtime"/>
        <dependency groupId="org.slf4j" artifactId="slf4j-api"/>
        <dependency groupId="org.slf4j" artifactId="log4j-over-slf4j"/>
        <dependency groupId="org.slf4j" artifactId="jcl-over-slf4j"/>
        <dependency groupId="com.fasterxml.jackson.core" artifactId="jackson-core"/>
        <dependency groupId="com.fasterxml.jackson.core" artifactId="jackson-databind"/>
        <dependency groupId="com.fasterxml.jackson.core" artifactId="jackson-annotations"/>
        <dependency groupId="com.googlecode.json-simple" artifactId="json-simple"/>
        <dependency groupId="com.boundary" artifactId="high-scale-lib"/>
        <dependency groupId="org.yaml" artifactId="snakeyaml"/>
        <dependency groupId="org.mindrot" artifactId="jbcrypt"/>
        <dependency groupId="io.airlift" artifactId="airline"/>
        <dependency groupId="io.dropwizard.metrics" artifactId="metrics-core"/>
        <dependency groupId="io.dropwizard.metrics" artifactId="metrics-jvm"/>
        <dependency groupId="io.dropwizard.metrics" artifactId="metrics-logback"/>
        <dependency groupId="com.addthis.metrics" artifactId="reporter-config3"/>
        <dependency groupId="com.clearspring.analytics" artifactId="stream"/>

        <dependency groupId="ch.qos.logback" artifactId="logback-core"/>
        <dependency groupId="ch.qos.logback" artifactId="logback-classic"/>

        <!-- don't need hadoop classes to run, but if you use the hadoop stuff -->
        <dependency groupId="org.apache.hadoop" artifactId="hadoop-core" optional="true"/>
        <dependency groupId="org.apache.hadoop" artifactId="hadoop-minicluster" optional="true"/>

        <!-- don't need the Java Driver to run, but if you use the hadoop stuff or UDFs -->
        <dependency groupId="com.datastax.cassandra" artifactId="cassandra-driver-core" classifier="shaded" optional="true"/>
          <!-- don't need jna to run, but nice to have -->
        <dependency groupId="net.java.dev.jna" artifactId="jna"/>

        <!-- don't need jamm unless running a server in which case it needs to be a -javagent to be used anyway -->
        <dependency groupId="com.github.jbellis" artifactId="jamm"/>

        <dependency groupId="io.netty" artifactId="netty-bom"  type="pom"  />
        <dependency groupId="io.netty" artifactId="netty-all"/>
        <dependency groupId="net.openhft" artifactId="chronicle-queue"/>
        <dependency groupId="net.openhft" artifactId="chronicle-core"/>
        <dependency groupId="net.openhft" artifactId="chronicle-bytes"/>
        <dependency groupId="net.openhft" artifactId="chronicle-wire"/>
        <dependency groupId="net.openhft" artifactId="chronicle-threads"/>
        <dependency groupId="org.fusesource" artifactId="sigar"/>
        <dependency groupId="org.eclipse.jdt.core.compiler" artifactId="ecj"/>
        <dependency groupId="org.caffinitas.ohc" artifactId="ohc-core"/>
        <dependency groupId="org.caffinitas.ohc" artifactId="ohc-core-j8"/>
        <dependency groupId="com.github.ben-manes.caffeine" artifactId="caffeine" />
        <dependency groupId="org.jctools" artifactId="jctools-core"/>
        <dependency groupId="org.ow2.asm" artifactId="asm" />
        <dependency groupId="com.carrotsearch" artifactId="hppc" />
        <dependency groupId="org.gridkit.jvmtool" artifactId="sjk-cli" />
        <dependency groupId="org.gridkit.jvmtool" artifactId="sjk-core" />
        <dependency groupId="org.gridkit.jvmtool" artifactId="sjk-stacktrace" />
        <dependency groupId="org.gridkit.jvmtool" artifactId="mxdump" />
        <dependency groupId="org.gridkit.lab" artifactId="jvm-attach-api" />
        <dependency groupId="com.beust" artifactId="jcommander" />
        <dependency groupId="org.gridkit.jvmtool" artifactId="sjk-json"/>
        <dependency groupId="com.github.luben" artifactId="zstd-jni"/>
        <dependency groupId="org.psjava" artifactId="psjava"/>
        <dependency groupId="io.netty" artifactId="netty-tcnative-boringssl-static"/>
        <dependency groupId="javax.inject" artifactId="javax.inject"/>
        <dependency groupId="com.google.j2objc" artifactId="j2objc-annotations"/>
        <dependency groupId="org.hdrhistogram" artifactId="HdrHistogram"/>

        <!-- sasi deps -->
        <dependency groupId="de.jflex" artifactId="jflex" />
        <dependency groupId="com.github.rholder" artifactId="snowball-stemmer" />
        <dependency groupId="com.googlecode.concurrent-trees" artifactId="concurrent-trees" />

        <!-- compile tools -->
        <dependency groupId="com.google.code.findbugs" artifactId="jsr305"/>
        <dependency groupId="net.ju-n.compile-command-annotations" artifactId="compile-command-annotations"/>
        <dependency groupId="org.assertj" artifactId="assertj-core"/>
        <dependency groupId="org.jboss.byteman" artifactId="byteman-install"/>
        <dependency groupId="org.jboss.byteman" artifactId="byteman"/>
        <dependency groupId="org.jboss.byteman" artifactId="byteman-submit"/>
        <dependency groupId="org.jboss.byteman" artifactId="byteman-bmunit"/>
      </artifact:pom>
    </target>

    <!-- deprecated: legacy compatibility for build scripts in other repositories -->
    <target name="maven-ant-tasks-retrieve-build" depends="resolver-retrieve-build"/>

    <target name="echo-base-version">
        <echo message="${base.version}" />
    </target>

    <!-- create properties file with C version -->
    <target name="createVersionPropFile">
      <taskdef name="propertyfile" classname="org.apache.tools.ant.taskdefs.optional.PropertyFile"/>
      <mkdir dir="${version.properties.dir}"/>
      <propertyfile file="${version.properties.dir}/version.properties">
        <entry key="CassandraVersion" value="${version}"/>
      </propertyfile>
    </target>

    <target name="test-run" depends="jar"
            description="Run in test mode.  Not for production use!">
      <java classname="org.apache.cassandra.service.CassandraDaemon" fork="true">
        <classpath>
          <path refid="cassandra.classpath.test"/>
          <pathelement location="${test.conf}"/>
        </classpath>
        <jvmarg value="-Dstorage-config=${test.conf}"/>
        <jvmarg value="-javaagent:${build.lib}/jamm-${jamm.version}.jar" />
        <jvmarg value="-ea"/>
        <jvmarg line="${java11-jvmargs}"/>
      </java>
    </target>

    <!--
        The build target builds all the .class files
    -->
    <target name="build" depends="resolver-retrieve-build,build-project" description="Compile Cassandra classes"/>
    <target name="codecoverage" depends="jacoco-run,jacoco-report" description="Create code coverage report"/>

    <target name="_build_java">
        <!-- Note: we cannot use javac's 'release' option, as that does not allow accessing sun.misc.Unsafe nor
        Nashorn's ClassFilter class as any javac modules option is invalid for relase 8. -->
        <echo message="Compiling for Java ${target.version}..."/>
        <javac
               debug="true" debuglevel="${debuglevel}" encoding="utf-8"
               destdir="${build.classes.main}" includeantruntime="false" source="${source.version}" target="${target.version}">
            <src path="${build.src.java}"/>
            <src path="${build.src.gen-java}"/>
            <compilerarg value="-XDignore.symbol.file"/>
            <compilerarg line="${jdk11-javac-exports}"/>
            <classpath>
                <path refid="cassandra.classpath"/>
            </classpath>
        </javac>
    </target>

    <target depends="init,gen-cql3-grammar,generate-cql-html,generate-jflex-java,rat-check"
            name="build-project">
        <echo message="${ant.project.name}: ${ant.file}"/>
        <!-- Order matters! -->
        <antcall target="_build_java"/>
        <antcall target="createVersionPropFile"/>
        <copy todir="${build.classes.main}">
            <fileset dir="${build.src.resources}" />
        </copy>
        <copy todir="${basedir}/conf" file="${build.classes.main}/META-INF/hotspot_compiler"/>
    </target>

    <!-- Stress build file -->
    <property name="stress.build.src" value="${basedir}/tools/stress/src" />
    <property name="stress.test.src" value="${basedir}/tools/stress/test/unit" />
    <property name="stress.build.classes" value="${build.classes}/stress" />
    <property name="stress.test.classes" value="${build.dir}/test/stress-classes" />
	<property name="stress.manifest" value="${stress.build.classes}/MANIFEST.MF" />

    <target name="stress-build-test" depends="stress-build" description="Compile stress tests">
        <javac debug="true" debuglevel="${debuglevel}" destdir="${stress.test.classes}"
               source="${source.version}" target="${target.version}"
               includeantruntime="false" encoding="utf-8">
            <classpath>
                <path refid="cassandra.classpath.test"/>
                <pathelement location="${stress.build.classes}" />
            </classpath>
            <src path="${stress.test.src}"/>
        </javac>
    </target>

    <target name="stress-build" depends="build" description="build stress tool">
        <antcall target="_stress_build"/>
    </target>

    <target name="_stress_build">
    	<mkdir dir="${stress.build.classes}" />
        <javac compiler="modern" debug="true" debuglevel="${debuglevel}"
               source="${source.version}" target="${target.version}"
               encoding="utf-8" destdir="${stress.build.classes}" includeantruntime="true">
            <src path="${stress.build.src}" />
            <classpath>
                <path refid="cassandra.classpath" />
            </classpath>
        </javac>
        <copy todir="${stress.build.classes}">
            <fileset dir="${stress.build.src}/resources" />
        </copy>
    </target>

    <target name="stress-test" depends="stress-build-test, build-test" description="Runs stress tests">
        <testmacro inputdir="${stress.test.src}"
                       timeout="${test.timeout}">
        </testmacro>
    </target>

    <!-- Use this with an FQDN for test class, and an optional csv list of methods like this:
      ant stress-test-some -Dtest.name=org.apache.cassandra.stress.generate.DistributionGaussianTest
      ant stress-test-some -Dtest.name=org.apache.cassandra.stress.generate.DistributionGaussianTest -Dtest.methods=simpleGaussian
    -->
    <target name="stress-test-some" depends="stress-build-test, build-test" description="Runs stress tests">
        <testmacro inputdir="${stress.test.src}"
                       timeout="${test.timeout}">
          <test unless:blank="${test.methods}" name="${test.name}" methods="${test.methods}" outfile="build/test/output/TEST-${test.name}-${test.methods}"/>
          <test if:blank="${test.methods}" name="${test.name}" outfile="build/test/output/TEST-${test.name}"/>
        </testmacro>
    </target>

    <!--
        fqltool build file
        -->
    <property name="fqltool.build.src" value="${basedir}/tools/fqltool/src" />
    <property name="fqltool.test.src" value="${basedir}/tools/fqltool/test/unit" />
    <property name="fqltool.build.classes" value="${build.classes}/fqltool" />
    <property name="fqltool.test.classes" value="${build.dir}/test/fqltool-classes" />
    <property name="fqltool.manifest" value="${fqltool.build.classes}/MANIFEST.MF" />

    <target name="fqltool-build-test" depends="fqltool-build" description="Compile fqltool tests">
        <javac debug="true" debuglevel="${debuglevel}" destdir="${fqltool.test.classes}"
               source="${source.version}" target="${target.version}"
               includeantruntime="false" encoding="utf-8">
            <classpath>
                <path refid="cassandra.classpath.test"/>
                <pathelement location="${fqltool.build.classes}" />
            </classpath>
            <src path="${fqltool.test.src}"/>
        </javac>
    </target>

    <target name="fqltool-build" depends="build" description="build fqltool">
        <antcall target="_fqltool_build"/>
    </target>

    <target name="_fqltool_build">
    	<mkdir dir="${fqltool.build.classes}" />
        <javac compiler="modern" debug="true" debuglevel="${debuglevel}"
               source="${source.version}" target="${target.version}"
               encoding="utf-8" destdir="${fqltool.build.classes}" includeantruntime="true">
            <src path="${fqltool.build.src}" />
            <classpath>
                <path refid="cassandra.classpath" />
            </classpath>
        </javac>
    </target>

    <target name="fqltool-test" depends="fqltool-build-test, build-test" description="Runs fqltool tests">
        <testmacro inputdir="${fqltool.test.src}"
                       timeout="${test.timeout}">
        </testmacro>
    </target>

	<target name="_write-poms" depends="maven-declare-dependencies">
	    <artifact:writepom pomRefId="parent-pom" file="${build.dir}/${final.name}-parent.pom"/>
	    <artifact:writepom pomRefId="all-pom" file="${build.dir}/${final.name}.pom"/>
	    <artifact:writepom pomRefId="build-deps-pom" file="${build.dir}/tmp-${final.name}-deps.pom"/>
	</target>

	<target name="write-poms" unless="without.maven">
	    <antcall target="_write-poms" />
	</target>

    <!--
        The jar target makes cassandra.jar output.
    -->
    <target name="_main-jar"
            depends="build"
            description="Assemble Cassandra JAR files">
      <mkdir dir="${build.classes.main}/META-INF" />
      <copy file="LICENSE.txt"
            tofile="${build.classes.main}/META-INF/LICENSE.txt"/>
      <copy file="NOTICE.txt"
            tofile="${build.classes.main}/META-INF/NOTICE.txt"/>

      <!-- Main Jar -->
      <jar jarfile="${build.dir}/${final.name}.jar">
        <fileset dir="${build.classes.main}">
        </fileset>
        <manifest>
        <!-- <section name="org/apache/cassandra/infrastructure"> -->
          <attribute name="Multi-Release" value="true"/>
          <attribute name="Implementation-Title" value="Cassandra"/>
          <attribute name="Implementation-Version" value="${version}"/>
          <attribute name="Implementation-Vendor" value="Apache"/>
        <!-- </section> -->
        </manifest>
      </jar>
    </target>
    <target name="jar"
            depends="_main-jar,build-test,stress-build,fqltool-build,write-poms"
            description="Assemble Cassandra JAR files">
      <!-- Stress jar -->
      <manifest file="${stress.manifest}">
        <attribute name="Built-By" value="Pavel Yaskevich"/>
        <attribute name="Main-Class" value="org.apache.cassandra.stress.Stress"/>
      </manifest>
      <mkdir dir="${stress.build.classes}/META-INF" />
      <mkdir dir="${build.dir}/tools/lib/" />
      <jar destfile="${build.dir}/tools/lib/stress.jar" manifest="${stress.manifest}">
        <fileset dir="${stress.build.classes}"/>
      </jar>
      <!-- fqltool jar -->
      <manifest file="${fqltool.manifest}">
        <attribute name="Built-By" value="Marcus Eriksson"/>
        <attribute name="Main-Class" value="org.apache.cassandra.fqltool.FullQueryLogTool"/>
      </manifest>
      <mkdir dir="${fqltool.build.classes}/META-INF" />
      <mkdir dir="${build.dir}/tools/lib/" />
      <jar destfile="${build.dir}/tools/lib/fqltool.jar" manifest="${stress.manifest}">
        <fileset dir="${fqltool.build.classes}"/>
      </jar>
    </target>

    <!--
        The javadoc-jar target makes cassandra-javadoc.jar output required for publishing to Maven central repository.
    -->
    <target name="javadoc-jar" depends="javadoc" unless="no-javadoc" description="Assemble Cassandra JavaDoc JAR file">
      <jar jarfile="${build.dir}/${final.name}-javadoc.jar" basedir="${javadoc.dir}"/>
      <!-- javadoc task always rebuilds so might as well remove the generated docs to prevent
           being pulled into the distribution by accident -->
      <delete quiet="true" dir="${javadoc.dir}"/>
    </target>

    <!--
        The sources-jar target makes cassandra-sources.jar output required for publishing to Maven central repository.
    -->
    <target name="sources-jar" depends="init" description="Assemble Cassandra Sources JAR file">
      <jar jarfile="${build.dir}/${final.name}-sources.jar">
        <fileset dir="${build.src.java}" defaultexcludes="yes">
          <include name="org/apache/**/*.java"/>
        </fileset>
        <fileset dir="${build.src.gen-java}" defaultexcludes="yes">
          <include name="org/apache/**/*.java"/>
        </fileset>
      </jar>
    </target>

    <target name="_artifacts-init" depends="jar">
      <mkdir dir="${dist.dir}"/>
      <!-- fix the control linefeed so that builds on windows works on linux -->
      <fixcrlf srcdir="bin" includes="**/*" eol="lf" eof="remove" />
      <fixcrlf srcdir="conf" includes="**/*" eol="lf" eof="remove" />
      <fixcrlf srcdir="tools/bin" includes="**/*" eol="lf" eof="remove" />
      <copy todir="${dist.dir}/lib">
        <fileset dir="${build.lib}"/>
        <fileset dir="${build.dir}">
          <include name="${final.name}.jar" />
        </fileset>
      </copy>
      <copy todir="${dist.dir}/doc" failonerror="false">
        <fileset dir="doc">
          <include name="cql3/CQL.html" />
          <include name="cql3/CQL.css" />
          <include name="SASI.md" />
        </fileset>
      </copy>
      <copy todir="${dist.dir}/doc/html" failonerror="false">
        <fileset dir="doc" />
        <globmapper from="build/html/*" to="*"/>
      </copy>
      <copy todir="${dist.dir}/bin">
        <fileset dir="bin"/>
      </copy>
      <copy todir="${dist.dir}/conf">
        <fileset dir="conf"/>
      </copy>
      <copy todir="${dist.dir}/pylib">
        <fileset dir="pylib">
          <include name="**" />
          <exclude name="**/*.pyc" />
        </fileset>
      </copy>
      <copy todir="${dist.dir}/">
        <fileset dir="${basedir}">
          <include name="*.txt" />
        </fileset>
      </copy>
      <copy todir="${dist.dir}/tools/bin">
        <fileset dir="${basedir}/tools/bin"/>
      </copy>
      <copy todir="${dist.dir}/tools/">
        <fileset dir="${basedir}/tools/">
            <include name="*.yaml"/>
	</fileset>
      </copy>
      <copy todir="${dist.dir}/tools/lib">
        <fileset dir="${build.dir}/tools/lib/">
            <include name="*.jar" />
        </fileset>
      </copy>
    </target>

    <!-- creates release tarballs -->
    <target name="artifacts" depends="_artifacts-init,gen-doc,sources-jar,javadoc-jar"
            description="Create Cassandra release artifacts">
      <tar compression="gzip" longfile="gnu"
        destfile="${build.dir}/${final.name}-bin.tar.gz">

        <!-- Everything but bin/ (default mode) -->
        <tarfileset dir="${dist.dir}" prefix="${final.name}">
          <include name="**"/>
          <exclude name="bin/*" />
          <exclude name="tools/bin/*"/>
        </tarfileset>
        <!-- Shell includes in bin/ (default mode) -->
        <tarfileset dir="${dist.dir}" prefix="${final.name}">
          <include name="bin/*.in.sh" />
          <include name="tools/bin/*.in.sh" />
        </tarfileset>
        <!-- Executable scripts in bin/ -->
        <tarfileset dir="${dist.dir}" prefix="${final.name}" mode="755">
          <include name="bin/*"/>
          <include name="tools/bin/*"/>
          <exclude name="bin/*.in.sh" />
          <exclude name="tools/bin/*.in.sh" />
        </tarfileset>
      </tar>

      <tar compression="gzip" longfile="gnu"
           destfile="${build.dir}/${final.name}-src.tar.gz">

        <tarfileset dir="${basedir}"
                    prefix="${final.name}-src">
          <include name="**"/>
          <exclude name="build/**" />
          <exclude name="lib/**" />
          <exclude name="src/gen-java/**" />
          <exclude name=".git/**" />
          <exclude name="venv/**" />
          <exclude name="src/resources/org/apache/cassandra/config/version.properties" />
          <exclude name="conf/hotspot_compiler" />
          <exclude name="doc/cql3/CQL.html" />
          <exclude name="doc/build/**" />
          <exclude name="bin/*" /> <!-- handled separately below -->
          <exclude name="tools/bin/*" /> <!-- handled separately below -->
          <!-- exclude python generated files -->
          <exclude name="**/__pycache__/**" />
          <!-- exclude Eclipse files -->
          <exclude name=".project" />
          <exclude name=".classpath" />
          <exclude name=".settings/**" />
          <exclude name=".externalToolBuilders/**" />
          <!-- exclude NetBeans files -->
          <exclude name="ide/nbproject/private/**" />
        </tarfileset>

        <!-- python driver -->
        <tarfileset dir="${basedir}" prefix="${final.name}-src">
          <include name="lib/cassandra-driver-internal-only-**" />
        </tarfileset>

        <!-- Shell includes in bin/ and tools/bin/ -->
        <tarfileset dir="${basedir}" prefix="${final.name}-src">
          <include name="bin/*.in.sh" />
          <include name="tools/bin/*.in.sh" />
        </tarfileset>
        <!-- Everything else (assumed to be scripts), is executable -->
        <tarfileset dir="${basedir}" prefix="${final.name}-src" mode="755">
          <include name="bin/*"/>
          <exclude name="bin/*.in.sh" />
          <include name="tools/bin/*"/>
          <exclude name="tools/bin/*.in.sh" />
        </tarfileset>
      </tar>

      <checksum forceOverwrite="yes" todir="${build.dir}" fileext=".sha256" algorithm="SHA-256">
        <fileset dir="${build.dir}">
          <include name="${final.name}-bin.tar.gz" />
          <include name="${final.name}-src.tar.gz" />
        </fileset>
      </checksum>
      <checksum forceOverwrite="yes" todir="${build.dir}" fileext=".sha512" algorithm="SHA-512">
        <fileset dir="${build.dir}">
          <include name="${final.name}-bin.tar.gz" />
          <include name="${final.name}-src.tar.gz" />
        </fileset>
      </checksum>
    </target>

  <target name="build-jmh" depends="build-test, jar" description="Create JMH uber jar">
      <jar jarfile="${build.test.dir}/deps.jar">
          <zipgroupfileset dir="${build.dir.lib}/jars">
              <include name="*jmh*.jar"/>
              <include name="jopt*.jar"/>
              <include name="commons*.jar"/>
          </zipgroupfileset>
          <zipgroupfileset dir="${build.lib}" includes="*.jar"/>
      </jar>
      <jar jarfile="${build.test.dir}/benchmarks.jar">
          <manifest>
              <attribute name="Main-Class" value="org.openjdk.jmh.Main"/>
          </manifest>
          <zipfileset src="${build.test.dir}/deps.jar" excludes="META-INF/*.SF" />
          <fileset dir="${build.classes.main}"/>
          <fileset dir="${test.classes}"/>
          <fileset dir="${test.conf}" />
      </jar>
  </target>

  <target name="build-test" depends="_main-jar,stress-build,fqltool-build,resolver-dist-lib" unless="no-build-test"
          description="Compile test classes">
    <antcall target="_build-test"/>
  </target>

  <target name="_build-test">
    <javac
     compiler="modern"
     debug="true"
     debuglevel="${debuglevel}"
     destdir="${test.classes}"
     includeantruntime="true"
     source="${source.version}"
     target="${target.version}"
     encoding="utf-8">
     <classpath>
        <path refid="cassandra.classpath.test"/>
        <pathelement location="${fqltool.build.classes}"/>
     </classpath>
     <compilerarg value="-XDignore.symbol.file"/>
     <src path="${test.unit.src}"/>
     <src path="${test.long.src}"/>
     <src path="${test.burn.src}"/>
     <src path="${test.memory.src}"/>
     <src path="${test.microbench.src}"/>
     <src path="${test.distributed.src}"/>
    </javac>

    <!-- Non-java resources needed by the test suite -->
    <copy todir="${test.classes}">
      <fileset dir="${test.resources}"/>
    </copy>
  </target>

  <!-- Run tests separately and report errors after and generate a junit report -->
  <macrodef name="testhelper">
    <attribute name="testdelegate"/>
    <sequential>
      <testhelper_ testdelegate="@{testdelegate}"/>
      <fail message="Some test(s) failed.">
        <condition>
            <and>
            <isset property="testfailed"/>
            <not>
              <isset property="ant.test.failure.ignore"/>
            </not>
          </and>
        </condition>
      </fail>
    </sequential>
  </macrodef>

  <!-- Run a list of junit tasks but don't track errors or generate a report after
       If a test fails the testfailed property will be set. All the tests are run using the testdelegate
       macro that is specified as an attribute and they will be run sequentially in this ant process -->
  <scriptdef name="testhelper_" language="javascript">
    <attribute name="testdelegate"/>
    <![CDATA[
        sep = project.getProperty("path.separator");
        all = project.getProperty("all-test-classes").split(sep);
        var p = project.createTask('sequential');
        for (i = 0; i < all.length; i++) {
            if (all[i] == undefined) continue;
            task = project.createTask( attributes.get("testdelegate") );
            task.setDynamicAttribute( "test.file.list", "" + all[i]);
            p.addTask(task);
        }
        p.perform();
    ]]>
  </scriptdef>

  <!-- Defines how to run a set of tests. If you change the defaults for attributes
       you should also update them in testmacro.,
       The two are split because the helper doesn't generate
       a junit report or fail on errors -->
  <macrodef name="testmacrohelper">
    <attribute name="inputdir" />
    <attribute name="timeout" default="${test.timeout}" />
    <attribute name="forkmode" default="perTest"/>
    <element name="optjvmargs" implicit="true" optional="true" />
    <attribute name="filter" default="**/${test.name}.java"/>
    <attribute name="exclude" default="" />
    <attribute name="filelist" default="" />
    <attribute name="testtag" default=""/>
    <attribute name="usejacoco" default="no"/>
    <attribute name="showoutput" default="false"/>

    <sequential>
      <condition property="additionalagent"
                 value="-javaagent:${build.dir.lib}/jars/jacocoagent.jar=destfile=${jacoco.partialexecfile}"
                 else="">
        <istrue value="${usejacoco}"/>
      </condition>
      <taskdef name="junit-timeout" classname="org.apache.cassandra.JStackJUnitTask">
        <classpath>
          <pathelement location="${test.classes}"/>
        </classpath>
      </taskdef>
      <mkdir dir="${build.test.dir}/cassandra"/>
      <mkdir dir="${build.test.dir}/output"/>
      <mkdir dir="${build.test.dir}/output/@{testtag}"/>
      <junit-timeout fork="on" forkmode="@{forkmode}" failureproperty="testfailed" maxmemory="1024m" timeout="@{timeout}" showoutput="@{showoutput}">
        <formatter classname="org.apache.cassandra.CassandraXMLJUnitResultFormatter" extension=".xml" usefile="true"/>
        <formatter classname="org.apache.cassandra.CassandraBriefJUnitResultFormatter" usefile="false"/>
        <jvmarg value="-Dstorage-config=${test.conf}"/>
        <jvmarg value="-Djava.awt.headless=true"/>
        <!-- Cassandra 3.0+ needs <jvmarg line="... ${additionalagent}" /> here! (not value=) -->
        <jvmarg line="-javaagent:${build.lib}/jamm-${jamm.version}.jar ${additionalagent}" />
        <jvmarg value="-ea"/>
        <jvmarg value="-Djava.io.tmpdir=${tmp.dir}"/>
        <jvmarg value="-Dcassandra.debugrefcount=true"/>
        <jvmarg value="-Xss256k"/>
        <!-- When we do classloader manipulation SoftReferences can cause memory leaks
             that can OOM our test runs. The next two settings informs our GC
             algorithm to limit the metaspace size and clean up SoftReferences
             more aggressively rather than waiting. See CASSANDRA-14922 for more details.
        -->
        <jvmarg value="-XX:SoftRefLRUPolicyMSPerMB=0" />
        <jvmarg value="-Dcassandra.test.driver.connection_timeout_ms=${test.driver.connection_timeout_ms}"/>
        <jvmarg value="-Dcassandra.test.driver.read_timeout_ms=${test.driver.read_timeout_ms}"/>
        <jvmarg value="-Dcassandra.memtable_row_overhead_computation_step=100"/>
        <jvmarg value="-Dcassandra.test.use_prepared=${cassandra.test.use_prepared}"/>
        <jvmarg value="-Dcassandra.test.sstableformatdevelopment=true"/>
        <!-- The first time SecureRandom initializes can be slow if it blocks on /dev/random -->
        <jvmarg value="-Djava.security.egd=file:/dev/urandom" />
        <jvmarg value="-Dcassandra.testtag=@{testtag}"/>
        <jvmarg value="-Dcassandra.keepBriefBrief=${cassandra.keepBriefBrief}" />
        <jvmarg value="-Dcassandra.strict.runtime.checks=true" />
        <jvmarg line="${java11-jvmargs}"/>
        <!-- disable shrinks in quicktheories CASSANDRA-15554 -->
        <jvmarg value="-DQT_SHRINKS=0"/>
        <jvmarg line="${test-jvmargs}" />
        <optjvmargs/>
        <!-- Uncomment to debug unittest, attach debugger to port 1416 -->
        <!--
        <jvmarg line="-agentlib:jdwp=transport=dt_socket,address=localhost:1416,server=y,suspend=y" />
        -->
        <classpath>
          <pathelement path="${java.class.path}"/>
          <pathelement location="${stress.build.classes}"/>
          <pathelement location="${fqltool.build.classes}"/>
          <path refid="cassandra.classpath.test" />
          <pathelement location="${test.classes}"/>
          <pathelement location="${stress.test.classes}"/>
          <pathelement location="${fqltool.test.classes}"/>
          <pathelement location="${test.conf}"/>
          <fileset dir="${test.lib}">
            <include name="**/*.jar" />
              <exclude name="**/ant-*.jar"/>
          </fileset>
        </classpath>
        <batchtest todir="${build.test.dir}/output/@{testtag}">
            <fileset dir="@{inputdir}" includes="@{filter}" excludes="@{exclude}"/>
            <filelist dir="@{inputdir}" files="@{filelist}"/>
        </batchtest>
      </junit-timeout>

      <delete quiet="true" failonerror="false" dir="${build.test.dir}/cassandra/commitlog"/>
      <delete quiet="true" failonerror="false" dir="${build.test.dir}/cassandra/cdc_raw"/>
      <delete quiet="true" failonerror="false" dir="${build.test.dir}/cassandra/data"/>
      <delete quiet="true" failonerror="false" dir="${build.test.dir}/cassandra/system_data"/>
      <delete quiet="true" failonerror="false" dir="${build.test.dir}/cassandra/saved_caches"/>
      <delete quiet="true" failonerror="false" dir="${build.test.dir}/cassandra/hints"/>
    </sequential>
  </macrodef>

  <target name="testold" depends="build-test" description="Execute unit tests">
    <testmacro inputdir="${test.unit.src}" timeout="${test.timeout}">
      <jvmarg value="-Dlegacy-sstable-root=${test.data}/legacy-sstables"/>
      <jvmarg value="-Dinvalid-legacy-sstable-root=${test.data}/invalid-legacy-sstables"/>
      <jvmarg value="-Dcassandra.ring_delay_ms=1000"/>
      <jvmarg value="-Dcassandra.tolerate_sstable_size=true"/>
      <jvmarg value="-Dcassandra.skip_sync=true" />
    </testmacro>
    <fileset dir="${test.unit.src}" />
  </target>

  <!-- Will not generate a junit report or fail on error  -->
  <macrodef name="testlist">
    <attribute name="test.file.list"/>
    <sequential>
      <testmacrohelper inputdir="${test.dir}/${test.classlistprefix}" filelist="@{test.file.list}" exclude="**/*.java" timeout="${test.timeout}">
        <jvmarg value="-Dlegacy-sstable-root=${test.data}/legacy-sstables"/>
        <jvmarg value="-Dinvalid-legacy-sstable-root=${test.data}/invalid-legacy-sstables"/>
        <jvmarg value="-Dcassandra.ring_delay_ms=1000"/>
        <jvmarg value="-Dcassandra.tolerate_sstable_size=true"/>
        <jvmarg value="-Dcassandra.skip_sync=true" />
      </testmacrohelper>
    </sequential>
  </macrodef>

  <!-- Will not generate a junit report  -->
  <macrodef name="testlist-compression">
    <attribute name="test.file.list" />
    <sequential>
      <property name="compressed_yaml" value="${build.test.dir}/cassandra.compressed.yaml"/>
      <concat destfile="${compressed_yaml}">
          <fileset file="${test.conf}/cassandra.yaml"/>
          <fileset file="${test.conf}/commitlog_compression_${test.compression.algo}.yaml"/>
      </concat>
      <testmacrohelper inputdir="${test.unit.src}" filelist="@{test.file.list}"
                       exclude="**/*.java" timeout="${test.timeout}" testtag="compression">
        <jvmarg value="-Dlegacy-sstable-root=${test.data}/legacy-sstables"/>
        <jvmarg value="-Dinvalid-legacy-sstable-root=${test.data}/invalid-legacy-sstables"/>
        <jvmarg value="-Dcassandra.test.compression=true"/>
        <jvmarg value="-Dcassandra.test.compression.algo=${test.compression.algo}"/>
        <jvmarg value="-Dcassandra.ring_delay_ms=1000"/>
        <jvmarg value="-Dcassandra.tolerate_sstable_size=true"/>
        <jvmarg value="-Dcassandra.config=file:///${compressed_yaml}"/>
        <jvmarg value="-Dcassandra.skip_sync=true" />
      </testmacrohelper>
    </sequential>
  </macrodef>

  <macrodef name="testlist-cdc">
    <attribute name="test.file.list" />
    <sequential>
      <property name="cdc_yaml" value="${build.test.dir}/cassandra.cdc.yaml"/>
      <concat destfile="${cdc_yaml}">
        <fileset file="${test.conf}/cassandra.yaml"/>
        <fileset file="${test.conf}/cdc.yaml"/>
      </concat>
      <testmacrohelper inputdir="${test.unit.src}" filelist="@{test.file.list}"
                       exclude="**/*.java" timeout="${test.timeout}" testtag="cdc">
        <jvmarg value="-Dlegacy-sstable-root=${test.data}/legacy-sstables"/>
        <jvmarg value="-Dinvalid-legacy-sstable-root=${test.data}/invalid-legacy-sstables"/>
        <jvmarg value="-Dcassandra.ring_delay_ms=1000"/>
        <jvmarg value="-Dcassandra.tolerate_sstable_size=true"/>
        <jvmarg value="-Dcassandra.config=file:///${cdc_yaml}"/>
        <jvmarg value="-Dcassandra.skip_sync=true" />
      </testmacrohelper>
    </sequential>
  </macrodef>

  <macrodef name="testlist-system-keyspace-directory">
    <attribute name="test.file.list" />
    <sequential>
      <property name="system_keyspaces_directory_yaml" value="${build.test.dir}/cassandra.system.yaml"/>
      <concat destfile="${system_keyspaces_directory_yaml}">
        <fileset file="${test.conf}/cassandra.yaml"/>
        <fileset file="${test.conf}/system_keyspaces_directory.yaml"/>
      </concat>
      <testmacrohelper inputdir="${test.unit.src}" filelist="@{test.file.list}"
                       exclude="**/*.java" timeout="${test.timeout}" testtag="system_keyspace_directory">
        <jvmarg value="-Dlegacy-sstable-root=${test.data}/legacy-sstables"/>
        <jvmarg value="-Dinvalid-legacy-sstable-root=${test.data}/invalid-legacy-sstables"/>
        <jvmarg value="-Dcassandra.ring_delay_ms=1000"/>
        <jvmarg value="-Dcassandra.tolerate_sstable_size=true"/>
        <jvmarg value="-Dcassandra.config=file:///${system_keyspaces_directory_yaml}"/>
        <jvmarg value="-Dcassandra.skip_sync=true" />
      </testmacrohelper>
    </sequential>
  </macrodef>

  <!--
    Run named ant task with jacoco, such as "ant jacoco-run -Dtaskname=test"
    the target run must enable the jacoco agent if usejacoco is 'yes' -->
  <target name="jacoco-run" description="run named task with jacoco instrumentation">
    <condition property="runtask" value="${taskname}" else="test">
      <isset property="taskname"/>
    </condition>
    <antcall target="${runtask}">
      <param name="usejacoco" value="yes"/>
    </antcall>
  </target>

  <!-- Use this with an FQDN for test class, and an optional csv list of methods like this:
    ant testsome -Dtest.name=org.apache.cassandra.service.StorageServiceServerTest -Dtest.methods=testRegularMode,testGetAllRangesEmpty
  -->
  <target name="testsome" depends="build-test" description="Execute specific unit tests" >
    <testmacro inputdir="${test.unit.src}" timeout="${test.timeout}">
      <test unless:blank="${test.methods}" name="${test.name}" methods="${test.methods}" outfile="build/test/output/TEST-${test.name}-${test.methods}"/>
      <test if:blank="${test.methods}" name="${test.name}" outfile="build/test/output/TEST-${test.name}"/>
      <jvmarg value="-Dlegacy-sstable-root=${test.data}/legacy-sstables"/>
      <jvmarg value="-Dinvalid-legacy-sstable-root=${test.data}/invalid-legacy-sstables"/>
      <jvmarg value="-Dcassandra.ring_delay_ms=1000"/>
      <jvmarg value="-Dcassandra.tolerate_sstable_size=true"/>
      <jvmarg value="-Dcassandra.skip_sync=true" />
    </testmacro>
  </target>

  <!-- Use this with an FQDN for test class, and an optional csv list of methods like this:
    ant long-testsome -Dtest.name=org.apache.cassandra.cql3.ManyRowsTest
    ant long-testsome -Dtest.name=org.apache.cassandra.cql3.ManyRowsTest -Dtest.methods=testLargeCount
  -->
  <target name="long-testsome" depends="build-test" description="Execute specific long unit tests" >
    <testmacro inputdir="${test.long.src}" timeout="${test.long.timeout}">
      <test unless:blank="${test.methods}" name="${test.name}" methods="${test.methods}"/>
      <test if:blank="${test.methods}" name="${test.name}"/>
      <jvmarg value="-Dcassandra.ring_delay_ms=1000"/>
      <jvmarg value="-Dcassandra.tolerate_sstable_size=true"/>
    </testmacro>
  </target>

  <!-- Use this with an FQDN for test class, and an optional csv list of methods like this:
    ant burn-testsome -Dtest.name=org.apache.cassandra.utils.memory.LongBufferPoolTest
    ant burn-testsome -Dtest.name=org.apache.cassandra.utils.memory.LongBufferPoolTest -Dtest.methods=testPoolAllocateWithRecyclePartially
  -->
  <target name="burn-testsome" depends="build-test" description="Execute specific burn unit tests" >
    <testmacro inputdir="${test.burn.src}" timeout="${test.burn.timeout}">
      <test unless:blank="${test.methods}" name="${test.name}" methods="${test.methods}"/>
      <test if:blank="${test.methods}" name="${test.name}"/>
      <jvmarg value="-Dlogback.configurationFile=test/conf/logback-burntest.xml"/>
    </testmacro>
  </target>

  <target name="test-compression" depends="build-test,stress-build" description="Execute unit tests with sstable compression enabled">
    <path id="all-test-classes-path">
      <fileset dir="${test.unit.src}" includes="**/${test.name}.java" />
      <fileset dir="${test.distributed.src}" includes="**/${test.name}.java" />
    </path>
    <property name="all-test-classes" refid="all-test-classes-path"/>
    <testhelper testdelegate="testlist-compression" />
  </target>

  <target name="test-cdc" depends="build-test" description="Execute unit tests with change-data-capture enabled">
    <path id="all-test-classes-path">
      <fileset dir="${test.unit.src}" includes="**/${test.name}.java" />
    </path>
    <property name="all-test-classes" refid="all-test-classes-path"/>
    <testhelper testdelegate="testlist-cdc" />
  </target>

  <target name="test-system-keyspace-directory" depends="build-test" description="Execute unit tests with a system keyspaces directory configured">
    <path id="all-test-classes-path">
      <fileset dir="${test.unit.src}" includes="**/${test.name}.java" />
    </path>
    <property name="all-test-classes" refid="all-test-classes-path"/>
    <testhelper testdelegate="testlist-system-keyspace-directory" />
  </target>

  <target name="msg-ser-gen-test" depends="build-test" description="Generates message serializations">
    <testmacro inputdir="${test.unit.src}"
        timeout="${test.timeout}" filter="**/SerializationsTest.java">
      <jvmarg value="-Dcassandra.test-serialization-writes=True"/>
    </testmacro>
  </target>

  <target name="msg-ser-test" depends="build-test" description="Tests message serializations">
      <testmacro inputdir="${test.unit.src}" timeout="${test.timeout}"
               filter="**/SerializationsTest.java"/>
  </target>

  <target name="msg-ser-test-7" depends="build-test" description="Generates message serializations">
    <testmacro inputdir="${test.unit.src}"
        timeout="${test.timeout}" filter="**/SerializationsTest.java">
      <jvmarg value="-Dcassandra.version=0.7"/>
    </testmacro>
  </target>

  <target name="msg-ser-test-10" depends="build-test" description="Tests message serializations on 1.0 messages">
    <testmacro inputdir="${test.unit.src}"
        timeout="${test.timeout}" filter="**/SerializationsTest.java">
      <jvmarg value="-Dcassandra.version=1.0"/>
    </testmacro>
  </target>

  <target name="test-burn" depends="build-test" description="Execute functional tests">
    <testmacro inputdir="${test.burn.src}"
               timeout="${test.burn.timeout}">
    </testmacro>
  </target>

  <target name="long-test" depends="build-test" description="Execute functional tests">
    <testmacro inputdir="${test.long.src}"
               timeout="${test.long.timeout}">
      <jvmarg value="-Dcassandra.ring_delay_ms=1000"/>
      <jvmarg value="-Dcassandra.tolerate_sstable_size=true"/>
    </testmacro>
  </target>

  <target name="test-memory" depends="build-test" description="Execute functional tests">
      <testmacro inputdir="${test.memory.src}"
                 timeout="${test.memory.timeout}">
          <jvmarg value="-javaagent:${build.dir}/test/lib/jars/java-allocation-instrumenter-${allocation-instrumenter.version}.jar"/>
      </testmacro>
  </target>

  <target name="cql-test" depends="build-test" description="Execute CQL tests">
    <sequential>
      <echo message="running CQL tests"/>
      <mkdir dir="${build.test.dir}/cassandra"/>
      <mkdir dir="${build.test.dir}/output"/>
      <junit fork="on" forkmode="once" failureproperty="testfailed" maxmemory="1024m" timeout="${test.timeout}">
        <formatter type="brief" usefile="false"/>
        <jvmarg value="-Dstorage-config=${test.conf}"/>
        <jvmarg value="-Djava.awt.headless=true"/>
        <jvmarg value="-javaagent:${build.lib}/jamm-${jamm.version}.jar" />
        <jvmarg value="-ea"/>
        <jvmarg value="-Xss256k"/>
        <jvmarg value="-Dcassandra.memtable_row_overhead_computation_step=100"/>
        <jvmarg value="-Dcassandra.test.use_prepared=${cassandra.test.use_prepared}"/>
        <jvmarg value="-Dcassandra.skip_sync=true" />
        <classpath>
          <path refid="cassandra.classpath.test" />
          <pathelement location="${test.classes}"/>
          <pathelement location="${test.conf}"/>
          <fileset dir="${test.lib}">
            <include name="**/*.jar" />
          </fileset>
        </classpath>
        <batchtest todir="${build.test.dir}/output">
            <fileset dir="${test.unit.src}" includes="**/cql3/*Test.java">
                <contains text="CQLTester" casesensitive="yes"/>
            </fileset>
        </batchtest>
      </junit>
      <fail message="Some CQL test(s) failed.">
        <condition>
            <and>
            <isset property="testfailed"/>
            <not>
              <isset property="ant.test.failure.ignore"/>
            </not>
          </and>
        </condition>
      </fail>
    </sequential>
  </target>

  <!-- Use this with an simple class name for test class, and an optional csv list of methods like this:
      ant cql-test-some -Dtest.name=ListsTest
      ant cql-test-some -Dtest.name=ListsTest -Dtest.methods=testPrecisionTime_getNext_simple
    -->
  <target name="cql-test-some" depends="build-test" description="Execute specific CQL tests" >
    <sequential>
      <echo message="running ${test.methods} tests from ${test.name}"/>
      <mkdir dir="${build.test.dir}/cassandra"/>
      <mkdir dir="${build.test.dir}/output"/>
      <junit fork="on" forkmode="once" failureproperty="testfailed" maxmemory="1024m" timeout="${test.timeout}">
        <formatter type="brief" usefile="false"/>
        <jvmarg value="-Dstorage-config=${test.conf}"/>
        <jvmarg value="-Djava.awt.headless=true"/>
        <jvmarg value="-javaagent:${build.lib}/jamm-${jamm.version}.jar" />
        <jvmarg value="-ea"/>
        <jvmarg value="-Xss256k"/>
        <jvmarg value="-Dcassandra.test.use_prepared=${cassandra.test.use_prepared}"/>
        <jvmarg value="-Dcassandra.memtable_row_overhead_computation_step=100"/>
        <jvmarg value="-Dcassandra.skip_sync=true" />
        <classpath>
          <path refid="cassandra.classpath.test" />
          <pathelement location="${test.classes}"/>
          <pathelement location="${test.conf}"/>
          <fileset dir="${test.lib}">
            <include name="**/*.jar" />
          </fileset>
        </classpath>
        <test unless:blank="${test.methods}" name="org.apache.cassandra.cql3.${test.name}" methods="${test.methods}" todir="${build.test.dir}/output"/>
        <test if:blank="${test.methods}" name="org.apache.cassandra.cql3.${test.name}" todir="${build.test.dir}/output"/>
      </junit>
    </sequential>
  </target>

  <!-- Use JaCoCo ant extension without needing externally saved lib -->
  <target name="jacoco-init" depends="resolver-init">
    <typedef uri="antlib:org.jacoco.ant" classpathref="jacocoant.classpath"/>
  </target>

  <target name="jacoco-merge" depends="jacoco-init">
    <jacoco:merge destfile="${jacoco.finalexecfile}" xmlns:jacoco="antlib:org.jacoco.ant">
        <fileset dir="${jacoco.export.dir}" includes="*.exec,**/*.exec"/>
    </jacoco:merge>
  </target>

  <target name="jacoco-report" depends="jacoco-merge">
    <jacoco:report xmlns:jacoco="antlib:org.jacoco.ant">
      <executiondata>
        <file file="${jacoco.finalexecfile}" />
      </executiondata>
      <structure name="JaCoCo Cassandara Coverage Report">
        <classfiles>
          <fileset dir="${build.classes.main}">
            <include name="**/*.class"/>
          </fileset>
        </classfiles>
        <sourcefiles encoding="UTF-8">
          <dirset dir="${build.src}">
            <include name="java"/>
            <include name="gen-java"/>
          </dirset>
        </sourcefiles>
      </structure>
      <!-- to produce reports in different formats. -->
      <html destdir="${jacoco.export.dir}" />
      <csv destfile="${jacoco.export.dir}/report.csv" />
      <xml destfile="${jacoco.export.dir}/report.xml" />
    </jacoco:report>
  </target>

  <target name="jacoco-cleanup" description="Destroy JaCoCo exec data and reports">
    <delete file="${jacoco.partialexecfile}"/>
    <delete dir="${jacoco.export.dir}"/>
  </target>

  <target name="javadoc" depends="build" description="Create javadoc" unless="no-javadoc">
    <create-javadoc destdir="${javadoc.dir}">
      <filesets>
        <fileset dir="${build.src.java}" defaultexcludes="yes">
          <include name="org/apache/**/*.java"/>
        </fileset>
      </filesets>
    </create-javadoc>
   </target>

  <!-- Run tests and reports errors and generates a junit report after -->
  <macrodef name="testmacro">
    <attribute name="inputdir" />
    <attribute name="timeout" default="${test.timeout}" />
    <attribute name="forkmode" default="perTest"/>
    <attribute name="showoutput" default="true"/>
    <element name="optjvmargs" implicit="true" optional="true" />
    <attribute name="filter" default="**/${test.name}.java"/>
    <attribute name="exclude" default="" />
    <attribute name="filelist" default="" />
    <attribute name="testtag" default=""/>

    <sequential>
      <testmacrohelper inputdir="@{inputdir}" timeout="@{timeout}"
                       forkmode="@{forkmode}" filter="@{filter}"
                       exclude="@{exclude}" filelist="@{filelist}"
                       testtag="@{testtag}" showoutput="false" >
          <optjvmargs/>
      </testmacrohelper>
      <fail message="Some test(s) failed.">
        <condition>
            <and>
            <isset property="testfailed"/>
            <not>
              <isset property="ant.test.failure.ignore"/>
            </not>
          </and>
        </condition>
      </fail>
    </sequential>
  </macrodef>

  <target name="test" depends="eclipse-warnings,build-test" description="Test Runner">
    <path id="all-test-classes-path">
      <fileset dir="${test.unit.src}" includes="**/${test.name}.java" excludes="**/distributed/test/UpgradeTest*.java" />
    </path>
    <property name="all-test-classes" refid="all-test-classes-path"/>
    <testhelper testdelegate="testlist"/>
  </target>

  <target name="generate-test-report" description="Generates JUnit's HTML report from results already in build/output">
      <junitreport todir="${build.test.dir}">
        <fileset dir="${build.test.dir}/output">
          <include name="**/TEST-*.xml"/>
        </fileset>
        <report format="frames" todir="${build.test.dir}/junitreport"/>
      </junitreport>
  </target>

  <!-- run a list of tests as provided in -Dtest.classlistfile (or default of 'testnames.txt')
  The class list file should be one test class per line, with the path starting after test/unit
  e.g. org/apache/cassandra/hints/HintMessageTest.java -->
  <target name="testclasslist" depends="build-test" description="Run tests given in file -Dtest.classlistfile (one-class-per-line, e.g. org/apache/cassandra/db/SomeTest.java)">
    <path id="all-test-classes-path">
      <fileset dir="${test.dir}/${test.classlistprefix}" includesfile="${test.classlistfile}"/>
    </path>
    <property name="all-test-classes" refid="all-test-classes-path"/>
    <testhelper testdelegate="testlist"/>
  </target>
  <target name="testclasslist-compression" depends="build-test" description="Run tests given in file -Dtest.classlistfile (one-class-per-line, e.g. org/apache/cassandra/db/SomeTest.java)">
      <path id="all-test-classes-path">
          <fileset dir="${test.dir}/${test.classlistprefix}" includesfile="${test.classlistfile}"/>
      </path>
      <property name="all-test-classes" refid="all-test-classes-path"/>
      <testhelper testdelegate="testlist-compression"/>
  </target>
  <target name="testclasslist-cdc" depends="build-test" description="Run tests given in file -Dtest.classlistfile (one-class-per-line, e.g. org/apache/cassandra/db/SomeTest.java)">
      <path id="all-test-classes-path">
          <fileset dir="${test.dir}/${test.classlistprefix}" includesfile="${test.classlistfile}"/>
      </path>
      <property name="all-test-classes" refid="all-test-classes-path"/>
      <testhelper testdelegate="testlist-cdc"/>
  </target>
  <target name="testclasslist-system-keyspace-directory" depends="build-test" description="Run tests given in file -Dtest.classlistfile (one-class-per-line, e.g. org/apache/cassandra/db/SomeTest.java)">
      <path id="all-test-classes-path">
          <fileset dir="${test.dir}/${test.classlistprefix}" includesfile="${test.classlistfile}"/>
      </path>
      <property name="all-test-classes" refid="all-test-classes-path"/>
      <testhelper testdelegate="testlist-system-keyspace-directory"/>
  </target>

  <!-- Build a self-contained jar for e.g. remote execution; not currently used for running burn tests with this build script -->
  <target name="burn-test-jar" depends="build-test, build" description="Create dtest-compatible jar, including all dependencies">
      <jar jarfile="${build.dir}/burntest.jar">
          <zipgroupfileset dir="${build.lib}" includes="*.jar" excludes="META-INF/*.SF"/>
          <fileset dir="${build.classes.main}"/>
          <fileset dir="${test.classes}"/>
          <fileset dir="${test.conf}" excludes="logback*.xml"/>
          <fileset dir="${basedir}/conf" includes="logback*.xml"/>
          <zipgroupfileset dir="${build.dir.lib}/jars">
              <include name="junit*.jar"/>
          </zipgroupfileset>
      </jar>
  </target>

  <target name="dtest-jar" depends="build-test, build" description="Create dtest-compatible jar, including all dependencies">
      <jar jarfile="${build.dir}/dtest-${base.version}.jar">
          <zipgroupfileset dir="${build.lib}" includes="*.jar" excludes="META-INF/*.SF"/>
          <zipgroupfileset dir="${build.dir.lib}/jars" includes="javassist-*.jar,reflections-*.jar" excludes="META-INF/*.SF"/>
          <fileset dir="${build.classes.main}"/>
          <fileset dir="${test.classes}"/>
          <fileset dir="${test.conf}" />
      </jar>
  </target>

  <target name="test-jvm-dtest" depends="build-test" description="Execute in-jvm dtests">
    <testmacro inputdir="${test.distributed.src}" timeout="${test.distributed.timeout}" forkmode="once" showoutput="true" filter="**/test/*Test.java">
      <jvmarg value="-Dlogback.configurationFile=test/conf/logback-dtest.xml"/>
      <jvmarg value="-Dcassandra.ring_delay_ms=10000"/>
      <jvmarg value="-Dcassandra.tolerate_sstable_size=true"/>
      <jvmarg value="-Dcassandra.skip_sync=true" />
    </testmacro>
  </target>

  <target name="test-jvm-upgrade-dtest" depends="build-test" description="Execute in-jvm dtests">
    <testmacro inputdir="${test.distributed.src}" timeout="${test.distributed.timeout}" forkmode="once" showoutput="true" filter="**/upgrade/*Test.java">
      <jvmarg value="-Dlogback.configurationFile=test/conf/logback-dtest.xml"/>
      <jvmarg value="-Dcassandra.ring_delay_ms=10000"/>
      <jvmarg value="-Dcassandra.tolerate_sstable_size=true"/>
      <jvmarg value="-Dcassandra.skip_sync=true" />
    </testmacro>
  </target>

  <!-- Use this with an FQDN for test class, and an optional csv list of methods like this:
      ant test-jvm-dtest-some -Dtest.name=org.apache.cassandra.distributed.test.ResourceLeakTest -Dtest.methods=looperTest
    -->
  <target name="test-jvm-dtest-some" depends="build-test" description="Execute some in-jvm dtests">
    <testmacro inputdir="${test.distributed.src}" timeout="${test.distributed.timeout}" forkmode="once" showoutput="true">
      <test unless:blank="${test.methods}" name="${test.name}" methods="${test.methods}" outfile="build/test/output/TEST-${test.name}-${test.methods}"/>
      <test if:blank="${test.methods}" name="${test.name}" outfile="build/test/output/TEST-${test.name}"/>
      <jvmarg value="-Dlogback.configurationFile=test/conf/logback-dtest.xml"/>
      <jvmarg value="-Dcassandra.ring_delay_ms=10000"/>
      <jvmarg value="-Dcassandra.tolerate_sstable_size=true"/>
      <jvmarg value="-Dcassandra.skip_sync=true" />
    </testmacro>
  </target>

  <!-- run microbenchmarks suite -->
  <target name="microbench" depends="build-jmh">
      <java classname="org.openjdk.jmh.Main"
            fork="true"
            failonerror="true">
          <classpath>
              <path refid="cassandra.classpath.test" />
              <pathelement location="${test.classes}"/>
              <pathelement location="${test.conf}"/>
              <fileset dir="${test.lib}">
                  <include name="**/*.jar" />
              </fileset>
          </classpath>
          <arg value="-foe"/>
          <arg value="true"/>
          <arg value="-rf"/>
          <arg value="json"/>
          <arg value="-rff"/>
          <arg value="${build.test.dir}/jmh-result.json"/>
          <arg value="-v"/>
          <arg value="EXTRA"/>

          <!-- Broken: ZeroCopyStreamingBench,MutationBench,FastThreadLocalBench  (FIXME) -->
          <arg value="-e"/><arg value="ZeroCopyStreamingBench|MutationBench|FastThreadLocalBench"/>

          <arg value=".*microbench.*${benchmark.name}"/>
      </java>
  </target>

  <!-- run arbitrary mains in tests, for example to run the long running memory tests with lots of memory pressure
      ant run-main -Dmainclass=org.apache.cassandra.utils.memory.LongBufferPoolTest -Dvmargs="-Xmx30m -XX:-UseGCOverheadLimit"
  -->
  <target name="run-main" depends="build-test">
      <property name="mainclass" value="" />
      <property name="vmargs" value="" />
      <property name="args" value="" />
      <java classname="${mainclass}"
            fork="true"
            failonerror="true">
          <jvmarg value="-server" />
          <jvmarg value="-ea" />
          <jvmarg line="${vmargs}" />
          <arg line="${args}" />
          <classpath>
              <path refid="cassandra.classpath" />
              <pathelement location="${test.classes}"/>
              <pathelement location="${test.conf}"/>
              <fileset dir="${test.lib}">
                  <include name="**/*.jar" />
              </fileset>
          </classpath>
      </java>
  </target>

  <target name="_maybe_update_idea_to_java11" if="java.version.11">
    <replace file="${eclipse.project.name}.iml" token="JDK_1_8" value="JDK_11"/>
    <replace file=".idea/misc.xml" token="JDK_1_8" value="JDK_11"/>
    <replace file=".idea/misc.xml" token="1.8" value="11"/>
    <replaceregexp file=".idea/workspace.xml"
                   match="name=&quot;VM_PARAMETERS&quot; value=&quot;(.*)&quot;"
                   replace="name=&quot;VM_PARAMETERS&quot; value=&quot;\1 ${java11-jvmargs}&quot;"
                   byline="true"/>

      <echo file=".idea/compiler.xml"><![CDATA[<?xml version="1.0" encoding="UTF-8"?>
<project version="4">
  <component name="JavacSettings">
    <option name="ADDITIONAL_OPTIONS_STRING" value="--add-exports java.rmi/sun.rmi.registry=ALL-UNNAMED" />
  </component>
</project>]]></echo>
  </target>

  <!-- Generate IDEA project description files -->
  <target name="generate-idea-files" depends="init,maven-ant-tasks-init,resolver-dist-lib,gen-cql3-grammar,generate-jflex-java,createVersionPropFile" description="Generate IDEA files">
    <mkdir dir=".idea"/>
    <mkdir dir=".idea/libraries"/>
    <copy todir=".idea" overwrite="true">
        <fileset dir="ide/idea"/>
    </copy>
    <replace file=".idea/workspace.xml" token="trunk" value="${eclipse.project.name}"/>
    <copy tofile="${eclipse.project.name}.iml" file="ide/idea-iml-file.xml"/>
    <echo file=".idea/.name">Apache Cassandra ${eclipse.project.name}</echo>
    <echo file=".idea/modules.xml"><![CDATA[<?xml version="1.0" encoding="UTF-8"?>
<project version="4">
  <component name="ProjectModuleManager">
    <modules>
      <module fileurl="file://$PROJECT_DIR$/]]>${eclipse.project.name}<![CDATA[.iml" filepath="$PROJECT_DIR$/]]>${eclipse.project.name}<![CDATA[.iml" />
    </modules>
  </component>
</project>]]></echo>
      <antcall target="_maybe_update_idea_to_java11"/>
  </target>

  <!-- Generate Eclipse project description files -->
  <target name="generate-eclipse-files" depends="build-test" description="Generate eclipse files">
    <echo file=".project"><![CDATA[<?xml version="1.0" encoding="UTF-8"?>
<projectDescription>
  <name>${eclipse.project.name}</name>
  <comment></comment>
  <projects>
  </projects>
  <buildSpec>
    <buildCommand>
      <name>org.eclipse.jdt.core.javabuilder</name>
    </buildCommand>
  </buildSpec>
  <natures>
    <nature>org.eclipse.jdt.core.javanature</nature>
  </natures>
</projectDescription>]]>
    </echo>
	<echo file=".classpath"><![CDATA[<?xml version="1.0" encoding="UTF-8"?>
<classpath>
  <classpathentry kind="src" path="src/java"/>
  <classpathentry kind="src" path="src/resources"/>
  <classpathentry kind="src" path="src/gen-java"/>
  <classpathentry kind="src" path="conf" including="hotspot_compiler"/>
  <classpathentry kind="src" output="build/test/classes" path="test/unit"/>
  <classpathentry kind="src" output="build/test/classes" path="test/long"/>
  <classpathentry kind="src" output="build/test/classes" path="test/distributed"/>
  <classpathentry kind="src" output="build/test/classes" path="test/resources" />
  <classpathentry kind="src" path="tools/stress/src"/>
  <classpathentry kind="src" path="tools/fqltool/src"/>
  <classpathentry kind="src" output="build/test/stress-classes" path="tools/stress/test/unit" />
  <classpathentry kind="src" output="build/test/fqltool-classes" path="tools/fqltool/test/unit" />
  <classpathentry kind="con" path="org.eclipse.jdt.launching.JRE_CONTAINER"/>
  <classpathentry kind="output" path="build/classes/eclipse"/>
  <classpathentry kind="lib" path="test/conf"/>
  <classpathentry kind="lib" path="${java.home}/../lib/tools.jar"/>
]]>
	</echo>
  	<path id="eclipse-project-libs-path">
  	 <fileset dir="lib">
  	    <include name="**/*.jar" />
     </fileset>
 	 <fileset dir="build/lib/jars">
  	    <include name="**/*.jar" />
  	 </fileset>
     <fileset dir="build/test/lib/jars">
        <include name="**/*.jar" />
     </fileset>
  	</path>
  	<property name="eclipse-project-libs" refid="eclipse-project-libs-path"/>
       <script language="javascript">
        <classpath>
            <path refid="cassandra.classpath"/>
            <path refid="cassandra.classpath.test"/>
        </classpath>
        <![CDATA[
        var File = java.io.File;
  		var FilenameUtils = Packages.org.apache.commons.io.FilenameUtils;
  		jars = project.getProperty("eclipse-project-libs").split(project.getProperty("path.separator"));

  		cp = "";
  	    for (i=0; i< jars.length; i++) {
  	       srcjar = FilenameUtils.getBaseName(jars[i]) + '-sources.jar';
           srcdir = FilenameUtils.concat(project.getProperty("build.test.dir"), 'sources');
  		   srcfile = new File(FilenameUtils.concat(srcdir, srcjar));

  		   cp += ' <classpathentry kind="lib" path="' + jars[i] + '"';
  		   if (srcfile.exists()) {
  		      cp += ' sourcepath="' + srcfile.getAbsolutePath() + '"';
  		   }
  		   cp += '/>\n';
  		}

  		cp += '</classpath>';

  		echo = project.createTask("echo");
  	    echo.setMessage(cp);
  		echo.setFile(new File(".classpath"));
  		echo.setAppend(true);
  	    echo.perform();
  	]]> </script>
    <mkdir dir=".settings" />
  </target>

  <pathconvert property="eclipse.project.name">
    <path path="${basedir}" />
    <regexpmapper from="^.*/([^/]+)$$" to="\1" handledirsep="yes" />
  </pathconvert>

  <!-- Clean Eclipse project description files -->
  <target name="clean-eclipse-files">
    <delete file=".project" />
    <delete file=".classpath" />
    <delete dir=".settings" />
  	<delete dir=".externalToolBuilders" />
  	<delete dir="build/eclipse-classes" />
  </target>

  <!-- ECJ 4.6.1 in standalone mode does not work with JPMS, so we skip this target for Java 11 -->
  <target name="eclipse-warnings" depends="build, _assert_rat_output" description="Run eclipse compiler code analysis" if="java.version.8">
        <property name="ecj.log.dir" value="${build.dir}/ecj" />
        <property name="ecj.warnings.file" value="${ecj.log.dir}/eclipse_compiler_checks.txt"/>
        <mkdir  dir="${ecj.log.dir}" />

        <property name="ecj.properties" value="${basedir}/eclipse_compiler.properties" />

        <echo message="Running Eclipse Code Analysis.  Output logged to ${ecj.warnings.file}" />

	<java
	    jar="${build.dir.lib}/jars/ecj-${ecj.version}.jar"
            fork="true"
	    failonerror="true"
            maxmemory="512m">
            <arg value="-source"/>
	    <arg value="${source.version}" />
	    <arg value="-target"/>
	    <arg value="${target.version}" />
	    <arg value="-d" />
            <arg value="none" />
	    <arg value="-proc:none" />
            <arg value="-log" />
            <arg value="${ecj.warnings.file}" />
            <arg value="-properties" />
            <arg value="${ecj.properties}" />
            <arg value="-cp" />
            <arg value="${toString:cassandra.classpath}" />
            <arg value="${build.src.java}" />
        </java>
  </target>


  <!-- Installs artifacts to local Maven repository -->
  <target name="mvn-install"
          depends="maven-declare-dependencies,jar,sources-jar,javadoc-jar"
          description="Installs the artifacts in the Maven Local Repository">

    <!-- the parent -->
    <install pomFile="${build.dir}/${final.name}-parent.pom"
             file="${build.dir}/${final.name}-parent.pom"
             packaging="pom"/>

    <!-- the cassandra-all jar -->
    <install pomFile="${build.dir}/${final.name}.pom"
             file="${build.dir}/${final.name}.jar"/>
    <install pomFile="${build.dir}/${final.name}.pom"
             file="${build.dir}/${final.name}-sources.jar"
             classifier="sources"/>
    <install pomFile="${build.dir}/${final.name}.pom"
             file="${build.dir}/${final.name}-javadoc.jar"
             classifier="javadoc"/>
  </target>

  <!-- Publish artifacts to remote Maven repository -->
  <target name="publish"
          depends="mvn-install,artifacts"
          description="Publishes the artifacts to the Maven repository">

    <!-- the parent -->
    <deploy pomFile="${build.dir}/${final.name}-parent.pom"
            file="${build.dir}/${final.name}-parent.pom"
            packaging="pom"/>

    <!-- the cassandra-all jar -->
    <deploy pomFile="${build.dir}/${final.name}.pom"
            file="${build.dir}/${final.name}.jar"/>
    <deploy pomFile="${build.dir}/${final.name}.pom"
            file="${build.dir}/${final.name}-sources.jar"
            classifier="sources"/>
    <deploy pomFile="${build.dir}/${final.name}.pom"
            file="${build.dir}/${final.name}-javadoc.jar"
            classifier="javadoc"/>

    <!-- the distribution -->
    <sign-dist file="${build.dir}/${final.name}-bin.tar.gz" />
    <sign-dist file="${build.dir}/${final.name}-src.tar.gz" />

  </target>

  <import file="${basedir}/.build/build-resolver.xml"/>
  <import file="${basedir}/.build/build-rat.xml"/>
  <import file="${basedir}/.build/build-owasp.xml"/>
</project><|MERGE_RESOLUTION|>--- conflicted
+++ resolved
@@ -527,15 +527,11 @@
             <exclusion groupId="org.hamcrest" artifactId="hamcrest-core"/>
           </dependency>
           <dependency groupId="org.mockito" artifactId="mockito-core" version="3.2.4" scope="test"/>
-<<<<<<< HEAD
           <dependency groupId="org.quicktheories" artifactId="quicktheories" version="0.26" scope="test"/>
           <dependency groupId="com.google.code.java-allocation-instrumenter" artifactId="java-allocation-instrumenter" version="${allocation-instrumenter.version}" scope="test">
             <exclusion groupId="com.google.guava" artifactId="guava"/>
           </dependency>
-          <dependency groupId="org.apache.cassandra" artifactId="dtest-api" version="0.0.9" scope="test"/>
-=======
           <dependency groupId="org.apache.cassandra" artifactId="dtest-api" version="0.0.11" scope="test"/>
->>>>>>> bfe4a908
           <dependency groupId="org.reflections" artifactId="reflections" version="0.9.12" scope="test"/>
           <dependency groupId="org.apache.hadoop" artifactId="hadoop-core" version="1.0.3" scope="provided">
             <exclusion groupId="org.mortbay.jetty" artifactId="servlet-api"/>
