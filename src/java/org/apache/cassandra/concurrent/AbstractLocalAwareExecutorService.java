/*
 * Licensed to the Apache Software Foundation (ASF) under one
 * or more contributor license agreements.  See the NOTICE file
 * distributed with this work for additional information
 * regarding copyright ownership.  The ASF licenses this file
 * to you under the Apache License, Version 2.0 (the
 * "License"); you may not use this file except in compliance
 * with the License.  You may obtain a copy of the License at
 *
 *     http://www.apache.org/licenses/LICENSE-2.0
 *
 * Unless required by applicable law or agreed to in writing, software
 * distributed under the License is distributed on an "AS IS" BASIS,
 * WITHOUT WARRANTIES OR CONDITIONS OF ANY KIND, either express or implied.
 * See the License for the specific language governing permissions and
 * limitations under the License.
 */
package org.apache.cassandra.concurrent;

import java.util.Collection;
import java.util.List;
import java.util.concurrent.Callable;
import java.util.concurrent.ExecutionException;
import java.util.concurrent.Executors;
import java.util.concurrent.Future;
import java.util.concurrent.TimeUnit;
import java.util.concurrent.TimeoutException;

import org.slf4j.Logger;
import org.slf4j.LoggerFactory;

import org.apache.cassandra.io.FSError;
import org.apache.cassandra.io.sstable.CorruptSSTableException;
import org.apache.cassandra.io.util.FileUtils;
import org.apache.cassandra.utils.concurrent.SimpleCondition;
import org.apache.cassandra.utils.JVMStabilityInspector;

import static org.apache.cassandra.tracing.Tracing.isTracing;

public abstract class AbstractLocalAwareExecutorService implements LocalAwareExecutorService
{
    private static final Logger logger = LoggerFactory.getLogger(AbstractLocalAwareExecutorService.class);

    protected abstract void addTask(FutureTask<?> futureTask);
    protected abstract void onCompletion();

    /** Task Submission / Creation / Objects **/

    public <T> FutureTask<T> submit(Callable<T> task)
    {
        return submit(newTaskFor(task));
    }

    public FutureTask<?> submit(Runnable task)
    {
        return submit(newTaskFor(task, null));
    }

    public <T> FutureTask<T> submit(Runnable task, T result)
    {
        return submit(newTaskFor(task, result));
    }

    public <T> List<Future<T>> invokeAll(Collection<? extends Callable<T>> tasks)
    {
        throw new UnsupportedOperationException();
    }

    public <T> List<Future<T>> invokeAll(Collection<? extends Callable<T>> tasks, long timeout, TimeUnit unit) throws InterruptedException
    {
        throw new UnsupportedOperationException();
    }

    public <T> T invokeAny(Collection<? extends Callable<T>> tasks) throws InterruptedException, ExecutionException
    {
        throw new UnsupportedOperationException();
    }

    public <T> T invokeAny(Collection<? extends Callable<T>> tasks, long timeout, TimeUnit unit) throws InterruptedException, ExecutionException, TimeoutException
    {
        throw new UnsupportedOperationException();
    }

    protected <T> FutureTask<T> newTaskFor(Runnable runnable, T result)
    {
        return newTaskFor(runnable, result, ExecutorLocals.create());
    }

    protected <T> FutureTask<T> newTaskFor(Runnable runnable, T result, ExecutorLocals locals)
    {
        if (locals != null)
        {
            if (runnable instanceof LocalSessionFutureTask)
                return (LocalSessionFutureTask<T>) runnable;
            return new LocalSessionFutureTask<T>(runnable, result, locals);
        }
        if (runnable instanceof FutureTask)
            return (FutureTask<T>) runnable;
        return new FutureTask<>(runnable, result);
    }

    protected <T> FutureTask<T> newTaskFor(Callable<T> callable)
    {
        if (isTracing())
        {
            if (callable instanceof LocalSessionFutureTask)
                return (LocalSessionFutureTask<T>) callable;
            return new LocalSessionFutureTask<T>(callable, ExecutorLocals.create());
        }
        if (callable instanceof FutureTask)
            return (FutureTask<T>) callable;
        return new FutureTask<>(callable);
    }

    private class LocalSessionFutureTask<T> extends FutureTask<T>
    {
        private final ExecutorLocals locals;

        public LocalSessionFutureTask(Callable<T> callable, ExecutorLocals locals)
        {
            super(callable);
            this.locals = locals;
        }

        public LocalSessionFutureTask(Runnable runnable, T result, ExecutorLocals locals)
        {
            super(runnable, result);
            this.locals = locals;
        }

        public void run()
        {
            ExecutorLocals old = ExecutorLocals.create();
            ExecutorLocals.set(locals);
            try
            {
                super.run();
            }
            finally
            {
                ExecutorLocals.set(old);
            }
        }
    }

    class FutureTask<T> extends SimpleCondition implements Future<T>, Runnable
    {
        private boolean failure;
        private Object result = this;
        private final Callable<T> callable;

        public FutureTask(Callable<T> callable)
        {
            this.callable = callable;
        }
        public FutureTask(Runnable runnable, T result)
        {
            this(Executors.callable(runnable, result));
        }

        public void run()
        {
            try
            {
                result = callable.call();
            }
            catch (Throwable t)
            {
<<<<<<< HEAD
                JVMStabilityInspector.inspectThrowable(t);
                logger.error(String.format("Uncaught exception on thread %s", Thread.currentThread()), t);
=======
                logger.error("Uncaught exception on thread {}", Thread.currentThread(), t);
>>>>>>> 220611a6
                result = t;
                failure = true;
                if (t instanceof CorruptSSTableException)
                    FileUtils.handleCorruptSSTable((CorruptSSTableException) t);
                else if (t instanceof FSError)
                    FileUtils.handleFSError((FSError) t);
                else
                    JVMStabilityInspector.inspectThrowable(t);
            }
            finally
            {
                signalAll();
                onCompletion();
            }
        }

        public boolean cancel(boolean mayInterruptIfRunning)
        {
            return false;
        }

        public boolean isCancelled()
        {
            return false;
        }

        public boolean isDone()
        {
            return isSignaled();
        }

        public T get() throws InterruptedException, ExecutionException
        {
            await();
            Object result = this.result;
            if (failure)
                throw new ExecutionException((Throwable) result);
            return (T) result;
        }

        public T get(long timeout, TimeUnit unit) throws InterruptedException, ExecutionException, TimeoutException
        {
            if (!await(timeout, unit))
                throw new TimeoutException();
            Object result = this.result;
            if (failure)
                throw new ExecutionException((Throwable) result);
            return (T) result;
        }
    }

    private <T> FutureTask<T> submit(FutureTask<T> task)
    {
        addTask(task);
        return task;
    }

    public void execute(Runnable command)
    {
        addTask(newTaskFor(command, ExecutorLocals.create()));
    }

    public void execute(Runnable command, ExecutorLocals locals)
    {
        addTask(newTaskFor(command, null, locals));
    }
}<|MERGE_RESOLUTION|>--- conflicted
+++ resolved
@@ -166,12 +166,7 @@
             }
             catch (Throwable t)
             {
-<<<<<<< HEAD
-                JVMStabilityInspector.inspectThrowable(t);
                 logger.error(String.format("Uncaught exception on thread %s", Thread.currentThread()), t);
-=======
-                logger.error("Uncaught exception on thread {}", Thread.currentThread(), t);
->>>>>>> 220611a6
                 result = t;
                 failure = true;
                 if (t instanceof CorruptSSTableException)
