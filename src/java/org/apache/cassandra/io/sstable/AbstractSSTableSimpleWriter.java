/*
 * Licensed to the Apache Software Foundation (ASF) under one
 * or more contributor license agreements.  See the NOTICE file
 * distributed with this work for additional information
 * regarding copyright ownership.  The ASF licenses this file
 * to you under the Apache License, Version 2.0 (the
 * "License"); you may not use this file except in compliance
 * with the License.  You may obtain a copy of the License at
 *
 *     http://www.apache.org/licenses/LICENSE-2.0
 *
 * Unless required by applicable law or agreed to in writing, software
 * distributed under the License is distributed on an "AS IS" BASIS,
 * WITHOUT WARRANTIES OR CONDITIONS OF ANY KIND, either express or implied.
 * See the License for the specific language governing permissions and
 * limitations under the License.
 */
package org.apache.cassandra.io.sstable;


import java.io.Closeable;
import java.io.IOException;
import java.nio.ByteBuffer;
import java.nio.file.Files;
import java.nio.file.Path;
<<<<<<< HEAD
import java.util.ArrayList;
import java.util.Collection;
=======
import java.util.Collection;
import java.util.Collections;
import java.util.Objects;
>>>>>>> c44008e9
import java.util.concurrent.atomic.AtomicReference;
import java.util.function.Consumer;
import java.util.stream.Stream;

import org.apache.cassandra.config.DatabaseDescriptor;
import org.apache.cassandra.db.DecoratedKey;
import org.apache.cassandra.db.RegularAndStaticColumns;
import org.apache.cassandra.db.SerializationHeader;
import org.apache.cassandra.db.partitions.PartitionUpdate;
import org.apache.cassandra.db.rows.EncodingStats;
import org.apache.cassandra.index.Index;
import org.apache.cassandra.io.sstable.format.SSTableFormat;
import org.apache.cassandra.io.sstable.format.SSTableReader;
import org.apache.cassandra.io.util.File;
import org.apache.cassandra.schema.TableMetadataRef;
import org.apache.cassandra.service.ActiveRepairService;

/**
 * Base class for the sstable writers used by CQLSSTableWriter.
 */
abstract class AbstractSSTableSimpleWriter implements Closeable
{
    protected final File directory;
    protected final TableMetadataRef metadata;
    protected final RegularAndStaticColumns columns;
    protected SSTableFormat<?, ?> format = DatabaseDescriptor.getSelectedSSTableFormat();
    protected static final AtomicReference<SSTableId> id = new AtomicReference<>(SSTableIdFactory.instance.defaultBuilder().generator(Stream.empty()).get());
    protected boolean makeRangeAware = false;
<<<<<<< HEAD
    protected final Collection<Index.Group> indexGroups;
=======
    protected Consumer<Collection<SSTableReader>> sstableProducedListener;
    protected boolean openSSTableOnProduced = false;
>>>>>>> c44008e9

    protected AbstractSSTableSimpleWriter(File directory, TableMetadataRef metadata, RegularAndStaticColumns columns)
    {
        this.metadata = metadata;
        this.directory = directory;
        this.columns = columns;
        indexGroups = new ArrayList<>();
    }

    protected void setSSTableFormatType(SSTableFormat<?, ?> type)
    {
        this.format = type;
    }

    protected void setRangeAwareWriting(boolean makeRangeAware)
    {
        this.makeRangeAware = makeRangeAware;
    }

<<<<<<< HEAD
    protected void addIndexGroup(Index.Group indexGroup)
    {
        this.indexGroups.add(indexGroup);
    }

    protected SSTableTxnWriter createWriter(SSTable.Owner owner) throws IOException
=======
    protected void setSSTableProducedListener(Consumer<Collection<SSTableReader>> listener)
    {
        this.sstableProducedListener = Objects.requireNonNull(listener);
    }

    protected void setShouldOpenProducedSSTable(boolean openSSTableOnProduced)
    {
        this.openSSTableOnProduced = openSSTableOnProduced;
    }

    /**
     * Indicate whether the produced sstable should be opened or not.
     */
    protected boolean shouldOpenSSTables()
    {
        return openSSTableOnProduced;
    }

    protected void notifySSTableProduced(Collection<SSTableReader> sstables)
    {
        if (sstableProducedListener == null)
            return;

        sstableProducedListener.accept(sstables);
    }

    protected SSTableTxnWriter createWriter() throws IOException
>>>>>>> c44008e9
    {
        SerializationHeader header = new SerializationHeader(true, metadata.get(), columns, EncodingStats.NO_STATS);

        if (makeRangeAware)
            return SSTableTxnWriter.createRangeAware(metadata, 0, ActiveRepairService.UNREPAIRED_SSTABLE, ActiveRepairService.NO_PENDING_REPAIR, false, format, header);

        return SSTableTxnWriter.create(metadata,
                                       createDescriptor(directory, metadata.keyspace, metadata.name, format),
                                       0,
                                       ActiveRepairService.UNREPAIRED_SSTABLE,
                                       ActiveRepairService.NO_PENDING_REPAIR,
                                       false,
                                       header,
                                       indexGroups,
                                       owner);
    }

    private static Descriptor createDescriptor(File directory, final String keyspace, final String columnFamily, final SSTableFormat<?, ?> fmt) throws IOException
    {
        SSTableId nextGen = getNextId(directory, columnFamily);
        return new Descriptor(directory, keyspace, columnFamily, nextGen, fmt);
    }

    private static SSTableId getNextId(File directory, final String columnFamily) throws IOException
    {
        while (true)
        {
            try (Stream<Path> existingPaths = Files.list(directory.toPath()))
            {
                Stream<SSTableId> existingIds = existingPaths.map(File::new)
                                                             .map(SSTable::tryDescriptorFromFile)
                                                             .filter(d -> d != null && d.cfname.equals(columnFamily))
                                                             .map(d -> d.id);

                SSTableId lastId = id.get();
                SSTableId newId = SSTableIdFactory.instance.defaultBuilder().generator(Stream.concat(existingIds, Stream.of(lastId))).get();
                if (id.compareAndSet(lastId, newId))
                    return newId;
            }
        }
    }

    PartitionUpdate.Builder getUpdateFor(ByteBuffer key) throws IOException
    {
        return getUpdateFor(metadata.get().partitioner.decorateKey(key));
    }

    /**
     * Returns a PartitionUpdate suitable to write on this writer for the provided key.
     *
     * @param key they partition key for which the returned update will be.
     * @return an update on partition {@code key} that is tied to this writer.
     */
    abstract PartitionUpdate.Builder getUpdateFor(DecoratedKey key) throws IOException;
}
<|MERGE_RESOLUTION|>--- conflicted
+++ resolved
@@ -23,14 +23,9 @@
 import java.nio.ByteBuffer;
 import java.nio.file.Files;
 import java.nio.file.Path;
-<<<<<<< HEAD
 import java.util.ArrayList;
 import java.util.Collection;
-=======
-import java.util.Collection;
-import java.util.Collections;
 import java.util.Objects;
->>>>>>> c44008e9
 import java.util.concurrent.atomic.AtomicReference;
 import java.util.function.Consumer;
 import java.util.stream.Stream;
@@ -59,12 +54,9 @@
     protected SSTableFormat<?, ?> format = DatabaseDescriptor.getSelectedSSTableFormat();
     protected static final AtomicReference<SSTableId> id = new AtomicReference<>(SSTableIdFactory.instance.defaultBuilder().generator(Stream.empty()).get());
     protected boolean makeRangeAware = false;
-<<<<<<< HEAD
     protected final Collection<Index.Group> indexGroups;
-=======
     protected Consumer<Collection<SSTableReader>> sstableProducedListener;
     protected boolean openSSTableOnProduced = false;
->>>>>>> c44008e9
 
     protected AbstractSSTableSimpleWriter(File directory, TableMetadataRef metadata, RegularAndStaticColumns columns)
     {
@@ -84,14 +76,11 @@
         this.makeRangeAware = makeRangeAware;
     }
 
-<<<<<<< HEAD
     protected void addIndexGroup(Index.Group indexGroup)
     {
         this.indexGroups.add(indexGroup);
     }
 
-    protected SSTableTxnWriter createWriter(SSTable.Owner owner) throws IOException
-=======
     protected void setSSTableProducedListener(Consumer<Collection<SSTableReader>> listener)
     {
         this.sstableProducedListener = Objects.requireNonNull(listener);
@@ -118,8 +107,7 @@
         sstableProducedListener.accept(sstables);
     }
 
-    protected SSTableTxnWriter createWriter() throws IOException
->>>>>>> c44008e9
+    protected SSTableTxnWriter createWriter(SSTable.Owner owner) throws IOException
     {
         SerializationHeader header = new SerializationHeader(true, metadata.get(), columns, EncodingStats.NO_STATS);
 
