--- conflicted
+++ resolved
@@ -76,10 +76,7 @@
         if (version.hasCommitLogLowerBound())
             CommitLogPosition.serializer.serialize(stats.commitLogIntervals.lowerBound().orElse(CommitLogPosition.NONE), out);
         if (version.hasCommitLogIntervals())
-<<<<<<< HEAD
             commitLogPositionSetSerializer.serialize(stats.commitLogIntervals, out);
-=======
-            replayPositionSetSerializer.serialize(stats.commitLogIntervals, out);
         if (version.hasOriginatingHostId())
         {
             if (stats.originatingHostId != null)
@@ -92,7 +89,6 @@
                 out.writeByte(0);
             }
         }
->>>>>>> d84c6e98
     }
 
     /**
