/*
 * Licensed to the Apache Software Foundation (ASF) under one
 * or more contributor license agreements.  See the NOTICE file
 * distributed with this work for additional information
 * regarding copyright ownership.  The ASF licenses this file
 * to you under the Apache License, Version 2.0 (the
 * "License"); you may not use this file except in compliance
 * with the License.  You may obtain a copy of the License at
 *
 *     http://www.apache.org/licenses/LICENSE-2.0
 *
 * Unless required by applicable law or agreed to in writing, software
 * distributed under the License is distributed on an "AS IS" BASIS,
 * WITHOUT WARRANTIES OR CONDITIONS OF ANY KIND, either express or implied.
 * See the License for the specific language governing permissions and
 * limitations under the License.
 */
package org.apache.cassandra.service;

import java.io.IOException;
import java.io.Serializable;
import java.net.InetAddress;
import java.net.UnknownHostException;
import java.nio.ByteBuffer;
import java.util.List;
import java.util.Map;
import java.util.Set;
import java.util.concurrent.ExecutionException;
import java.util.concurrent.TimeoutException;
import javax.annotation.Nullable;
import javax.management.NotificationEmitter;
import javax.management.openmbean.CompositeData;
import javax.management.openmbean.OpenDataException;
import javax.management.openmbean.TabularData;

import org.apache.cassandra.db.ColumnFamilyStoreMBean;
import org.apache.cassandra.exceptions.ConfigurationException;
import org.apache.cassandra.utils.BreaksJMX;

public interface StorageServiceMBean extends NotificationEmitter
{
    /**
     * Retrieve the list of live nodes in the cluster, where "liveness" is
     * determined by the failure detector of the node being queried.
     *
     * @return set of IP addresses, as Strings
     */
    @Deprecated public List<String> getLiveNodes();
    public List<String> getLiveNodesWithPort();

    /**
     * Retrieve the list of unreachable nodes in the cluster, as determined
     * by this node's failure detector.
     *
     * @return set of IP addresses, as Strings
     */
    @Deprecated public List<String> getUnreachableNodes();
    public List<String> getUnreachableNodesWithPort();

    /**
     * Retrieve the list of nodes currently bootstrapping into the ring.
     *
     * @return set of IP addresses, as Strings
     */
    @Deprecated public List<String> getJoiningNodes();
    public List<String> getJoiningNodesWithPort();

    /**
     * Retrieve the list of nodes currently leaving the ring.
     *
     * @return set of IP addresses, as Strings
     */
    @Deprecated public List<String> getLeavingNodes();
    public List<String> getLeavingNodesWithPort();

    /**
     * Retrieve the list of nodes currently moving in the ring.
     *
     * @return set of IP addresses, as Strings
     */
    @Deprecated public List<String> getMovingNodes();
    public List<String> getMovingNodesWithPort();

    /**
     * Fetch string representations of the tokens for this node.
     *
     * @return a collection of tokens formatted as strings
     */
    public List<String> getTokens();

    /**
     * Fetch string representations of the tokens for a specified node.
     *
     * @param endpoint string representation of an node
     * @return a collection of tokens formatted as strings
     */
    public List<String> getTokens(String endpoint) throws UnknownHostException;

    /**
     * Fetch a string representation of the Cassandra version.
     * @return A string representation of the Cassandra version.
     */
    public String getReleaseVersion();

    /**
     * Fetch a string representation of the current Schema version.
     * @return A string representation of the Schema version.
     */
    public String getSchemaVersion();

    /**
     * Fetch the replication factor for a given keyspace.
     * @return An integer that represents replication factor for the given keyspace.
     */
    public String getKeyspaceReplicationInfo(String keyspaceName);

    /**
     * Get the list of all data file locations from conf
     * @return String array of all locations
     */
    public String[] getAllDataFileLocations();

    /**
     * Returns the locations where the local system keyspaces data should be stored.
     *
     * @return the locations where the local system keyspaces data should be stored
     */
    public String[] getLocalSystemKeyspacesDataFileLocations();

    /**
     * Returns the locations where should be stored the non system keyspaces data.
     *
     * @return the locations where should be stored the non system keyspaces data
     */
    public String[] getNonLocalSystemKeyspacesDataFileLocations();

    /**
     * Get location of the commit log
     * @return a string path
     */
    public String getCommitLogLocation();

    /**
     * Get location of the saved caches dir
     * @return a string path
     */
    public String getSavedCachesLocation();

    /**
     * Retrieve a map of range to end points that describe the ring topology
     * of a Cassandra cluster.
     *
     * @return mapping of ranges to end points
     */
    @Deprecated public Map<List<String>, List<String>> getRangeToEndpointMap(String keyspace);
    public Map<List<String>, List<String>> getRangeToEndpointWithPortMap(String keyspace);

    /**
     * Retrieve a map of range to rpc addresses that describe the ring topology
     * of a Cassandra cluster.
     *
     * @return mapping of ranges to rpc addresses
     */
    @Deprecated public Map<List<String>, List<String>> getRangeToRpcaddressMap(String keyspace);
    public Map<List<String>, List<String>> getRangeToNativeaddressWithPortMap(String keyspace);

    /**
     * The same as {@code describeRing(String)} but converts TokenRange to the String for JMX compatibility
     *
     * @param keyspace The keyspace to fetch information about
     *
     * @return a List of TokenRange(s) converted to String for the given keyspace
     */
    @Deprecated public List <String> describeRingJMX(String keyspace) throws IOException;
    public List<String> describeRingWithPortJMX(String keyspace) throws IOException;

    /**
     * Retrieve a map of pending ranges to endpoints that describe the ring topology
     * @param keyspace the keyspace to get the pending range map for.
     * @return a map of pending ranges to endpoints
     */
    @Deprecated public Map<List<String>, List<String>> getPendingRangeToEndpointMap(String keyspace);
    public Map<List<String>, List<String>> getPendingRangeToEndpointWithPortMap(String keyspace);

    /**
     * Retrieve a map of tokens to endpoints, including the bootstrapping
     * ones.
     *
     * @return a map of tokens to endpoints in ascending order
     */
    @Deprecated public Map<String, String> getTokenToEndpointMap();
    public Map<String, String> getTokenToEndpointWithPortMap();

    /** Retrieve this hosts unique ID */
    public String getLocalHostId();

    /** {@link StorageServiceMBean#getEndpointToHostId} */
    @Deprecated
    public Map<String, String> getHostIdMap();

    /** Retrieve the mapping of endpoint to host ID */
    @Deprecated public Map<String, String> getEndpointToHostId();
    public Map<String, String> getEndpointWithPortToHostId();

    /** Retrieve the mapping of host ID to endpoint */
    @Deprecated public Map<String, String> getHostIdToEndpoint();
    public Map<String, String> getHostIdToEndpointWithPort();

    /** Human-readable load value */
    public String getLoadString();

    /** Human-readable load value.  Keys are IP addresses. */
    @Deprecated public Map<String, String> getLoadMap();
    public Map<String, String> getLoadMapWithPort();

    /**
     * Return the generation value for this node.
     *
     * @return generation number
     */
    public int getCurrentGenerationNumber();

    /**
     * This method returns the N endpoints that are responsible for storing the
     * specified key i.e for replication.
     *
     * @param keyspaceName keyspace name
     * @param cf Column family name
     * @param key - key for which we need to find the endpoint return value -
     * the endpoint responsible for this key
     */
    @Deprecated public List<InetAddress> getNaturalEndpoints(String keyspaceName, String cf, String key);
    public List<String> getNaturalEndpointsWithPort(String keyspaceName, String cf, String key);
    @Deprecated public List<InetAddress> getNaturalEndpoints(String keyspaceName, ByteBuffer key);
    public List<String> getNaturalEndpointsWithPort(String keysapceName, ByteBuffer key);

    /**
     * @deprecated use {@link #takeSnapshot(String tag, Map options, String... entities)} instead.
     */
    @Deprecated
    public void takeSnapshot(String tag, String... keyspaceNames) throws IOException;

    /**
     * @deprecated use {@link #takeSnapshot(String tag, Map options, String... entities)} instead.
     */
    @Deprecated
    public void takeTableSnapshot(String keyspaceName, String tableName, String tag) throws IOException;

    /**
     * @deprecated use {@link #takeSnapshot(String tag, Map options, String... entities)} instead.
     */
    @Deprecated
    public void takeMultipleTableSnapshot(String tag, String... tableList) throws IOException;

    /**
     * Takes the snapshot of a multiple column family from different keyspaces. A snapshot name must be specified.
     *
     * @param tag
     *            the tag given to the snapshot; may not be null or empty
     * @param options
     *            Map of options (skipFlush is the only supported option for now)
     * @param entities
     *            list of keyspaces / tables in the form of empty | ks1 ks2 ... | ks1.cf1,ks2.cf2,...
     */
    public void takeSnapshot(String tag, Map<String, String> options, String... entities) throws IOException;

    /**
     * Remove the snapshot with the given name from the given keyspaces.
     * If no tag is specified we will remove all snapshots.
     */
    public void clearSnapshot(String tag, String... keyspaceNames) throws IOException;

    /**
     * Get the details of all the snapshot
     * @return A map of snapshotName to all its details in Tabular form.
     */
    @Deprecated
    public Map<String, TabularData> getSnapshotDetails();

    /**
     * Get the details of all the snapshots
     *
     * @param options map of options used for filtering of snapshots
     * @return A map of snapshotName to all its details in Tabular form.
     */
    public Map<String, TabularData> getSnapshotDetails(Map<String, String> options);

    /**
     * Get the true size taken by all snapshots across all keyspaces.
     * @return True size taken by all the snapshots.
     */
    public long trueSnapshotsSize();

    /**
     * Set the current hardlink-per-second throttle for snapshots
     * A setting of zero indicates no throttling
     *
     * @param throttle
     */
    public void setSnapshotLinksPerSecond(long throttle);

    /**
     * Get the current hardlink-per-second throttle for snapshots
     * A setting of zero indicates no throttling.
     *
     * @return snapshot links-per-second throttle
     */
    public long getSnapshotLinksPerSecond();

    /**
     * Forces refresh of values stored in system.size_estimates of all column families.
     */
    public void refreshSizeEstimates() throws ExecutionException;

    /**
     * Removes extraneous entries in system.size_estimates.
     */
    public void cleanupSizeEstimates();

    /**
     * Forces major compaction of a single keyspace
     */
    public void forceKeyspaceCompaction(boolean splitOutput, String keyspaceName, String... tableNames) throws IOException, ExecutionException, InterruptedException;

    @Deprecated
    public int relocateSSTables(String keyspace, String ... cfnames) throws IOException, ExecutionException, InterruptedException;
    public int relocateSSTables(int jobs, String keyspace, String ... cfnames) throws IOException, ExecutionException, InterruptedException;

    /**
     * Forces major compaction of specified token range in a single keyspace.
     *
     * @param keyspaceName the name of the keyspace to be compacted
     * @param startToken the token at which the compaction range starts (inclusive)
     * @param endToken the token at which compaction range ends (inclusive)
     * @param tableNames the names of the tables to be compacted
     */
    public void forceKeyspaceCompactionForTokenRange(String keyspaceName, String startToken, String endToken, String... tableNames) throws IOException, ExecutionException, InterruptedException;

    /**
     * Forces major compactions for the range represented by the partition key
     */
    public void forceKeyspaceCompactionForPartitionKey(String keyspaceName, String partitionKey, String... tableNames) throws IOException, ExecutionException, InterruptedException;

    /**
     * Trigger a cleanup of keys on a single keyspace
     */
    @Deprecated
    public int forceKeyspaceCleanup(String keyspaceName, String... tables) throws IOException, ExecutionException, InterruptedException;
    public int forceKeyspaceCleanup(int jobs, String keyspaceName, String... tables) throws IOException, ExecutionException, InterruptedException;

    /**
     * Scrub (deserialize + reserialize at the latest version, skipping bad rows if any) the given keyspace.
     * If tableNames array is empty, all CFs are scrubbed.
     *
     * Scrubbed CFs will be snapshotted first, if disableSnapshot is false
     */
    @Deprecated
    public int scrub(boolean disableSnapshot, boolean skipCorrupted, String keyspaceName, String... tableNames) throws IOException, ExecutionException, InterruptedException;
    @Deprecated
    public int scrub(boolean disableSnapshot, boolean skipCorrupted, boolean checkData, String keyspaceName, String... tableNames) throws IOException, ExecutionException, InterruptedException;
    @Deprecated
    public int scrub(boolean disableSnapshot, boolean skipCorrupted, boolean checkData, int jobs, String keyspaceName, String... columnFamilies) throws IOException, ExecutionException, InterruptedException;

    public int scrub(boolean disableSnapshot, boolean skipCorrupted, boolean checkData, boolean reinsertOverflowedTTL, int jobs, String keyspaceName, String... columnFamilies) throws IOException, ExecutionException, InterruptedException;

    /**
     * Verify (checksums of) the given keyspace.
     * If tableNames array is empty, all CFs are verified.
     *
     * The entire sstable will be read to ensure each cell validates if extendedVerify is true
     */
    public int verify(boolean extendedVerify, String keyspaceName, String... tableNames) throws IOException, ExecutionException, InterruptedException;
    public int verify(boolean extendedVerify, boolean checkVersion, boolean diskFailurePolicy, boolean mutateRepairStatus, boolean checkOwnsTokens, boolean quick, String keyspaceName, String... tableNames) throws IOException, ExecutionException, InterruptedException;

    /**
     * Rewrite all sstables to the latest version.
     * Unlike scrub, it doesn't skip bad rows and do not snapshot sstables first.
     */
    @Deprecated
    public int upgradeSSTables(String keyspaceName, boolean excludeCurrentVersion, String... tableNames) throws IOException, ExecutionException, InterruptedException;
    @Deprecated
    default int upgradeSSTables(String keyspaceName, boolean excludeCurrentVersion, int jobs, String... tableNames) throws IOException, ExecutionException, InterruptedException
    {
        return upgradeSSTables(keyspaceName, excludeCurrentVersion, Long.MAX_VALUE, jobs, tableNames);
    }

    public int upgradeSSTables(String keyspaceName, boolean excludeCurrentVersion, long maxSSTableTimestamp, int jobs, String... tableNames) throws IOException, ExecutionException, InterruptedException;
    public int recompressSSTables(String keyspaceName, int jobs, String... tableNames) throws IOException, ExecutionException, InterruptedException;

    /**
     * Rewrites all sstables from the given tables to remove deleted data.
     * The tombstone option defines the granularity of the procedure: ROW removes deleted partitions and rows, CELL also removes overwritten or deleted cells.
     */
    public int garbageCollect(String tombstoneOption, int jobs, String keyspaceName, String... tableNames) throws IOException, ExecutionException, InterruptedException;

    /**
     * Flush all memtables for the given column families, or all columnfamilies for the given keyspace
     * if none are explicitly listed.
     * @param keyspaceName
     * @param tableNames
     * @throws IOException
     */
    public void forceKeyspaceFlush(String keyspaceName, String... tableNames) throws IOException, ExecutionException, InterruptedException;

    /**
     * Invoke repair asynchronously.
     * You can track repair progress by subscribing JMX notification sent from this StorageServiceMBean.
     * Notification format is:
     *   type: "repair"
     *   userObject: int array of length 2, [0]=command number, [1]=ordinal of ActiveRepairService.Status
     *
     * @param keyspace Keyspace name to repair. Should not be null.
     * @param options repair option.
     * @return Repair command number, or 0 if nothing to repair
     */
    public int repairAsync(String keyspace, Map<String, String> options);

    public void forceTerminateAllRepairSessions();

    public void setRepairSessionMaxTreeDepth(int depth);

    public int getRepairSessionMaxTreeDepth();

    /**
     * Get the status of a given parent repair session.
     * @param cmd the int reference returned when issuing the repair
     * @return status of parent repair from enum {@link org.apache.cassandra.repair.RepairRunnable.Status}
     * followed by final message or messages of the session
     */
    @Nullable
    public List<String> getParentRepairStatus(int cmd);

    /**
     * transfer this node's data to other machines and remove it from service.
     * @param force Decommission even if this will reduce N to be less than RF.
     */
    public void decommission(boolean force) throws InterruptedException;

    /**
     * @param newToken token to move this node to.
     * This node will unload its data onto its neighbors, and bootstrap to the new token.
     */
    public void move(String newToken) throws IOException;

    /**
     * removeToken removes token (and all data associated with
     * enpoint that had it) from the ring
     */
    public void removeNode(String token);

    /**
     * Get the status of a token removal.
     */
    @Deprecated public String getRemovalStatus();
    public String getRemovalStatusWithPort();

    /**
     * Force a remove operation to finish.
     */
    public void forceRemoveCompletion();

    /**
     * set the logging level at runtime<br>
     * <br>
     * If both classQualifer and level are empty/null, it will reload the configuration to reset.<br>
     * If classQualifer is not empty but level is empty/null, it will set the level to null for the defined classQualifer<br>
     * If level cannot be parsed, then the level will be defaulted to DEBUG<br>
     * <br>
     * The logback configuration should have {@code < jmxConfigurator />} set
     *
     * @param classQualifier The logger's classQualifer
     * @param level The log level
     * @throws Exception
     *
     *  @see ch.qos.logback.classic.Level#toLevel(String)
     */
    public void setLoggingLevel(String classQualifier, String level) throws Exception;

    /** get the runtime logging levels */
    public Map<String,String> getLoggingLevels();

    /** get the operational mode (leaving, joining, normal, decommissioned, client) **/
    public String getOperationMode();

    /** Returns whether the storage service is starting or not */
    public boolean isStarting();

    /** get the progress of a drain operation */
    public String getDrainProgress();

    /** makes node unavailable for writes, flushes memtables and replays commitlog. */
    public void drain() throws IOException, InterruptedException, ExecutionException;

    /**
     * Truncates (deletes) the given table from the provided keyspace.
     * Calling truncate results in actual deletion of all data in the cluster
     * under the given table and it will fail unless all hosts are up.
     * All data in the given column family will be deleted, but its definition
     * will not be affected.
     *
     * @param keyspace The keyspace to delete from
     * @param table The column family to delete data from.
     */
    public void truncate(String keyspace, String table)throws TimeoutException, IOException;

    /**
     * given a list of tokens (representing the nodes in the cluster), returns
     *   a mapping from {@code "token -> %age of cluster owned by that token"}
     */
    @Deprecated public Map<InetAddress, Float> getOwnership();
    public Map<String, Float> getOwnershipWithPort();

    /**
     * Effective ownership is % of the data each node owns given the keyspace
     * we calculate the percentage using replication factor.
     * If Keyspace == null, this method will try to verify if all the keyspaces
     * in the cluster have the same replication strategies and if yes then we will
     * use the first else a empty Map is returned.
     */
    @Deprecated public Map<InetAddress, Float> effectiveOwnership(String keyspace) throws IllegalStateException;
    public Map<String, Float> effectiveOwnershipWithPort(String keyspace) throws IllegalStateException;

    public List<String> getKeyspaces();

    public List<String> getNonSystemKeyspaces();

    public List<String> getNonLocalStrategyKeyspaces();

    @Deprecated public Map<String, String> getViewBuildStatuses(String keyspace, String view);
    public Map<String, String> getViewBuildStatusesWithPort(String keyspace, String view);

    /**
     * Change endpointsnitch class and dynamic-ness (and dynamic attributes) at runtime.
     *
     * This method is used to change the snitch implementation and/or dynamic snitch parameters.
     * If {@code epSnitchClassName} is specified, it will configure a new snitch instance and make it a
     * 'dynamic snitch' if {@code dynamic} is specified and {@code true}.
     *
     * The parameters {@code dynamicUpdateInterval}, {@code dynamicResetInterval} and {@code dynamicBadnessThreshold}
     * can be specified individually to update the parameters of the dynamic snitch during runtime.
     *
     * @param epSnitchClassName        the canonical path name for a class implementing IEndpointSnitch
     * @param dynamic                  boolean that decides whether dynamicsnitch is used or not - only valid, if {@code epSnitchClassName} is specified
     * @param dynamicUpdateInterval    integer, in ms (defaults to the value configured in cassandra.yaml, which defaults to 100)
     * @param dynamicResetInterval     integer, in ms (defaults to the value configured in cassandra.yaml, which defaults to 600,000)
     * @param dynamicBadnessThreshold  double, (defaults to the value configured in cassandra.yaml, which defaults to 0.0)
     */
    public void updateSnitch(String epSnitchClassName, Boolean dynamic, Integer dynamicUpdateInterval, Integer dynamicResetInterval, Double dynamicBadnessThreshold) throws ClassNotFoundException;

    /*
      Update dynamic_snitch_update_interval in ms
     */
    public void setDynamicUpdateInterval(int dynamicUpdateInterval);

    /*
      Get dynamic_snitch_update_interval in ms
     */
    public int getDynamicUpdateInterval();

    public String getBatchlogEndpointStrategy();

    /**
     * See {@link org.apache.cassandra.config.Config.BatchlogEndpointStrategy} for valid values.
     */
    public void setBatchlogEndpointStrategy(String batchlogEndpointStrategy);

    // allows a user to forcibly 'kill' a sick node
    public void stopGossiping();

    // allows a user to recover a forcibly 'killed' node
    public void startGossiping();

    // allows a user to see whether gossip is running or not
    public boolean isGossipRunning();

    // allows a user to forcibly completely stop cassandra
    public void stopDaemon();

    // to determine if initialization has completed
    public boolean isInitialized();

    public void stopNativeTransport();
    public void startNativeTransport();
    public boolean isNativeTransportRunning();
    public void enableNativeTransportOldProtocolVersions();
    public void disableNativeTransportOldProtocolVersions();

    // sets limits on number of concurrent requests in flights in number of bytes
    public long getNativeTransportMaxConcurrentRequestsInBytes();
    public void setNativeTransportMaxConcurrentRequestsInBytes(long newLimit);
    public long getNativeTransportMaxConcurrentRequestsInBytesPerIp();
    public void setNativeTransportMaxConcurrentRequestsInBytesPerIp(long newLimit);
    public int getNativeTransportMaxRequestsPerSecond();
    public void setNativeTransportMaxRequestsPerSecond(int newPerSecond);
    public void setNativeTransportRateLimitingEnabled(boolean enabled);
    public boolean getNativeTransportRateLimitingEnabled();

    // allows a node that have been started without joining the ring to join it
    public void joinRing() throws IOException;
    public boolean isJoined();
    public boolean isDrained();
    public boolean isDraining();
    /** Check if currently bootstrapping.
     * Note this becomes false before {@link org.apache.cassandra.db.SystemKeyspace#bootstrapComplete()} is called,
     * as setting bootstrap to complete is called only when the node joins the ring.
     * @return True prior to bootstrap streaming completing. False prior to start of bootstrap and post streaming.
     */
    public boolean isBootstrapMode();

    public void setRpcTimeout(long value);
    public long getRpcTimeout();

    public void setReadRpcTimeout(long value);
    public long getReadRpcTimeout();

    public void setRangeRpcTimeout(long value);
    public long getRangeRpcTimeout();

    public void setWriteRpcTimeout(long value);
    public long getWriteRpcTimeout();

    public void setInternodeTcpConnectTimeoutInMS(int value);
    public int getInternodeTcpConnectTimeoutInMS();

    public void setInternodeTcpUserTimeoutInMS(int value);
    public int getInternodeTcpUserTimeoutInMS();

    public void setInternodeStreamingTcpUserTimeoutInMS(int value);
    public int getInternodeStreamingTcpUserTimeoutInMS();

    public void setCounterWriteRpcTimeout(long value);
    public long getCounterWriteRpcTimeout();

    public void setCasContentionTimeout(long value);
    public long getCasContentionTimeout();

    public void setTruncateRpcTimeout(long value);
    public long getTruncateRpcTimeout();

    public void setStreamThroughputMbitPerSec(int value);
    /**
     * @return stream_throughput_outbound in megabits
     * @deprecated Use getStreamThroughputMbitPerSecAsDouble instead as this one will provide a rounded value
     */
    @Deprecated
    public int getStreamThroughputMbitPerSec();
    public double getStreamThroughputMbitPerSecAsDouble();

    @Deprecated
    public void setStreamThroughputMbPerSec(int value);

    /**
     * @return stream_throughput_outbound in MiB
     * @deprecated Use getStreamThroughputMebibytesPerSecAsDouble instead as this one will provide a rounded value
     */
    @Deprecated
    public int getStreamThroughputMbPerSec();
    public void setStreamThroughputMebibytesPerSec(int value);
    /**
     * Below method returns stream_throughput_outbound rounded, for precise number, please, use getStreamThroughputMebibytesPerSecAsDouble
     * @return stream_throughput_outbound in MiB
     */
    public int getStreamThroughputMebibytesPerSec();
    public double getStreamThroughputMebibytesPerSecAsDouble();

    public void setInterDCStreamThroughputMbitPerSec(int value);

    /**
     * @return inter_dc_stream_throughput_outbound in megabits
     * @deprecated Use getInterDCStreamThroughputMbitPerSecAsDouble instead as this one will provide a rounded value
     */
    @Deprecated
    public int getInterDCStreamThroughputMbitPerSec();
    public double getInterDCStreamThroughputMbitPerSecAsDouble();

    @Deprecated
    public void setInterDCStreamThroughputMbPerSec(int value);

    /**
     * @return inter_dc_stream_throughput_outbound in MiB
     * @deprecated Use getInterDCStreamThroughputMebibytesPerSecAsDouble instead as this one will provide a rounded value
     */
    @Deprecated
    public int getInterDCStreamThroughputMbPerSec();
    public void setInterDCStreamThroughputMebibytesPerSec(int value);
    /**
     * Below method returns Inter_dc_stream_throughput_outbound rounded, for precise number, please, use getInterDCStreamThroughputMebibytesPerSecAsDouble
     * @return inter_dc_stream_throughput_outbound in MiB
     */
    public int getInterDCStreamThroughputMebibytesPerSec();
    public double getInterDCStreamThroughputMebibytesPerSecAsDouble();

    public void setEntireSSTableStreamThroughputMebibytesPerSec(int value);
    public double getEntireSSTableStreamThroughputMebibytesPerSecAsDouble();

    public void setEntireSSTableInterDCStreamThroughputMebibytesPerSec(int value);
    public double getEntireSSTableInterDCStreamThroughputMebibytesPerSecAsDouble();

    public double getCompactionThroughtputMibPerSecAsDouble();
    public long getCompactionThroughtputBytesPerSec();
    /**
     * @return  compaction_throughgput in MiB
     * @deprecated Use getCompactionThroughtputMibPerSecAsDouble instead as this one will provide a rounded value
     */
    @Deprecated
    public int getCompactionThroughputMbPerSec();
    public void setCompactionThroughputMbPerSec(int value);

    public int getBatchlogReplayThrottleInKB();
    public void setBatchlogReplayThrottleInKB(int value);

    public int getConcurrentCompactors();
    public void setConcurrentCompactors(int value);

    public void bypassConcurrentValidatorsLimit();
    public void enforceConcurrentValidatorsLimit();
    public boolean isConcurrentValidatorsLimitEnforced();

    public int getConcurrentValidators();
    public void setConcurrentValidators(int value);

    public int getSSTablePreemptiveOpenIntervalInMB();
    public void setSSTablePreemptiveOpenIntervalInMB(int intervalInMB);

    public boolean getMigrateKeycacheOnCompaction();
    public void setMigrateKeycacheOnCompaction(boolean invalidateKeyCacheOnCompaction);

    public int getConcurrentViewBuilders();
    public void setConcurrentViewBuilders(int value);

    public boolean isIncrementalBackupsEnabled();
    public void setIncrementalBackupsEnabled(boolean value);

    /**
     * Initiate a process of streaming data for which we are responsible from other nodes. It is similar to bootstrap
     * except meant to be used on a node which is already in the cluster (typically containing no data) as an
     * alternative to running repair.
     *
     * @param sourceDc Name of DC from which to select sources for streaming or null to pick any node
     */
    public void rebuild(String sourceDc);

    /**
     * Same as {@link #rebuild(String)}, but only for specified keyspace and ranges.
     *
     * @param sourceDc Name of DC from which to select sources for streaming or null to pick any node
     * @param keyspace Name of the keyspace which to rebuild or null to rebuild all keyspaces.
     * @param tokens Range of tokens to rebuild or null to rebuild all token ranges. In the format of:
     *               "(start_token_1,end_token_1],(start_token_2,end_token_2],...(start_token_n,end_token_n]"
     */
    public void rebuild(String sourceDc, String keyspace, String tokens, String specificSources);

    /** Starts a bulk load and blocks until it completes. */
    public void bulkLoad(String directory);

    /**
     * Starts a bulk load asynchronously and returns the String representation of the planID for the new
     * streaming session.
     */
    public String bulkLoadAsync(String directory);

    public void rescheduleFailedDeletions();

    /**
     * Load new SSTables to the given keyspace/table
     *
     * @param ksName The parent keyspace name
     * @param tableName The ColumnFamily name where SSTables belong
     *
     * @see ColumnFamilyStoreMBean#loadNewSSTables()
     */
    @Deprecated
    public void loadNewSSTables(String ksName, String tableName);

    /**
     * Return a List of Tokens representing a sample of keys across all ColumnFamilyStores.
     *
     * Note: this should be left as an operation, not an attribute (methods starting with "get")
     * to avoid sending potentially multiple MB of data when accessing this mbean by default.  See CASSANDRA-4452.
     *
     * @return set of Tokens as Strings
     */
    public List<String> sampleKeyRange();

    /**
     * rebuild the specified indexes
     */
    public void rebuildSecondaryIndex(String ksName, String cfName, String... idxNames);

    public void resetLocalSchema() throws IOException;

    public void reloadLocalSchema();

    /**
     * Enables/Disables tracing for the whole system.
     *
     * @param probability
     *            ]0,1[ will enable tracing on a partial number of requests with the provided probability. 0 will
     *            disable tracing and 1 will enable tracing for all requests (which mich severely cripple the system)
     */
    public void setTraceProbability(double probability);

    public Map<String, List<CompositeData>> samplePartitions(int duration, int capacity, int count, List<String> samplers) throws OpenDataException;

    /**
     * Returns the configured tracing probability.
     */
    public double getTraceProbability();

    void disableAutoCompaction(String ks, String ... tables) throws IOException;
    void enableAutoCompaction(String ks, String ... tables) throws IOException;
    Map<String, Boolean> getAutoCompactionStatus(String ks, String... tables) throws IOException;

    public void deliverHints(String host) throws UnknownHostException;

    /** Returns the name of the cluster */
    public String getClusterName();
    /** Returns the cluster partitioner */
    public String getPartitionerName();

    /** Returns the threshold for warning of queries with many tombstones */
    public int getTombstoneWarnThreshold();
    /** Sets the threshold for warning queries with many tombstones */
    public void setTombstoneWarnThreshold(int tombstoneDebugThreshold);

    /** Returns the threshold for abandoning queries with many tombstones */
    public int getTombstoneFailureThreshold();
    /** Sets the threshold for abandoning queries with many tombstones */
    public void setTombstoneFailureThreshold(int tombstoneDebugThreshold);

    /** Returns the number of rows cached at the coordinator before filtering/index queries log a warning. */
    public int getCachedReplicaRowsWarnThreshold();

    /** Sets the number of rows cached at the coordinator before filtering/index queries log a warning. */
    public void setCachedReplicaRowsWarnThreshold(int threshold);

    /** Returns the number of rows cached at the coordinator before filtering/index queries fail outright. */
    public int getCachedReplicaRowsFailThreshold();

    /** Sets the number of rows cached at the coordinator before filtering/index queries fail outright. */
    public void setCachedReplicaRowsFailThreshold(int threshold);

    /** Returns the granularity of the collation index of rows within a partition **/
    public int getColumnIndexSizeInKiB();
    /** Sets the granularity of the collation index of rows within a partition **/
    public void setColumnIndexSize(int columnIndexSizeInKB);

    /** Returns the threshold for skipping the column index when caching partition info **/
    public int getColumnIndexCacheSize();
    /** Sets the threshold for skipping the column index when caching partition info **/
    public void setColumnIndexCacheSize(int cacheSizeInKB);

    /** Returns the threshold for rejecting queries due to a large batch size */
    public int getBatchSizeFailureThreshold();
    /** Sets the threshold for rejecting queries due to a large batch size */
    public void setBatchSizeFailureThreshold(int batchSizeDebugThreshold);

    /** Returns the threshold for warning queries due to a large batch size */
    public int getBatchSizeWarnThreshold();
    /** Sets the threshold for warning queries due to a large batch size */
    public void setBatchSizeWarnThreshold(int batchSizeDebugThreshold);

    /** Sets the hinted handoff throttle in KiB per second, per delivery thread. */
    public void setHintedHandoffThrottleInKB(int throttleInKB);

    public boolean getTransferHintsOnDecommission();
    public void setTransferHintsOnDecommission(boolean enabled);

<<<<<<< HEAD
=======
    /** Returns whether we are using the creation time of the mutation for determining hint ttl **/
    public boolean isHintTtlUseMutationCreationTime();
    /** Sets whether we are using the creation time of the mutation for determining hint ttl **/
    public void setUseCreationTimeForHintTtl(boolean enabled);

    /** Returns upper bound on the hint ttl **/
    public int getMaxHintTTL();
    /** Sets the upper bound on the hint ttl **/
    public void setMaxHintTTL(int maxHintTTL);
>>>>>>> 4f0ad22f

    /**
     * Resume bootstrap streaming when there is failed data streaming.
     *
     *
     * @return true if the node successfully starts resuming. (this does not mean bootstrap streaming was success.)
     */
    public boolean resumeBootstrap();

    /** Gets the concurrency settings for processing stages*/
    static class StageConcurrency implements Serializable
    {
        public final int corePoolSize;
        public final int maximumPoolSize;

        public StageConcurrency(int corePoolSize, int maximumPoolSize)
        {
            this.corePoolSize = corePoolSize;
            this.maximumPoolSize = maximumPoolSize;
        }

    }
    public Map<String, List<Integer>> getConcurrency(List<String> stageNames);

    /** Sets the concurrency setting for processing stages */
    public void setConcurrency(String threadPoolName, int newCorePoolSize, int newMaximumPoolSize);

    /** Clears the history of clients that have connected in the past **/
    void clearConnectionHistory();
    public void disableAuditLog();
    public void enableAuditLog(String loggerName, Map<String, String> parameters, String includedKeyspaces, String excludedKeyspaces, String includedCategories, String excludedCategories,
                               String includedUsers, String excludedUsers, Integer maxArchiveRetries, Boolean block, String rollCycle,
                               Long maxLogSize, Integer maxQueueWeight, String archiveCommand) throws IllegalStateException;

    @BreaksJMX("This API was exposed as throwing ConfigurationException, removing is binary compatible but not source; see https://docs.oracle.com/javase/specs/jls/se7/html/jls-13.html")
    @Deprecated
    public void enableAuditLog(String loggerName, Map<String, String> parameters, String includedKeyspaces, String excludedKeyspaces, String includedCategories, String excludedCategories,
                               String includedUsers, String excludedUsers) throws ConfigurationException, IllegalStateException;

    @BreaksJMX("This API was exposed as throwing ConfigurationException, removing is binary compatible but not source; see https://docs.oracle.com/javase/specs/jls/se7/html/jls-13.html")
    @Deprecated
    public void enableAuditLog(String loggerName, String includedKeyspaces, String excludedKeyspaces, String includedCategories, String excludedCategories,
                               String includedUsers, String excludedUsers) throws ConfigurationException, IllegalStateException;

    public void enableAuditLog(String loggerName, String includedKeyspaces, String excludedKeyspaces, String includedCategories, String excludedCategories,
                               String includedUsers, String excludedUsers, Integer maxArchiveRetries, Boolean block, String rollCycle,
                               Long maxLogSize, Integer maxQueueWeight, String archiveCommand) throws IllegalStateException;

    public boolean isAuditLogEnabled();
    public String getCorruptedTombstoneStrategy();
    public void setCorruptedTombstoneStrategy(String strategy);

    /**
     * Start the fully query logger.
     * @param path Path where the full query log will be stored. If null cassandra.yaml value is used.
     * @param rollCycle How often to create a new file for query data (MINUTELY, DAILY, HOURLY)
     * @param blocking Whether threads submitting queries to the query log should block if they can't be drained to the filesystem or alternatively drops samples and log
     * @param maxQueueWeight How many bytes of query data to queue before blocking or dropping samples
     * @param maxLogSize How many bytes of log data to store before dropping segments. Might not be respected if a log file hasn't rolled so it can be deleted.
     * @param archiveCommand executable archiving the rolled log files,
     * @param maxArchiveRetries max number of times to retry a failing archive command
     *
     */
    public void enableFullQueryLogger(String path, String rollCycle, Boolean blocking, int maxQueueWeight, long maxLogSize, @Nullable String archiveCommand, int maxArchiveRetries);

    /**
     * Disable the full query logger if it is enabled.
     * Also delete any generated files in the last used full query log path as well as the one configure in cassandra.yaml
     */
    public void resetFullQueryLogger();

    /**
     * Stop logging queries but leave any generated files on disk.
     */
    public void stopFullQueryLogger();

    public boolean isFullQueryLogEnabled();

    /**
     * Returns the current state of FQL.
     */
    CompositeData getFullQueryLoggerOptions();

    /** Sets the initial allocation size of backing arrays for new RangeTombstoneList objects */
    public void setInitialRangeTombstoneListAllocationSize(int size);

    /** Returns the initial allocation size of backing arrays for new RangeTombstoneList objects */
    public int getInitialRangeTombstoneListAllocationSize();

    /** Sets the resize factor to use when growing/resizing a RangeTombstoneList */
    public void setRangeTombstoneListResizeGrowthFactor(double growthFactor);

    /** Returns the resize factor to use when growing/resizing a RangeTombstoneList */
    public double getRangeTombstoneResizeListGrowthFactor();

    /** Returns a map of schema version -> list of endpoints reporting that version that we need schema updates for */
    @Deprecated
    public Map<String, Set<InetAddress>> getOutstandingSchemaVersions();
    public Map<String, Set<String>> getOutstandingSchemaVersionsWithPort();

    // see CASSANDRA-3200
    public boolean autoOptimiseIncRepairStreams();
    public void setAutoOptimiseIncRepairStreams(boolean enabled);
    public boolean autoOptimiseFullRepairStreams();
    public void setAutoOptimiseFullRepairStreams(boolean enabled);
    public boolean autoOptimisePreviewRepairStreams();
    public void setAutoOptimisePreviewRepairStreams(boolean enabled);

    // warning thresholds will be replaced by equivalent guardrails
    @Deprecated
    int getTableCountWarnThreshold();
    @Deprecated
    void setTableCountWarnThreshold(int value);
    @Deprecated
    int getKeyspaceCountWarnThreshold();
    @Deprecated
    void setKeyspaceCountWarnThreshold(int value);

    public void setCompactionTombstoneWarningThreshold(int count);
    public int getCompactionTombstoneWarningThreshold();

    public boolean getReadThresholdsEnabled();
    public void setReadThresholdsEnabled(boolean value);

    public String getCoordinatorLargeReadWarnThreshold();
    public void setCoordinatorLargeReadWarnThreshold(String threshold);
    public String getCoordinatorLargeReadAbortThreshold();
    public void setCoordinatorLargeReadAbortThreshold(String threshold);

    public String getLocalReadTooLargeWarnThreshold();
    public void setLocalReadTooLargeWarnThreshold(String value);
    public String getLocalReadTooLargeAbortThreshold();
    public void setLocalReadTooLargeAbortThreshold(String value);

    public String getRowIndexReadSizeWarnThreshold();
    public void setRowIndexReadSizeWarnThreshold(String value);
    public String getRowIndexReadSizeAbortThreshold();
    public void setRowIndexReadSizeAbortThreshold(String value);

    public void setDefaultKeyspaceReplicationFactor(int value);
    public int getDefaultKeyspaceReplicationFactor();

    boolean getSkipPaxosRepairOnTopologyChange();
    void setSkipPaxosRepairOnTopologyChange(boolean v);

    String getSkipPaxosRepairOnTopologyChangeKeyspaces();
    void setSkipPaxosRepairOnTopologyChangeKeyspaces(String v);

    boolean getPaxosAutoRepairsEnabled();
    void setPaxosAutoRepairsEnabled(boolean enabled);

    boolean getPaxosStateFlushEnabled();
    void setPaxosStateFlushEnabled(boolean enabled);

    List<String> getPaxosAutoRepairTables();

    long getPaxosPurgeGraceSeconds();
    void setPaxosPurgeGraceSeconds(long v);

    String getPaxosOnLinearizabilityViolations();
    void setPaxosOnLinearizabilityViolations(String v);

    String getPaxosStatePurging();
    void setPaxosStatePurging(String v);

    boolean getPaxosRepairEnabled();
    void setPaxosRepairEnabled(boolean v);

    boolean getPaxosDcLocalCommitEnabled();
    void setPaxosDcLocalCommitEnabled(boolean v);

    String getPaxosBallotLowBound(String keyspace, String table, String key);

    public Long getRepairRpcTimeout();
    public void setRepairRpcTimeout(Long timeoutInMillis);

    public void evictHungRepairs();
    public void clearPaxosRepairs();
    public void setSkipPaxosRepairCompatibilityCheck(boolean v);
    public boolean getSkipPaxosRepairCompatibilityCheck();

    String getToken(String keyspaceName, String table, String partitionKey);
    public boolean topPartitionsEnabled();
    public int getMaxTopSizePartitionCount();
    public void setMaxTopSizePartitionCount(int value);
    public int getMaxTopTombstonePartitionCount();
    public void setMaxTopTombstonePartitionCount(int value);
    public String getMinTrackedPartitionSize();
    public void setMinTrackedPartitionSize(String value);
    public long getMinTrackedPartitionTombstoneCount();
    public void setMinTrackedPartitionTombstoneCount(long value);

    String getCQLStartTime();
    void setCQLStartTime(String value);

    double getNativeTransportQueueMaxItemAgeThreshold();
    void setNativeTransportQueueMaxItemAgeThreshold(double threshold);

    long getNativeTransportMinBackoffOnQueueOverloadInMillis();
    long getNativeTransportMaxBackoffOnQueueOverloadInMillis();
    void setNativeTransportBackoffOnQueueOverloadInMillis(long min, long max);

    boolean getNativeTransportThrowOnOverload();
    void setNativeTransportThrowOnOverload(boolean throwOnOverload);

    long getNativeTransportTimeoutMillis();
    void setNativeTransportTimeoutMillis(long deadlineMillis);

    boolean getEnforceNativeDeadlineForHints();
    void setEnforceNativeDeadlineForHints(boolean value);

    /**
     * Toggles to turn on the logging or rejection of operations for token ranges that the node does not own,
     * or is not about to acquire.
     */
    boolean isOutOfTokenRangeRequestLoggingEnabled();
    void setOutOfTokenRangeRequestLoggingEnabled(boolean enabled);

    boolean isOutOfTokenRangeRequestRejectionEnabled();
    void setOutOfTokenRangeRequestRejectionEnabled(boolean enabled);

    /**
     * Get the per-keyspace counts of operations that the node has received for tokens outside
     * its owned ranges. Represented as a {@code Map<String, long[]>}, keys are keyspace names and the
     * values are the counts for read, write and paxos ops respectivly.
     * e.g. keyspace_name -> [reads, writes, paxos].
     */
    Map<String, long[]> getOutOfRangeOperationCounts();
}<|MERGE_RESOLUTION|>--- conflicted
+++ resolved
@@ -866,8 +866,6 @@
     public boolean getTransferHintsOnDecommission();
     public void setTransferHintsOnDecommission(boolean enabled);
 
-<<<<<<< HEAD
-=======
     /** Returns whether we are using the creation time of the mutation for determining hint ttl **/
     public boolean isHintTtlUseMutationCreationTime();
     /** Sets whether we are using the creation time of the mutation for determining hint ttl **/
@@ -877,7 +875,6 @@
     public int getMaxHintTTL();
     /** Sets the upper bound on the hint ttl **/
     public void setMaxHintTTL(int maxHintTTL);
->>>>>>> 4f0ad22f
 
     /**
      * Resume bootstrap streaming when there is failed data streaming.
