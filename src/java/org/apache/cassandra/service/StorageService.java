/*
 * Licensed to the Apache Software Foundation (ASF) under one
 * or more contributor license agreements.  See the NOTICE file
 * distributed with this work for additional information
 * regarding copyright ownership.  The ASF licenses this file
 * to you under the Apache License, Version 2.0 (the
 * "License"); you may not use this file except in compliance
 * with the License.  You may obtain a copy of the License at
 *
 *     http://www.apache.org/licenses/LICENSE-2.0
 *
 * Unless required by applicable law or agreed to in writing, software
 * distributed under the License is distributed on an "AS IS" BASIS,
 * WITHOUT WARRANTIES OR CONDITIONS OF ANY KIND, either express or implied.
 * See the License for the specific language governing permissions and
 * limitations under the License.
 */
package org.apache.cassandra.service;

import java.io.*;
import java.net.InetAddress;
import java.net.UnknownHostException;
import java.nio.ByteBuffer;
import java.util.*;
import java.util.Map.Entry;
import java.util.concurrent.*;
import java.util.concurrent.atomic.AtomicBoolean;
import java.util.concurrent.atomic.AtomicInteger;
import java.util.regex.MatchResult;
import java.util.regex.Pattern;
import java.util.stream.Collectors;
import java.util.stream.StreamSupport;

import javax.annotation.Nullable;
import javax.management.*;
import javax.management.openmbean.TabularData;
import javax.management.openmbean.TabularDataSupport;

import com.google.common.annotations.VisibleForTesting;
import com.google.common.base.Preconditions;
import com.google.common.base.Predicate;
import com.google.common.collect.*;
import com.google.common.util.concurrent.*;

import org.apache.commons.lang3.StringUtils;

import org.slf4j.Logger;
import org.slf4j.LoggerFactory;

import org.apache.cassandra.auth.AuthKeyspace;
import org.apache.cassandra.auth.AuthMigrationListener;
import org.apache.cassandra.batchlog.BatchRemoveVerbHandler;
import org.apache.cassandra.batchlog.BatchStoreVerbHandler;
import org.apache.cassandra.batchlog.BatchlogManager;
import org.apache.cassandra.concurrent.NamedThreadFactory;
import org.apache.cassandra.concurrent.ScheduledExecutors;
import org.apache.cassandra.concurrent.Stage;
import org.apache.cassandra.concurrent.StageManager;
import org.apache.cassandra.config.CFMetaData;
import org.apache.cassandra.config.Config;
import org.apache.cassandra.config.DatabaseDescriptor;
import org.apache.cassandra.config.Schema;
import org.apache.cassandra.config.SchemaConstants;
import org.apache.cassandra.config.ViewDefinition;
import org.apache.cassandra.db.*;
import org.apache.cassandra.db.commitlog.CommitLog;
import org.apache.cassandra.db.compaction.CompactionManager;
import org.apache.cassandra.db.lifecycle.LifecycleTransaction;
import org.apache.cassandra.dht.*;
import org.apache.cassandra.dht.Range;
import org.apache.cassandra.dht.Token.TokenFactory;
import org.apache.cassandra.exceptions.*;
import org.apache.cassandra.gms.*;
import org.apache.cassandra.hints.HintVerbHandler;
import org.apache.cassandra.hints.HintsService;
import org.apache.cassandra.io.sstable.SSTableLoader;
import org.apache.cassandra.io.util.FileUtils;
import org.apache.cassandra.locator.*;
import org.apache.cassandra.metrics.StorageMetrics;
import org.apache.cassandra.net.*;
import org.apache.cassandra.repair.*;
import org.apache.cassandra.repair.messages.RepairOption;
import org.apache.cassandra.schema.CompactionParams.TombstoneOption;
import org.apache.cassandra.schema.KeyspaceMetadata;
import org.apache.cassandra.schema.SchemaKeyspace;
import org.apache.cassandra.service.paxos.CommitVerbHandler;
import org.apache.cassandra.service.paxos.PrepareVerbHandler;
import org.apache.cassandra.service.paxos.ProposeVerbHandler;
import org.apache.cassandra.streaming.*;
import org.apache.cassandra.thrift.EndpointDetails;
import org.apache.cassandra.thrift.TokenRange;
import org.apache.cassandra.thrift.cassandraConstants;
import org.apache.cassandra.tracing.TraceKeyspace;
import org.apache.cassandra.transport.ProtocolVersion;
import org.apache.cassandra.utils.*;
import org.apache.cassandra.utils.logging.LoggingSupportFactory;
import org.apache.cassandra.utils.progress.ProgressEvent;
import org.apache.cassandra.utils.progress.ProgressEventType;
import org.apache.cassandra.utils.progress.jmx.JMXProgressSupport;
import org.apache.cassandra.utils.progress.jmx.LegacyJMXProgressSupport;

import static java.util.Arrays.asList;
import static java.util.concurrent.TimeUnit.MINUTES;
import static java.util.stream.Collectors.toList;
import static org.apache.cassandra.index.SecondaryIndexManager.getIndexName;
import static org.apache.cassandra.index.SecondaryIndexManager.isIndexColumnFamily;
import static org.apache.cassandra.service.MigrationManager.evolveSystemKeyspace;

/**
 * This abstraction contains the token/identifier of this node
 * on the identifier space. This token gets gossiped around.
 * This class will also maintain histograms of the load information
 * of other nodes in the cluster.
 */
public class StorageService extends NotificationBroadcasterSupport implements IEndpointStateChangeSubscriber, StorageServiceMBean
{
    private static final Logger logger = LoggerFactory.getLogger(StorageService.class);

    public static final int RING_DELAY = getRingDelay(); // delay after which we assume ring has stablized
    public static final int SCHEMA_DELAY_MILLIS = getSchemaDelay();

    private static final boolean REQUIRE_SCHEMAS = !Boolean.getBoolean("cassandra.skip_schema_check");

    private final JMXProgressSupport progressSupport = new JMXProgressSupport(this);

    /**
     * @deprecated backward support to previous notification interface
     * Will be removed on 4.0
     */
    @Deprecated
    private final LegacyJMXProgressSupport legacyProgressSupport;

    private static final AtomicInteger threadCounter = new AtomicInteger(1);

    private static int getRingDelay()
    {
        String newdelay = System.getProperty("cassandra.ring_delay_ms");
        if (newdelay != null)
        {
            logger.info("Overriding RING_DELAY to {}ms", newdelay);
            return Integer.parseInt(newdelay);
        }
        else
            return 30 * 1000;
    }

    private static int getSchemaDelay()
    {
        String newdelay = System.getProperty("cassandra.schema_delay_ms");
        if (newdelay != null)
        {
            logger.info("Overriding SCHEMA_DELAY_MILLIS to {}ms", newdelay);
            return Integer.parseInt(newdelay);
        }
        else
        {
            return 30 * 1000;
        }
    }

    /* This abstraction maintains the token/endpoint metadata information */
    private TokenMetadata tokenMetadata = new TokenMetadata();

    public volatile VersionedValue.VersionedValueFactory valueFactory = new VersionedValue.VersionedValueFactory(tokenMetadata.partitioner);

    private Thread drainOnShutdown = null;
    private volatile boolean isShutdown = false;
    private final List<Runnable> preShutdownHooks = new ArrayList<>();
    private final List<Runnable> postShutdownHooks = new ArrayList<>();

    public static final StorageService instance = new StorageService();

    @Deprecated
    public boolean isInShutdownHook()
    {
        return isShutdown();
    }

    public boolean isShutdown()
    {
        return isShutdown;
    }

    /**
     * for in-jvm dtest use - forces isShutdown to be set to whatever passed in.
     */
    @VisibleForTesting
    public void setIsShutdownUnsafeForTests(boolean isShutdown)
    {
        this.isShutdown = isShutdown;
    }

    public Collection<Range<Token>> getLocalRanges(String keyspaceName)
    {
        return getRangesForEndpoint(keyspaceName, FBUtilities.getBroadcastAddress());
    }

    public Collection<Range<Token>> getPrimaryRanges(String keyspace)
    {
        return getPrimaryRangesForEndpoint(keyspace, FBUtilities.getBroadcastAddress());
    }

    public Collection<Range<Token>> getPrimaryRangesWithinDC(String keyspace)
    {
        return getPrimaryRangeForEndpointWithinDC(keyspace, FBUtilities.getBroadcastAddress());
    }

    private final Set<InetAddress> replicatingNodes = Collections.synchronizedSet(new HashSet<InetAddress>());
    private CassandraDaemon daemon;

    private InetAddress removingNode;

    /* Are we starting this node in bootstrap mode? */
    private volatile boolean isBootstrapMode;

    /* we bootstrap but do NOT join the ring unless told to do so */
    private boolean isSurveyMode = Boolean.parseBoolean(System.getProperty("cassandra.write_survey", "false"));
    /* true if node is rebuilding and receiving data */
    private final AtomicBoolean isRebuilding = new AtomicBoolean();
    private final AtomicBoolean isDecommissioning = new AtomicBoolean();

    private volatile boolean initialized = false;
    private volatile boolean joined = false;
    private volatile boolean gossipActive = false;
    private final AtomicBoolean authSetupCalled = new AtomicBoolean(false);
    private volatile boolean authSetupComplete = false;

    /* the probability for tracing any particular request, 0 disables tracing and 1 enables for all */
    private double traceProbability = 0.0;

    private static enum Mode { STARTING, NORMAL, JOINING, LEAVING, DECOMMISSIONED, MOVING, DRAINING, DRAINED }
    private volatile Mode operationMode = Mode.STARTING;

    /* Used for tracking drain progress */
    private volatile int totalCFs, remainingCFs;

    private static final AtomicInteger nextRepairCommand = new AtomicInteger();

    private final List<IEndpointLifecycleSubscriber> lifecycleSubscribers = new CopyOnWriteArrayList<>();

    private final String jmxObjectName;

    private Collection<Token> bootstrapTokens = null;

    // true when keeping strict consistency while bootstrapping
    private static final boolean useStrictConsistency = Boolean.parseBoolean(System.getProperty("cassandra.consistent.rangemovement", "true"));
    private static final boolean allowSimultaneousMoves = Boolean.parseBoolean(System.getProperty("cassandra.consistent.simultaneousmoves.allow","false"));
    private static final boolean joinRing = Boolean.parseBoolean(System.getProperty("cassandra.join_ring", "true"));
    private boolean replacing;

    private final StreamStateStore streamStateStore = new StreamStateStore();

    public boolean isSurveyMode()
    {
        return isSurveyMode;
    }

    public boolean hasJoined()
    {
        return joined;
    }

    /** This method updates the local token on disk  */
    public void setTokens(Collection<Token> tokens)
    {
        assert tokens != null && !tokens.isEmpty() : "Node needs at least one token.";
        if (logger.isDebugEnabled())
            logger.debug("Setting tokens to {}", tokens);
        SystemKeyspace.updateTokens(tokens);
        Collection<Token> localTokens = getLocalTokens();
        setGossipTokens(localTokens);
        tokenMetadata.updateNormalTokens(tokens, FBUtilities.getBroadcastAddress());
        setMode(Mode.NORMAL, false);
    }

    public void setGossipTokens(Collection<Token> tokens)
    {
        List<Pair<ApplicationState, VersionedValue>> states = new ArrayList<Pair<ApplicationState, VersionedValue>>();
        states.add(Pair.create(ApplicationState.TOKENS, valueFactory.tokens(tokens)));
        states.add(Pair.create(ApplicationState.STATUS, valueFactory.normal(tokens)));
        Gossiper.instance.addLocalApplicationStates(states);
    }

    public StorageService()
    {
        // use dedicated executor for sending JMX notifications
        super(Executors.newSingleThreadExecutor());

        jmxObjectName = "org.apache.cassandra.db:type=StorageService";
        MBeanWrapper.instance.registerMBean(this, jmxObjectName);
        MBeanWrapper.instance.registerMBean(StreamManager.instance, StreamManager.OBJECT_NAME);

        legacyProgressSupport = new LegacyJMXProgressSupport(this, jmxObjectName);

        /* register the verb handlers */
        MessagingService.instance().registerVerbHandlers(MessagingService.Verb.MUTATION, new MutationVerbHandler());
        MessagingService.instance().registerVerbHandlers(MessagingService.Verb.READ_REPAIR, new ReadRepairVerbHandler());
        MessagingService.instance().registerVerbHandlers(MessagingService.Verb.READ, new ReadCommandVerbHandler());
        MessagingService.instance().registerVerbHandlers(MessagingService.Verb.RANGE_SLICE, new RangeSliceVerbHandler());
        MessagingService.instance().registerVerbHandlers(MessagingService.Verb.PAGED_RANGE, new RangeSliceVerbHandler());
        MessagingService.instance().registerVerbHandlers(MessagingService.Verb.COUNTER_MUTATION, new CounterMutationVerbHandler());
        MessagingService.instance().registerVerbHandlers(MessagingService.Verb.TRUNCATE, new TruncateVerbHandler());
        MessagingService.instance().registerVerbHandlers(MessagingService.Verb.PAXOS_PREPARE, new PrepareVerbHandler());
        MessagingService.instance().registerVerbHandlers(MessagingService.Verb.PAXOS_PROPOSE, new ProposeVerbHandler());
        MessagingService.instance().registerVerbHandlers(MessagingService.Verb.PAXOS_COMMIT, new CommitVerbHandler());
        MessagingService.instance().registerVerbHandlers(MessagingService.Verb.HINT, new HintVerbHandler());

        // see BootStrapper for a summary of how the bootstrap verbs interact
        MessagingService.instance().registerVerbHandlers(MessagingService.Verb.REPLICATION_FINISHED, new ReplicationFinishedVerbHandler());
        MessagingService.instance().registerVerbHandlers(MessagingService.Verb.REQUEST_RESPONSE, new ResponseVerbHandler());
        MessagingService.instance().registerVerbHandlers(MessagingService.Verb.INTERNAL_RESPONSE, new ResponseVerbHandler());
        MessagingService.instance().registerVerbHandlers(MessagingService.Verb.REPAIR_MESSAGE, new RepairMessageVerbHandler());
        MessagingService.instance().registerVerbHandlers(MessagingService.Verb.GOSSIP_SHUTDOWN, new GossipShutdownVerbHandler());

        MessagingService.instance().registerVerbHandlers(MessagingService.Verb.GOSSIP_DIGEST_SYN, new GossipDigestSynVerbHandler());
        MessagingService.instance().registerVerbHandlers(MessagingService.Verb.GOSSIP_DIGEST_ACK, new GossipDigestAckVerbHandler());
        MessagingService.instance().registerVerbHandlers(MessagingService.Verb.GOSSIP_DIGEST_ACK2, new GossipDigestAck2VerbHandler());

        MessagingService.instance().registerVerbHandlers(MessagingService.Verb.DEFINITIONS_UPDATE, new DefinitionsUpdateVerbHandler());
        MessagingService.instance().registerVerbHandlers(MessagingService.Verb.SCHEMA_CHECK, new SchemaCheckVerbHandler());
        MessagingService.instance().registerVerbHandlers(MessagingService.Verb.MIGRATION_REQUEST, new MigrationRequestVerbHandler());

        MessagingService.instance().registerVerbHandlers(MessagingService.Verb.SNAPSHOT, new SnapshotVerbHandler());
        MessagingService.instance().registerVerbHandlers(MessagingService.Verb.ECHO, new EchoVerbHandler());

        MessagingService.instance().registerVerbHandlers(MessagingService.Verb.BATCH_STORE, new BatchStoreVerbHandler());
        MessagingService.instance().registerVerbHandlers(MessagingService.Verb.BATCH_REMOVE, new BatchRemoveVerbHandler());
    }

    public void registerDaemon(CassandraDaemon daemon)
    {
        this.daemon = daemon;
    }

    public void register(IEndpointLifecycleSubscriber subscriber)
    {
        lifecycleSubscribers.add(subscriber);
    }

    public void unregister(IEndpointLifecycleSubscriber subscriber)
    {
        lifecycleSubscribers.remove(subscriber);
    }

    // should only be called via JMX
    public void stopGossiping()
    {
        if (gossipActive)
        {
            if (!isNormal())
                throw new IllegalStateException("Unable to stop gossip because the node is not in the normal state. Try to stop the node instead.");

            logger.warn("Stopping gossip by operator request");

            if (isNativeTransportRunning())
            {
                logger.warn("Disabling gossip while native transport is still active is unsafe");
            }

            Gossiper.instance.stop();
            gossipActive = false;
        }
    }

    // should only be called via JMX
    public synchronized void startGossiping()
    {
        if (!gossipActive)
        {
            checkServiceAllowedToStart("gossip");

            logger.warn("Starting gossip by operator request");
            Collection<Token> tokens = SystemKeyspace.getSavedTokens();

            boolean validTokens = tokens != null && !tokens.isEmpty();

            // shouldn't be called before these are set if we intend to join the ring/are in the process of doing so
            if (joined || joinRing)
                assert validTokens : "Cannot start gossiping for a node intended to join without valid tokens";

            if (validTokens)
                setGossipTokens(tokens);

            Gossiper.instance.forceNewerGeneration();
            Gossiper.instance.start((int) (System.currentTimeMillis() / 1000));
            gossipActive = true;
        }
    }

    // should only be called via JMX
    public boolean isGossipRunning()
    {
        return Gossiper.instance.isEnabled();
    }

    // should only be called via JMX
    public synchronized void startRPCServer()
    {
        checkServiceAllowedToStart("thrift");

        if (daemon == null)
        {
            throw new IllegalStateException("No configured daemon");
        }

        // We only start transports if bootstrap has completed and we're not in survey mode, OR if we are in
        // survey mode and streaming has completed but we're not using auth.
        // OR if we have not joined the ring yet.
        if (StorageService.instance.hasJoined() &&
                ((!StorageService.instance.isSurveyMode() && !SystemKeyspace.bootstrapComplete()) ||
                (StorageService.instance.isSurveyMode() && StorageService.instance.isBootstrapMode())))
        {
            throw new IllegalStateException("Node is not yet bootstrapped completely. Use nodetool to check bootstrap state and resume. For more, see `nodetool help bootstrap`");
        }
        else if (StorageService.instance.hasJoined() && StorageService.instance.isSurveyMode() &&
                DatabaseDescriptor.getAuthenticator().requireAuthentication())
        {
            // Auth isn't initialised until we join the ring, so if we're in survey mode auth will always fail.
            throw new IllegalStateException("Not starting RPC server as write_survey mode and authentication is enabled");
        }

        daemon.startThriftServer();
    }

    public void stopRPCServer()
    {
        if (daemon == null)
        {
            throw new IllegalStateException("No configured daemon");
        }
        daemon.stopThriftServer();
    }

    public boolean isRPCServerRunning()
    {
        if (daemon == null)
        {
            return false;
        }
        return daemon.isThriftServerRunning();
    }

    public synchronized void startNativeTransport()
    {
        checkServiceAllowedToStart("native transport");

        if (daemon == null)
        {
            throw new IllegalStateException("No configured daemon");
        }

        try
        {
            daemon.startNativeTransport();
        }
        catch (Exception e)
        {
            throw new RuntimeException("Error starting native transport: " + e.getMessage());
        }
    }

    public void stopNativeTransport()
    {
        if (daemon == null)
        {
            throw new IllegalStateException("No configured daemon");
        }
        daemon.stopNativeTransport();
    }

    public boolean isNativeTransportRunning()
    {
        if (daemon == null)
        {
            return false;
        }
        return daemon.isNativeTransportRunning();
    }

    public int getMaxNativeProtocolVersion()
    {
        if (daemon == null)
        {
            throw new IllegalStateException("No configured daemon");
        }
        return daemon.getMaxNativeProtocolVersion();
    }

    private void refreshMaxNativeProtocolVersion()
    {
        if (daemon != null)
        {
            daemon.refreshMaxNativeProtocolVersion();
        }
    }

    public void stopTransports()
    {
        if (isRPCServerRunning())
        {
            logger.error("Stopping RPC server");
            stopRPCServer();
        }
        if (isNativeTransportRunning())
        {
            logger.error("Stopping native transport");
            stopNativeTransport();
        }
        if (isGossipActive())
        {
            logger.error("Stopping gossiper");
            stopGossiping();
        }
    }

    /**
     * Set the Gossip flag RPC_READY to false and then
     * shutdown the client services (thrift and CQL).
     *
     * Note that other nodes will do this for us when
     * they get the Gossip shutdown message, so even if
     * we don't get time to broadcast this, it is not a problem.
     *
     * See {@link Gossiper#markAsShutdown(InetAddress)}
     */
    private void shutdownClientServers()
    {
        setRpcReady(false);
        stopRPCServer();
        stopNativeTransport();
    }

    public void stopClient()
    {
        Gossiper.instance.unregister(this);
        Gossiper.instance.stop();
        MessagingService.instance().shutdown();
        // give it a second so that task accepted before the MessagingService shutdown gets submitted to the stage (to avoid RejectedExecutionException)
        Uninterruptibles.sleepUninterruptibly(1, TimeUnit.SECONDS);
        StageManager.shutdownNow();
    }

    public boolean isInitialized()
    {
        return initialized;
    }

    public boolean isGossipActive()
    {
        return gossipActive;
    }

    public boolean isDaemonSetupCompleted()
    {
        return daemon == null
               ? false
               : daemon.setupCompleted();
    }

    public void stopDaemon()
    {
        if (daemon == null)
            throw new IllegalStateException("No configured daemon");
        daemon.deactivate();
    }

    private synchronized UUID prepareForReplacement() throws ConfigurationException
    {
        if (SystemKeyspace.bootstrapComplete())
            throw new RuntimeException("Cannot replace address with a node that is already bootstrapped");

        if (!joinRing)
            throw new ConfigurationException("Cannot set both join_ring=false and attempt to replace a node");

        if (!DatabaseDescriptor.isAutoBootstrap() && !Boolean.getBoolean("cassandra.allow_unsafe_replace"))
            throw new RuntimeException("Replacing a node without bootstrapping risks invalidating consistency " +
                                       "guarantees as the expected data may not be present until repair is run. " +
                                       "To perform this operation, please restart with " +
                                       "-Dcassandra.allow_unsafe_replace=true");

        InetAddress replaceAddress = DatabaseDescriptor.getReplaceAddress();
        logger.info("Gathering node replacement information for {}", replaceAddress);
        Map<InetAddress, EndpointState> epStates = Gossiper.instance.doShadowRound();
        // as we've completed the shadow round of gossip, we should be able to find the node we're replacing
        if (epStates.get(replaceAddress) == null)
            throw new RuntimeException(String.format("Cannot replace_address %s because it doesn't exist in gossip", replaceAddress));

        try
        {
            VersionedValue tokensVersionedValue = epStates.get(replaceAddress).getApplicationState(ApplicationState.TOKENS);
            if (tokensVersionedValue == null)
                throw new RuntimeException(String.format("Could not find tokens for %s to replace", replaceAddress));

            bootstrapTokens = TokenSerializer.deserialize(tokenMetadata.partitioner, new DataInputStream(new ByteArrayInputStream(tokensVersionedValue.toBytes())));
        }
        catch (IOException e)
        {
            throw new RuntimeException(e);
        }

        UUID localHostId = SystemKeyspace.getLocalHostId();

        if (isReplacingSameAddress())
        {
            localHostId = Gossiper.instance.getHostId(replaceAddress, epStates);
            SystemKeyspace.setLocalHostId(localHostId); // use the replacee's host Id as our own so we receive hints, etc
        }

        return localHostId;
    }

    private synchronized void checkForEndpointCollision(UUID localHostId, Set<InetAddress> peers) throws ConfigurationException
    {
        if (Boolean.getBoolean("cassandra.allow_unsafe_join"))
        {
            logger.warn("Skipping endpoint collision check as cassandra.allow_unsafe_join=true");
            return;
        }

        logger.debug("Starting shadow gossip round to check for endpoint collision");
        Map<InetAddress, EndpointState> epStates = Gossiper.instance.doShadowRound(peers);

        if (epStates.isEmpty() && DatabaseDescriptor.getSeeds().contains(FBUtilities.getBroadcastAddress()))
            logger.info("Unable to gossip with any peers but continuing anyway since node is in its own seed list");

        // If bootstrapping, check whether any previously known status for the endpoint makes it unsafe to do so.
        // If not bootstrapping, compare the host id for this endpoint learned from gossip (if any) with the local
        // one, which was either read from system.local or generated at startup. If a learned id is present &
        // doesn't match the local, then the node needs replacing
        if (!Gossiper.instance.isSafeForStartup(FBUtilities.getBroadcastAddress(), localHostId, shouldBootstrap(), epStates))
        {
            throw new RuntimeException(String.format("A node with address %s already exists, cancelling join. " +
                                                     "Use cassandra.replace_address if you want to replace this node.",
                                                     FBUtilities.getBroadcastAddress()));
        }

        if (shouldBootstrap() && useStrictConsistency && !allowSimultaneousMoves())
        {
            for (Map.Entry<InetAddress, EndpointState> entry : epStates.entrySet())
            {
                // ignore local node or empty status
                if (entry.getKey().equals(FBUtilities.getBroadcastAddress()) || entry.getValue().getApplicationState(ApplicationState.STATUS) == null)
                    continue;
                String[] pieces = splitValue(entry.getValue().getApplicationState(ApplicationState.STATUS));
                assert (pieces.length > 0);
                String state = pieces[0];
                if (state.equals(VersionedValue.STATUS_BOOTSTRAPPING) || state.equals(VersionedValue.STATUS_LEAVING) || state.equals(VersionedValue.STATUS_MOVING))
                    throw new UnsupportedOperationException("Other bootstrapping/leaving/moving nodes detected, cannot bootstrap while cassandra.consistent.rangemovement is true");
            }
        }
    }

    private boolean allowSimultaneousMoves()
    {
        return allowSimultaneousMoves && DatabaseDescriptor.getNumTokens() == 1;
    }

    // for testing only
    public void unsafeInitialize() throws ConfigurationException
    {
        initialized = true;
        gossipActive = true;
        Gossiper.instance.register(this);
        Gossiper.instance.start((int) (System.currentTimeMillis() / 1000)); // needed for node-ring gathering.
        Gossiper.instance.addLocalApplicationState(ApplicationState.NET_VERSION, valueFactory.networkVersion());
        if (!MessagingService.instance().isListening())
            MessagingService.instance().listen();
    }

    public void populateTokenMetadata()
    {
        if (Boolean.parseBoolean(System.getProperty("cassandra.load_ring_state", "true")))
        {
            logger.info("Populating token metadata from system tables");
            Multimap<InetAddress, Token> loadedTokens = SystemKeyspace.loadTokens();
            if (!shouldBootstrap()) // if we have not completed bootstrapping, we should not add ourselves as a normal token
                loadedTokens.putAll(FBUtilities.getBroadcastAddress(), SystemKeyspace.getSavedTokens());
            for (InetAddress ep : loadedTokens.keySet())
                tokenMetadata.updateNormalTokens(loadedTokens.get(ep), ep);

            logger.info("Token metadata: {}", tokenMetadata);
        }
    }

    public synchronized void initServer() throws ConfigurationException
    {
        initServer(RING_DELAY);
    }

    public synchronized void initServer(int delay) throws ConfigurationException
    {
        logger.info("Cassandra version: {}", FBUtilities.getReleaseVersionString());
        logger.info("Thrift API version: {}", cassandraConstants.VERSION);
        logger.info("CQL supported versions: {} (default: {})",
                StringUtils.join(ClientState.getCQLSupportedVersion(), ", "), ClientState.DEFAULT_CQL_VERSION);
        logger.info("Native protocol supported versions: {} (default: {})",
                    StringUtils.join(ProtocolVersion.supportedVersions(), ", "), ProtocolVersion.CURRENT);

        try
        {
            // Ensure StorageProxy is initialized on start-up; see CASSANDRA-3797.
            Class.forName("org.apache.cassandra.service.StorageProxy");
            // also IndexSummaryManager, which is otherwise unreferenced
            Class.forName("org.apache.cassandra.io.sstable.IndexSummaryManager");
        }
        catch (ClassNotFoundException e)
        {
            throw new AssertionError(e);
        }

        // daemon threads, like our executors', continue to run while shutdown hooks are invoked
        drainOnShutdown = NamedThreadFactory.createThread(new WrappedRunnable()
        {
            @Override
            public void runMayThrow() throws InterruptedException, ExecutionException, IOException
            {
                drain(true);

                if (FBUtilities.isWindows)
                    WindowsTimer.endTimerPeriod(DatabaseDescriptor.getWindowsTimerInterval());

                LoggingSupportFactory.getLoggingSupport().onShutdown();
            }
        }, "StorageServiceShutdownHook");
        Runtime.getRuntime().addShutdownHook(drainOnShutdown);

        replacing = isReplacing();

        if (!Boolean.parseBoolean(System.getProperty("cassandra.start_gossip", "true")))
        {
            logger.info("Not starting gossip as requested.");
            // load ring state in preparation for starting gossip later
            loadRingState();
            initialized = true;
            return;
        }

        prepareToJoin();

        // Has to be called after the host id has potentially changed in prepareToJoin().
        try
        {
            CacheService.instance.counterCache.loadSavedAsync().get();
        }
        catch (Throwable t)
        {
            JVMStabilityInspector.inspectThrowable(t);
            logger.warn("Error loading counter cache", t);
        }

        if (joinRing)
        {
            joinTokenRing(delay);
        }
        else
        {
            Collection<Token> tokens = SystemKeyspace.getSavedTokens();
            if (!tokens.isEmpty())
            {
                tokenMetadata.updateNormalTokens(tokens, FBUtilities.getBroadcastAddress());
                // order is important here, the gossiper can fire in between adding these two states.  It's ok to send TOKENS without STATUS, but *not* vice versa.
                List<Pair<ApplicationState, VersionedValue>> states = new ArrayList<Pair<ApplicationState, VersionedValue>>();
                states.add(Pair.create(ApplicationState.TOKENS, valueFactory.tokens(tokens)));
                states.add(Pair.create(ApplicationState.STATUS, valueFactory.hibernate(true)));
                Gossiper.instance.addLocalApplicationStates(states);
            }
            doAuthSetup(true);
            logger.info("Not joining ring as requested. Use JMX (StorageService->joinRing()) to initiate ring joining");
        }

        initialized = true;
    }

    private void loadRingState()
    {
        if (Boolean.parseBoolean(System.getProperty("cassandra.load_ring_state", "true")))
        {
            logger.info("Loading persisted ring state");
            Multimap<InetAddress, Token> loadedTokens = SystemKeyspace.loadTokens();
            Map<InetAddress, UUID> loadedHostIds = SystemKeyspace.loadHostIds();
            for (InetAddress ep : loadedTokens.keySet())
            {
                if (ep.equals(FBUtilities.getBroadcastAddress()))
                {
                    // entry has been mistakenly added, delete it
                    SystemKeyspace.removeEndpoint(ep);
                }
                else
                {
                    if (loadedHostIds.containsKey(ep))
                        tokenMetadata.updateHostId(loadedHostIds.get(ep), ep);
                    Gossiper.runInGossipStageBlocking(() -> Gossiper.instance.addSavedEndpoint(ep));
                }
            }
        }
    }

    private boolean isReplacing()
    {
        if (System.getProperty("cassandra.replace_address_first_boot", null) != null && SystemKeyspace.bootstrapComplete())
        {
            logger.info("Replace address on first boot requested; this node is already bootstrapped");
            return false;
        }
        return DatabaseDescriptor.getReplaceAddress() != null;
    }

    /**
     * In the event of forceful termination we need to remove the shutdown hook to prevent hanging (OOM for instance)
     */
    public void removeShutdownHook()
    {
        if (drainOnShutdown != null)
            Runtime.getRuntime().removeShutdownHook(drainOnShutdown);

        if (FBUtilities.isWindows)
            WindowsTimer.endTimerPeriod(DatabaseDescriptor.getWindowsTimerInterval());
    }

    private boolean shouldBootstrap()
    {
        return DatabaseDescriptor.isAutoBootstrap() && !SystemKeyspace.bootstrapComplete() && !isSeed();
    }

    public static boolean isSeed()
    {
        return DatabaseDescriptor.getSeeds().contains(FBUtilities.getBroadcastAddress());
    }

    @VisibleForTesting
    public void prepareToJoin() throws ConfigurationException
    {
        MigrationCoordinator.instance.start();
        if (!joined)
        {
            Map<ApplicationState, VersionedValue> appStates = new EnumMap<>(ApplicationState.class);

            if (SystemKeyspace.wasDecommissioned())
            {
                if (Boolean.getBoolean("cassandra.override_decommission"))
                {
                    logger.warn("This node was decommissioned, but overriding by operator request.");
                    SystemKeyspace.setBootstrapState(SystemKeyspace.BootstrapState.COMPLETED);
                }
                else
                    throw new ConfigurationException("This node was decommissioned and will not rejoin the ring unless cassandra.override_decommission=true has been set, or all existing data is removed and the node is bootstrapped again");
            }

            if (DatabaseDescriptor.getReplaceTokens().size() > 0 || DatabaseDescriptor.getReplaceNode() != null)
                throw new RuntimeException("Replace method removed; use cassandra.replace_address instead");

            if (!MessagingService.instance().isListening())
                MessagingService.instance().listen();

            UUID localHostId = SystemKeyspace.getLocalHostId();

            if (replacing)
            {
                localHostId = prepareForReplacement();
                appStates.put(ApplicationState.TOKENS, valueFactory.tokens(bootstrapTokens));

                if (!DatabaseDescriptor.isAutoBootstrap())
                {
                    // Will not do replace procedure, persist the tokens we're taking over locally
                    // so that they don't get clobbered with auto generated ones in joinTokenRing
                    SystemKeyspace.updateTokens(bootstrapTokens);
                }
                else if (isReplacingSameAddress())
                {
                    //only go into hibernate state if replacing the same address (CASSANDRA-8523)
                    logger.warn("Writes will not be forwarded to this node during replacement because it has the same address as " +
                                "the node to be replaced ({}). If the previous node has been down for longer than max_hint_window_in_ms, " +
                                "repair must be run after the replacement process in order to make this node consistent.",
                                DatabaseDescriptor.getReplaceAddress());
                    appStates.put(ApplicationState.STATUS, valueFactory.hibernate(true));
                }
            }
            else
            {
                checkForEndpointCollision(localHostId, SystemKeyspace.loadHostIds().keySet());
                if (SystemKeyspace.bootstrapComplete())
                {
                    Preconditions.checkState(!Config.isClientMode());
                    // tokens are only ever saved to system.local after bootstrap has completed and we're joining the ring,
                    // or when token update operations (move, decom) are completed
                    Collection<Token> savedTokens = SystemKeyspace.getSavedTokens();
                    if (!savedTokens.isEmpty())
                        appStates.put(ApplicationState.TOKENS, valueFactory.tokens(savedTokens));
                }
            }

            // have to start the gossip service before we can see any info on other nodes.  this is necessary
            // for bootstrap to get the load info it needs.
            // (we won't be part of the storage ring though until we add a counterId to our state, below.)
            // Seed the host ID-to-endpoint map with our own ID.
            getTokenMetadata().updateHostId(localHostId, FBUtilities.getBroadcastAddress());
            appStates.put(ApplicationState.NET_VERSION, valueFactory.networkVersion());
            appStates.put(ApplicationState.HOST_ID, valueFactory.hostId(localHostId));
            appStates.put(ApplicationState.RPC_ADDRESS, valueFactory.rpcaddress(FBUtilities.getBroadcastRpcAddress()));
            appStates.put(ApplicationState.RELEASE_VERSION, valueFactory.releaseVersion());

            // load the persisted ring state. This used to be done earlier in the init process,
            // but now we always perform a shadow round when preparing to join and we have to
            // clear endpoint states after doing that.
            loadRingState();

            logger.info("Starting up server gossip");
            Gossiper.instance.register(this);
            Gossiper.instance.start(SystemKeyspace.incrementAndGetGeneration(), appStates); // needed for node-ring gathering.
            gossipActive = true;
            // gossip snitch infos (local DC and rack)
            gossipSnitchInfo();
            // gossip Schema.emptyVersion forcing immediate check for schema updates (see MigrationManager#maybeScheduleSchemaPull)
            Schema.instance.updateVersionAndAnnounce(); // Ensure we know our own actual Schema UUID in preparation for updates
            LoadBroadcaster.instance.startBroadcasting();
            HintsService.instance.startDispatch();
            BatchlogManager.instance.start();
        }
    }


    public void waitForSchema(int delay)
    {
        // first sleep the delay to make sure we see all our peers
        for (long i = 0; i < delay; i += 1000)
        {
            // if we see schema, we can proceed to the next check directly
            if (!Schema.instance.isEmpty())
            {
                logger.debug("current schema version: {}", Schema.instance.getVersion());
                break;
            }
            Uninterruptibles.sleepUninterruptibly(1, TimeUnit.SECONDS);
        }

        boolean schemasReceived = MigrationCoordinator.instance.awaitSchemaRequests(SCHEMA_DELAY_MILLIS);

        if (schemasReceived)
            return;

        logger.warn(String.format("There are nodes in the cluster with a different schema version than us we did not merged schemas from, " +
                                  "our version : (%s), outstanding versions -> endpoints : %s",
                                  Schema.instance.getVersion(),
                                  MigrationCoordinator.instance.outstandingVersions()));

        if (REQUIRE_SCHEMAS)
            throw new RuntimeException("Didn't receive schemas for all known versions within the timeout");
    }

    @VisibleForTesting
    private void joinTokenRing(int delay) throws ConfigurationException
    {
        joined = true;

        // We bootstrap if we haven't successfully bootstrapped before, as long as we are not a seed.
        // If we are a seed, or if the user manually sets auto_bootstrap to false,
        // we'll skip streaming data from other nodes and jump directly into the ring.
        //
        // The seed check allows us to skip the RING_DELAY sleep for the single-node cluster case,
        // which is useful for both new users and testing.
        //
        // We attempted to replace this with a schema-presence check, but you need a meaningful sleep
        // to get schema info from gossip which defeats the purpose.  See CASSANDRA-4427 for the gory details.
        Set<InetAddress> current = new HashSet<>();
        if (logger.isDebugEnabled())
        {
            logger.debug("Bootstrap variables: {} {} {} {}",
                         DatabaseDescriptor.isAutoBootstrap(),
                         SystemKeyspace.bootstrapInProgress(),
                         SystemKeyspace.bootstrapComplete(),
                         DatabaseDescriptor.getSeeds().contains(FBUtilities.getBroadcastAddress()));
        }
        if (DatabaseDescriptor.isAutoBootstrap() && !SystemKeyspace.bootstrapComplete() && DatabaseDescriptor.getSeeds().contains(FBUtilities.getBroadcastAddress()))
        {
            logger.info("This node will not auto bootstrap because it is configured to be a seed node.");
        }

        boolean dataAvailable = true; // make this to false when bootstrap streaming failed
        boolean bootstrap = shouldBootstrap();
        if (bootstrap)
        {
            if (SystemKeyspace.bootstrapInProgress())
                logger.warn("Detected previous bootstrap failure; retrying");
            else
                SystemKeyspace.setBootstrapState(SystemKeyspace.BootstrapState.IN_PROGRESS);
            setMode(Mode.JOINING, "waiting for ring information", true);
            waitForSchema(delay);
            setMode(Mode.JOINING, "schema complete, ready to bootstrap", true);
            setMode(Mode.JOINING, "waiting for pending range calculation", true);
            PendingRangeCalculatorService.instance.blockUntilFinished();
            setMode(Mode.JOINING, "calculation complete, ready to bootstrap", true);

            logger.debug("... got ring + schema info");

            if (useStrictConsistency && !allowSimultaneousMoves() &&
                    (
                        tokenMetadata.getBootstrapTokens().valueSet().size() > 0 ||
                        tokenMetadata.getLeavingEndpoints().size() > 0 ||
                        tokenMetadata.getMovingEndpoints().size() > 0
                    ))
            {
                String bootstrapTokens = StringUtils.join(tokenMetadata.getBootstrapTokens().valueSet(), ',');
                String leavingTokens = StringUtils.join(tokenMetadata.getLeavingEndpoints(), ',');
                String movingTokens = StringUtils.join(tokenMetadata.getMovingEndpoints().stream().map(e -> e.right).toArray(), ',');
                throw new UnsupportedOperationException(String.format("Other bootstrapping/leaving/moving nodes detected, cannot bootstrap while cassandra.consistent.rangemovement is true. Nodes detected, bootstrapping: %s; leaving: %s; moving: %s;", bootstrapTokens, leavingTokens, movingTokens));
            }

            // get bootstrap tokens
            if (!replacing)
            {
                if (tokenMetadata.isMember(FBUtilities.getBroadcastAddress()))
                {
                    String s = "This node is already a member of the token ring; bootstrap aborted. (If replacing a dead node, remove the old one from the ring first.)";
                    throw new UnsupportedOperationException(s);
                }
                setMode(Mode.JOINING, "getting bootstrap token", true);
                bootstrapTokens = BootStrapper.getBootstrapTokens(tokenMetadata, FBUtilities.getBroadcastAddress(), delay);
            }
            else
            {
                if (!isReplacingSameAddress())
                {
                    try
                    {
                        // Sleep additionally to make sure that the server actually is not alive
                        // and giving it more time to gossip if alive.
                        Thread.sleep(LoadBroadcaster.BROADCAST_INTERVAL);
                    }
                    catch (InterruptedException e)
                    {
                        throw new AssertionError(e);
                    }

                    // check for operator errors...
                    for (Token token : bootstrapTokens)
                    {
                        InetAddress existing = tokenMetadata.getEndpoint(token);
                        if (existing != null)
                        {
                            long nanoDelay = delay * 1000000L;
                            if (Gossiper.instance.getEndpointStateForEndpoint(existing).getUpdateTimestamp() > (System.nanoTime() - nanoDelay))
                                throw new UnsupportedOperationException("Cannot replace a live node... ");
                            current.add(existing);
                        }
                        else
                        {
                            throw new UnsupportedOperationException("Cannot replace token " + token + " which does not exist!");
                        }
                    }
                }
                else
                {
                    try
                    {
                        Thread.sleep(RING_DELAY);
                    }
                    catch (InterruptedException e)
                    {
                        throw new AssertionError(e);
                    }

                }
                setMode(Mode.JOINING, "Replacing a node with token(s): " + bootstrapTokens, true);
            }

            dataAvailable = bootstrap(bootstrapTokens);
        }
        else
        {
            bootstrapTokens = SystemKeyspace.getSavedTokens();
            if (bootstrapTokens.isEmpty())
            {
                bootstrapTokens = BootStrapper.getBootstrapTokens(tokenMetadata, FBUtilities.getBroadcastAddress(), delay);
            }
            else
            {
                if (bootstrapTokens.size() != DatabaseDescriptor.getNumTokens())
                    throw new ConfigurationException("Cannot change the number of tokens from " + bootstrapTokens.size() + " to " + DatabaseDescriptor.getNumTokens());
                else
                    logger.info("Using saved tokens {}", bootstrapTokens);
            }
        }

        setUpDistributedSystemKeyspaces();

        if (!isSurveyMode)
        {
            if (dataAvailable)
            {
                finishJoiningRing(bootstrap, bootstrapTokens);
                // remove the existing info about the replaced node.
                if (!current.isEmpty())
                {
                    Gossiper.runInGossipStageBlocking(() -> {
                        for (InetAddress existing : current)
                            Gossiper.instance.replacedEndpoint(existing);
                    });
                }
            }
            else
            {
                logger.warn("Some data streaming failed. Use nodetool to check bootstrap state and resume. For more, see `nodetool help bootstrap`. {}", SystemKeyspace.getBootstrapState());
            }
        }
        else
        {
            if (dataAvailable)
                logger.info("Startup complete, but write survey mode is active, not becoming an active ring member. Use JMX (StorageService->joinRing()) to finalize ring joining.");
            else
                logger.warn("Some data streaming failed. Use nodetool to check bootstrap state and resume. For more, see `nodetool help bootstrap`. {}", SystemKeyspace.getBootstrapState());
        }
    }

    @VisibleForTesting
    public void ensureTraceKeyspace()
    {
        Optional<Mutation> mutation = evolveSystemKeyspace(TraceKeyspace.metadata(), TraceKeyspace.GENERATION);
        mutation.ifPresent(value -> FBUtilities.waitOnFuture(MigrationManager.announceWithoutPush(Collections.singleton(value))));
    }

    public static boolean isReplacingSameAddress()
    {
        InetAddress replaceAddress = DatabaseDescriptor.getReplaceAddress();
        return replaceAddress != null && replaceAddress.equals(FBUtilities.getBroadcastAddress());
    }

    public void gossipSnitchInfo()
    {
        IEndpointSnitch snitch = DatabaseDescriptor.getEndpointSnitch();
        String dc = snitch.getDatacenter(FBUtilities.getBroadcastAddress());
        String rack = snitch.getRack(FBUtilities.getBroadcastAddress());
        Gossiper.instance.addLocalApplicationState(ApplicationState.DC, StorageService.instance.valueFactory.datacenter(dc));
        Gossiper.instance.addLocalApplicationState(ApplicationState.RACK, StorageService.instance.valueFactory.rack(rack));
    }

    public void joinRing() throws IOException
    {
        SystemKeyspace.BootstrapState state = SystemKeyspace.getBootstrapState();
        joinRing(state.equals(SystemKeyspace.BootstrapState.IN_PROGRESS));
    }

    private synchronized void joinRing(boolean resumedBootstrap) throws IOException
    {
        if (!joined)
        {
            logger.info("Joining ring by operator request");
            try
            {
                joinTokenRing(0);
            }
            catch (ConfigurationException e)
            {
                throw new IOException(e.getMessage());
            }
        }
        else if (isSurveyMode)
        {
            // if isSurveyMode is on then verify isBootstrapMode
            // node can join the ring even if isBootstrapMode is true which should not happen
            if (!isBootstrapMode())
            {
                isSurveyMode = false;
                logger.info("Leaving write survey mode and joining ring at operator request");
                finishJoiningRing(resumedBootstrap, SystemKeyspace.getSavedTokens());
                daemon.start();
            }
            else
            {
                logger.warn("Can't join the ring because in write_survey mode and bootstrap hasn't completed");
            }
        }
        else if (isBootstrapMode())
        {
            // bootstrap is not complete hence node cannot join the ring
            logger.warn("Can't join the ring because bootstrap hasn't completed.");
        }
    }

    private void executePreJoinTasks(boolean bootstrap)
    {
        StreamSupport.stream(ColumnFamilyStore.all().spliterator(), false)
                .filter(cfs -> Schema.instance.getUserKeyspaces().contains(cfs.keyspace.getName()))
                .forEach(cfs -> cfs.indexManager.executePreJoinTasksBlocking(bootstrap));
    }

    private void finishJoiningRing(boolean didBootstrap, Collection<Token> tokens)
    {
        // start participating in the ring.
        setMode(Mode.JOINING, "Finish joining ring", true);
        SystemKeyspace.setBootstrapState(SystemKeyspace.BootstrapState.COMPLETED);
        executePreJoinTasks(didBootstrap);
        setTokens(tokens);

        assert tokenMetadata.sortedTokens().size() > 0;
        doAuthSetup(false);
    }

    private void doAuthSetup(boolean setUpSchema)
    {
        if (!authSetupCalled.getAndSet(true))
        {
            if (setUpSchema)
            {
                Optional<Mutation> mutation = evolveSystemKeyspace(AuthKeyspace.metadata(), AuthKeyspace.GENERATION);
                mutation.ifPresent(value -> FBUtilities.waitOnFuture(MigrationManager.announceWithoutPush(Collections.singleton(value))));
            }

            DatabaseDescriptor.getRoleManager().setup();
            DatabaseDescriptor.getAuthenticator().setup();
            DatabaseDescriptor.getAuthorizer().setup();
            MigrationManager.instance.register(new AuthMigrationListener());
            authSetupComplete = true;
        }
    }

    public boolean isAuthSetupComplete()
    {
        return authSetupComplete;
    }

    private void setUpDistributedSystemKeyspaces()
    {
        Collection<Mutation> changes = new ArrayList<>(3);

        evolveSystemKeyspace(            TraceKeyspace.metadata(),             TraceKeyspace.GENERATION).ifPresent(changes::add);
        evolveSystemKeyspace(SystemDistributedKeyspace.metadata(), SystemDistributedKeyspace.GENERATION).ifPresent(changes::add);
        evolveSystemKeyspace(             AuthKeyspace.metadata(),              AuthKeyspace.GENERATION).ifPresent(changes::add);

        if (!changes.isEmpty())
<<<<<<< HEAD
            MigrationManager.announceGlobally(changes);
=======
            FBUtilities.waitOnFuture(MigrationManager.announceWithoutPush(changes));
>>>>>>> 1f686fd6
    }

    public boolean isJoined()
    {
        return tokenMetadata.isMember(FBUtilities.getBroadcastAddress()) && !isSurveyMode;
    }

    public void rebuild(String sourceDc)
    {
        rebuild(sourceDc, null, null, null);
    }

    public void rebuild(String sourceDc, String keyspace, String tokens, String specificSources)
    {
        // check ongoing rebuild
        if (!isRebuilding.compareAndSet(false, true))
        {
            throw new IllegalStateException("Node is still rebuilding. Check nodetool netstats.");
        }

        // check the arguments
        if (keyspace == null && tokens != null)
        {
            throw new IllegalArgumentException("Cannot specify tokens without keyspace.");
        }

        logger.info("rebuild from dc: {}, {}, {}", sourceDc == null ? "(any dc)" : sourceDc,
                    keyspace == null ? "(All keyspaces)" : keyspace,
                    tokens == null ? "(All tokens)" : tokens);

        try
        {
            RangeStreamer streamer = new RangeStreamer(tokenMetadata,
                                                       null,
                                                       FBUtilities.getBroadcastAddress(),
                                                       "Rebuild",
                                                       useStrictConsistency && !replacing,
                                                       DatabaseDescriptor.getEndpointSnitch(),
                                                       streamStateStore,
                                                       false);
            streamer.addSourceFilter(new RangeStreamer.FailureDetectorSourceFilter(FailureDetector.instance));
            if (sourceDc != null)
                streamer.addSourceFilter(new RangeStreamer.SingleDatacenterFilter(DatabaseDescriptor.getEndpointSnitch(), sourceDc));

            if (keyspace == null)
            {
                for (String keyspaceName : Schema.instance.getNonLocalStrategyKeyspaces())
                    streamer.addRanges(keyspaceName, getLocalRanges(keyspaceName));
            }
            else if (tokens == null)
            {
                streamer.addRanges(keyspace, getLocalRanges(keyspace));
            }
            else
            {
                Token.TokenFactory factory = getTokenFactory();
                List<Range<Token>> ranges = new ArrayList<>();
                Pattern rangePattern = Pattern.compile("\\(\\s*(-?\\w+)\\s*,\\s*(-?\\w+)\\s*\\]");
                try (Scanner tokenScanner = new Scanner(tokens))
                {
                    while (tokenScanner.findInLine(rangePattern) != null)
                    {
                        MatchResult range = tokenScanner.match();
                        Token startToken = factory.fromString(range.group(1));
                        Token endToken = factory.fromString(range.group(2));
                        logger.info("adding range: ({},{}]", startToken, endToken);
                        ranges.add(new Range<>(startToken, endToken));
                    }
                    if (tokenScanner.hasNext())
                        throw new IllegalArgumentException("Unexpected string: " + tokenScanner.next());
                }

                // Ensure all specified ranges are actually ranges owned by this host
                Collection<Range<Token>> localRanges = getLocalRanges(keyspace);
                for (Range<Token> specifiedRange : ranges)
                {
                    boolean foundParentRange = false;
                    for (Range<Token> localRange : localRanges)
                    {
                        if (localRange.contains(specifiedRange))
                        {
                            foundParentRange = true;
                            break;
                        }
                    }
                    if (!foundParentRange)
                    {
                        throw new IllegalArgumentException(String.format("The specified range %s is not a range that is owned by this node. Please ensure that all token ranges specified to be rebuilt belong to this node.", specifiedRange.toString()));
                    }
                }

                if (specificSources != null)
                {
                    String[] stringHosts = specificSources.split(",");
                    Set<InetAddress> sources = new HashSet<>(stringHosts.length);
                    for (String stringHost : stringHosts)
                    {
                        try
                        {
                            InetAddress endpoint = InetAddress.getByName(stringHost);
                            if (FBUtilities.getBroadcastAddress().equals(endpoint))
                            {
                                throw new IllegalArgumentException("This host was specified as a source for rebuilding. Sources for a rebuild can only be other nodes in the cluster.");
                            }
                            sources.add(endpoint);
                        }
                        catch (UnknownHostException ex)
                        {
                            throw new IllegalArgumentException("Unknown host specified " + stringHost, ex);
                        }
                    }
                    streamer.addSourceFilter(new RangeStreamer.AllowedSourcesFilter(sources));
                }

                streamer.addRanges(keyspace, ranges);
            }

            StreamResultFuture resultFuture = streamer.fetchAsync();
            // wait for result
            resultFuture.get();
        }
        catch (InterruptedException e)
        {
            throw new RuntimeException("Interrupted while waiting on rebuild streaming");
        }
        catch (ExecutionException e)
        {
            // This is used exclusively through JMX, so log the full trace but only throw a simple RTE
            logger.error("Error while rebuilding node", e.getCause());
            throw new RuntimeException("Error while rebuilding node: " + e.getCause().getMessage());
        }
        finally
        {
            // rebuild is done (successfully or not)
            isRebuilding.set(false);
        }
    }

    public void setRpcTimeout(long value)
    {
        DatabaseDescriptor.setRpcTimeout(value);
        logger.info("set rpc timeout to {} ms", value);
    }

    public long getRpcTimeout()
    {
        return DatabaseDescriptor.getRpcTimeout();
    }

    public void setReadRpcTimeout(long value)
    {
        DatabaseDescriptor.setReadRpcTimeout(value);
        logger.info("set read rpc timeout to {} ms", value);
    }

    public long getReadRpcTimeout()
    {
        return DatabaseDescriptor.getReadRpcTimeout();
    }

    public void setRangeRpcTimeout(long value)
    {
        DatabaseDescriptor.setRangeRpcTimeout(value);
        logger.info("set range rpc timeout to {} ms", value);
    }

    public long getRangeRpcTimeout()
    {
        return DatabaseDescriptor.getRangeRpcTimeout();
    }

    public void setWriteRpcTimeout(long value)
    {
        DatabaseDescriptor.setWriteRpcTimeout(value);
        logger.info("set write rpc timeout to {} ms", value);
    }

    public long getWriteRpcTimeout()
    {
        return DatabaseDescriptor.getWriteRpcTimeout();
    }

    public void setCounterWriteRpcTimeout(long value)
    {
        DatabaseDescriptor.setCounterWriteRpcTimeout(value);
        logger.info("set counter write rpc timeout to {} ms", value);
    }

    public long getCounterWriteRpcTimeout()
    {
        return DatabaseDescriptor.getCounterWriteRpcTimeout();
    }

    public void setCasContentionTimeout(long value)
    {
        DatabaseDescriptor.setCasContentionTimeout(value);
        logger.info("set cas contention rpc timeout to {} ms", value);
    }

    public long getCasContentionTimeout()
    {
        return DatabaseDescriptor.getCasContentionTimeout();
    }

    public void setTruncateRpcTimeout(long value)
    {
        DatabaseDescriptor.setTruncateRpcTimeout(value);
        logger.info("set truncate rpc timeout to {} ms", value);
    }

    public long getTruncateRpcTimeout()
    {
        return DatabaseDescriptor.getTruncateRpcTimeout();
    }

    public void setStreamingSocketTimeout(int value)
    {
        DatabaseDescriptor.setStreamingSocketTimeout(value);
        logger.info("set streaming socket timeout to {} ms", value);
    }

    public int getStreamingSocketTimeout()
    {
        return DatabaseDescriptor.getStreamingSocketTimeout();
    }

    public void setStreamThroughputMbPerSec(int value)
    {
        DatabaseDescriptor.setStreamThroughputOutboundMegabitsPerSec(value);
        logger.info("setstreamthroughput: throttle set to {}", value);
    }

    public int getStreamThroughputMbPerSec()
    {
        return DatabaseDescriptor.getStreamThroughputOutboundMegabitsPerSec();
    }

    public void setInterDCStreamThroughputMbPerSec(int value)
    {
        DatabaseDescriptor.setInterDCStreamThroughputOutboundMegabitsPerSec(value);
        logger.info("setinterdcstreamthroughput: throttle set to {}", value);
    }

    public int getInterDCStreamThroughputMbPerSec()
    {
        return DatabaseDescriptor.getInterDCStreamThroughputOutboundMegabitsPerSec();
    }


    public int getCompactionThroughputMbPerSec()
    {
        return DatabaseDescriptor.getCompactionThroughputMbPerSec();
    }

    public void setCompactionThroughputMbPerSec(int value)
    {
        DatabaseDescriptor.setCompactionThroughputMbPerSec(value);
        CompactionManager.instance.setRate(value);
    }

    public int getConcurrentCompactors()
    {
        return DatabaseDescriptor.getConcurrentCompactors();
    }

    public void setConcurrentCompactors(int value)
    {
        if (value <= 0)
            throw new IllegalArgumentException("Number of concurrent compactors should be greater than 0.");
        DatabaseDescriptor.setConcurrentCompactors(value);
        CompactionManager.instance.setConcurrentCompactors(value);
    }

    public boolean isIncrementalBackupsEnabled()
    {
        return DatabaseDescriptor.isIncrementalBackupsEnabled();
    }

    public void setIncrementalBackupsEnabled(boolean value)
    {
        DatabaseDescriptor.setIncrementalBackupsEnabled(value);
    }

    @VisibleForTesting // only used by test
    public void setMovingModeUnsafe()
    {
        setMode(Mode.MOVING, true);
    }

    /**
     * Only used in jvm dtest when not using GOSSIP.
     * See org.apache.cassandra.distributed.impl.Instance#initializeRing(org.apache.cassandra.distributed.api.ICluster)
     */
    @VisibleForTesting
    public void setNormalModeUnsafe()
    {
        setMode(Mode.NORMAL, true);
    }

    private void setMode(Mode m, boolean log)
    {
        setMode(m, null, log);
    }

    private void setMode(Mode m, String msg, boolean log)
    {
        operationMode = m;
        String logMsg = msg == null ? m.toString() : String.format("%s: %s", m, msg);
        if (log)
            logger.info(logMsg);
        else
            logger.debug(logMsg);
    }

    /**
     * Bootstrap node by fetching data from other nodes.
     * If node is bootstrapping as a new node, then this also announces bootstrapping to the cluster.
     *
     * This blocks until streaming is done.
     *
     * @param tokens bootstrapping tokens
     * @return true if bootstrap succeeds.
     */
    private boolean bootstrap(final Collection<Token> tokens)
    {
        isBootstrapMode = true;
        SystemKeyspace.updateTokens(tokens); // DON'T use setToken, that makes us part of the ring locally which is incorrect until we are done bootstrapping

        if (!replacing || !isReplacingSameAddress())
        {
            // if not an existing token then bootstrap
            List<Pair<ApplicationState, VersionedValue>> states = new ArrayList<>();
            states.add(Pair.create(ApplicationState.TOKENS, valueFactory.tokens(tokens)));
            states.add(Pair.create(ApplicationState.STATUS, replacing?
                                                            valueFactory.bootReplacing(DatabaseDescriptor.getReplaceAddress()) :
                                                            valueFactory.bootstrapping(tokens)));
            Gossiper.instance.addLocalApplicationStates(states);
            setMode(Mode.JOINING, "sleeping " + RING_DELAY + " ms for pending range setup", true);
            Uninterruptibles.sleepUninterruptibly(RING_DELAY, TimeUnit.MILLISECONDS);
        }
        else
        {
            // Dont set any state for the node which is bootstrapping the existing token...
            tokenMetadata.updateNormalTokens(tokens, FBUtilities.getBroadcastAddress());
            SystemKeyspace.removeEndpoint(DatabaseDescriptor.getReplaceAddress());
        }
        if (!Gossiper.instance.seenAnySeed())
            throw new IllegalStateException("Unable to contact any seeds!");

        if (Boolean.getBoolean("cassandra.reset_bootstrap_progress"))
        {
            logger.info("Resetting bootstrap progress to start fresh");
            SystemKeyspace.resetAvailableRanges();
        }

        // Force disk boundary invalidation now that local tokens are set
        invalidateDiskBoundaries();

        setMode(Mode.JOINING, "Starting to bootstrap...", true);
        BootStrapper bootstrapper = new BootStrapper(FBUtilities.getBroadcastAddress(), tokens, tokenMetadata);
        bootstrapper.addProgressListener(progressSupport);
        ListenableFuture<StreamState> bootstrapStream = bootstrapper.bootstrap(streamStateStore, useStrictConsistency && !replacing); // handles token update
        try
        {
            bootstrapStream.get();
            bootstrapFinished();
            logger.info("Bootstrap completed for tokens {}", tokens);
            return true;
        }
        catch (Throwable e)
        {
            logger.error("Error while waiting on bootstrap to complete. Bootstrap will have to be restarted.", e);
            return false;
        }
    }

    private void invalidateDiskBoundaries()
    {
        for (Keyspace keyspace : Keyspace.all())
        {
            for (ColumnFamilyStore cfs : keyspace.getColumnFamilyStores())
            {
                for (final ColumnFamilyStore store : cfs.concatWithIndexes())
                {
                    store.invalidateDiskBoundaries();
                }
            }
        }
    }

    /**
     * All MVs have been created during bootstrap, so mark them as built
     */
    private void markViewsAsBuilt() {
        for (String keyspace : Schema.instance.getUserKeyspaces())
        {
            for (ViewDefinition view: Schema.instance.getKSMetaData(keyspace).views)
                SystemKeyspace.finishViewBuildStatus(view.ksName, view.viewName);
        }
    }

    /**
     * Called when bootstrap did finish successfully
     */
    private void bootstrapFinished() {
        markViewsAsBuilt();
        isBootstrapMode = false;
    }

    public boolean resumeBootstrap()
    {
        if (isBootstrapMode && SystemKeyspace.bootstrapInProgress())
        {
            logger.info("Resuming bootstrap...");

            // get bootstrap tokens saved in system keyspace
            final Collection<Token> tokens = SystemKeyspace.getSavedTokens();
            // already bootstrapped ranges are filtered during bootstrap
            BootStrapper bootstrapper = new BootStrapper(FBUtilities.getBroadcastAddress(), tokens, tokenMetadata);
            bootstrapper.addProgressListener(progressSupport);
            ListenableFuture<StreamState> bootstrapStream = bootstrapper.bootstrap(streamStateStore, useStrictConsistency && !replacing); // handles token update
            Futures.addCallback(bootstrapStream, new FutureCallback<StreamState>()
            {
                @Override
                public void onSuccess(StreamState streamState)
                {
                    try
                    {
                        bootstrapFinished();
                        if (isSurveyMode)
                        {
                            logger.info("Startup complete, but write survey mode is active, not becoming an active ring member. Use JMX (StorageService->joinRing()) to finalize ring joining.");
                        }
                        else
                        {
                            isSurveyMode = false;
                            progressSupport.progress("bootstrap", ProgressEvent.createNotification("Joining ring..."));
                            finishJoiningRing(true, bootstrapTokens);
                        }
                        progressSupport.progress("bootstrap", new ProgressEvent(ProgressEventType.COMPLETE, 1, 1, "Resume bootstrap complete"));
                        if (!isNativeTransportRunning())
                            daemon.initializeClientTransports();
                        daemon.start();
                        logger.info("Resume complete");
                    }
                    catch(Exception e)
                    {
                        onFailure(e);
                        throw e;
                    }
                }

                @Override
                public void onFailure(Throwable e)
                {
                    String message = "Error during bootstrap: ";
                    if (e instanceof ExecutionException && e.getCause() != null)
                    {
                        message += e.getCause().getMessage();
                    }
                    else
                    {
                        message += e.getMessage();
                    }
                    logger.error(message, e);
                    progressSupport.progress("bootstrap", new ProgressEvent(ProgressEventType.ERROR, 1, 1, message));
                    progressSupport.progress("bootstrap", new ProgressEvent(ProgressEventType.COMPLETE, 1, 1, "Resume bootstrap complete"));
                }
            });
            return true;
        }
        else
        {
            logger.info("Resuming bootstrap is requested, but the node is already bootstrapped.");
            return false;
        }
    }

    public boolean isBootstrapMode()
    {
        return isBootstrapMode;
    }

    public TokenMetadata getTokenMetadata()
    {
        return tokenMetadata;
    }

    /**
     * for a keyspace, return the ranges and corresponding listen addresses.
     * @param keyspace
     * @return the endpoint map
     */
    public Map<List<String>, List<String>> getRangeToEndpointMap(String keyspace)
    {
        /* All the ranges for the tokens */
        Map<List<String>, List<String>> map = new HashMap<>();
        for (Map.Entry<Range<Token>,List<InetAddress>> entry : getRangeToAddressMap(keyspace).entrySet())
        {
            map.put(entry.getKey().asList(), stringify(entry.getValue()));
        }
        return map;
    }

    /**
     * Return the rpc address associated with an endpoint as a string.
     * @param endpoint The endpoint to get rpc address for
     * @return the rpc address
     */
    public String getRpcaddress(InetAddress endpoint)
    {
        if (endpoint.equals(FBUtilities.getBroadcastAddress()))
            return FBUtilities.getBroadcastRpcAddress().getHostAddress();
        else if (Gossiper.instance.getEndpointStateForEndpoint(endpoint).getApplicationState(ApplicationState.RPC_ADDRESS) == null)
            return endpoint.getHostAddress();
        else
            return Gossiper.instance.getEndpointStateForEndpoint(endpoint).getApplicationState(ApplicationState.RPC_ADDRESS).value;
    }

    /**
     * for a keyspace, return the ranges and corresponding RPC addresses for a given keyspace.
     * @param keyspace
     * @return the endpoint map
     */
    public Map<List<String>, List<String>> getRangeToRpcaddressMap(String keyspace)
    {
        /* All the ranges for the tokens */
        Map<List<String>, List<String>> map = new HashMap<>();
        for (Map.Entry<Range<Token>, List<InetAddress>> entry : getRangeToAddressMap(keyspace).entrySet())
        {
            List<String> rpcaddrs = new ArrayList<>(entry.getValue().size());
            for (InetAddress endpoint: entry.getValue())
            {
                rpcaddrs.add(getRpcaddress(endpoint));
            }
            map.put(entry.getKey().asList(), rpcaddrs);
        }
        return map;
    }

    public Map<List<String>, List<String>> getPendingRangeToEndpointMap(String keyspace)
    {
        // some people just want to get a visual representation of things. Allow null and set it to the first
        // non-system keyspace.
        if (keyspace == null)
            keyspace = Schema.instance.getNonLocalStrategyKeyspaces().get(0);

        Map<List<String>, List<String>> map = new HashMap<>();
        for (Map.Entry<Range<Token>, Collection<InetAddress>> entry : tokenMetadata.getPendingRangesMM(keyspace).asMap().entrySet())
        {
            List<InetAddress> l = new ArrayList<>(entry.getValue());
            map.put(entry.getKey().asList(), stringify(l));
        }
        return map;
    }

    public Map<Range<Token>, List<InetAddress>> getRangeToAddressMap(String keyspace)
    {
        return getRangeToAddressMap(keyspace, tokenMetadata.sortedTokens());
    }

    public Map<Range<Token>, List<InetAddress>> getRangeToAddressMapInLocalDC(String keyspace)
    {
        Predicate<InetAddress> isLocalDC = new Predicate<InetAddress>()
        {
            public boolean apply(InetAddress address)
            {
                return isLocalDC(address);
            }
        };

        Map<Range<Token>, List<InetAddress>> origMap = getRangeToAddressMap(keyspace, getTokensInLocalDC());
        Map<Range<Token>, List<InetAddress>> filteredMap = Maps.newHashMap();
        for (Map.Entry<Range<Token>, List<InetAddress>> entry : origMap.entrySet())
        {
            List<InetAddress> endpointsInLocalDC = Lists.newArrayList(Collections2.filter(entry.getValue(), isLocalDC));
            filteredMap.put(entry.getKey(), endpointsInLocalDC);
        }

        return filteredMap;
    }

    private List<Token> getTokensInLocalDC()
    {
        List<Token> filteredTokens = Lists.newArrayList();
        for (Token token : tokenMetadata.sortedTokens())
        {
            InetAddress endpoint = tokenMetadata.getEndpoint(token);
            if (isLocalDC(endpoint))
                filteredTokens.add(token);
        }
        return filteredTokens;
    }

    private boolean isLocalDC(InetAddress targetHost)
    {
        String remoteDC = DatabaseDescriptor.getEndpointSnitch().getDatacenter(targetHost);
        String localDC = DatabaseDescriptor.getEndpointSnitch().getDatacenter(FBUtilities.getBroadcastAddress());
        return remoteDC.equals(localDC);
    }

    private Map<Range<Token>, List<InetAddress>> getRangeToAddressMap(String keyspace, List<Token> sortedTokens)
    {
        // some people just want to get a visual representation of things. Allow null and set it to the first
        // non-system keyspace.
        if (keyspace == null)
            keyspace = Schema.instance.getNonLocalStrategyKeyspaces().get(0);

        List<Range<Token>> ranges = getAllRanges(sortedTokens);
        return constructRangeToEndpointMap(keyspace, ranges);
    }


    /**
     * The same as {@code describeRing(String)} but converts TokenRange to the String for JMX compatibility
     *
     * @param keyspace The keyspace to fetch information about
     *
     * @return a List of TokenRange(s) converted to String for the given keyspace
     */
    public List<String> describeRingJMX(String keyspace) throws IOException
    {
        List<TokenRange> tokenRanges;
        try
        {
            tokenRanges = describeRing(keyspace);
        }
        catch (InvalidRequestException e)
        {
            throw new IOException(e.getMessage());
        }
        List<String> result = new ArrayList<>(tokenRanges.size());

        for (TokenRange tokenRange : tokenRanges)
            result.add(tokenRange.toString());

        return result;
    }

    /**
     * The TokenRange for a given keyspace.
     *
     * @param keyspace The keyspace to fetch information about
     *
     * @return a List of TokenRange(s) for the given keyspace
     *
     * @throws InvalidRequestException if there is no ring information available about keyspace
     */
    public List<TokenRange> describeRing(String keyspace) throws InvalidRequestException
    {
        return describeRing(keyspace, false);
    }

    /**
     * The same as {@code describeRing(String)} but considers only the part of the ring formed by nodes in the local DC.
     */
    public List<TokenRange> describeLocalRing(String keyspace) throws InvalidRequestException
    {
        return describeRing(keyspace, true);
    }

    private List<TokenRange> describeRing(String keyspace, boolean includeOnlyLocalDC) throws InvalidRequestException
    {
        if (!Schema.instance.getKeyspaces().contains(keyspace))
            throw new InvalidRequestException("No such keyspace: " + keyspace);

        if (keyspace == null || Keyspace.open(keyspace).getReplicationStrategy() instanceof LocalStrategy)
            throw new InvalidRequestException("There is no ring for the keyspace: " + keyspace);

        List<TokenRange> ranges = new ArrayList<>();
        Token.TokenFactory tf = getTokenFactory();

        Map<Range<Token>, List<InetAddress>> rangeToAddressMap =
                includeOnlyLocalDC
                        ? getRangeToAddressMapInLocalDC(keyspace)
                        : getRangeToAddressMap(keyspace);

        for (Map.Entry<Range<Token>, List<InetAddress>> entry : rangeToAddressMap.entrySet())
        {
            Range<Token> range = entry.getKey();
            List<InetAddress> addresses = entry.getValue();
            List<String> endpoints = new ArrayList<>(addresses.size());
            List<String> rpc_endpoints = new ArrayList<>(addresses.size());
            List<EndpointDetails> epDetails = new ArrayList<>(addresses.size());

            for (InetAddress endpoint : addresses)
            {
                EndpointDetails details = new EndpointDetails();
                details.host = endpoint.getHostAddress();
                details.datacenter = DatabaseDescriptor.getEndpointSnitch().getDatacenter(endpoint);
                details.rack = DatabaseDescriptor.getEndpointSnitch().getRack(endpoint);

                endpoints.add(details.host);
                rpc_endpoints.add(getRpcaddress(endpoint));

                epDetails.add(details);
            }

            TokenRange tr = new TokenRange(tf.toString(range.left.getToken()), tf.toString(range.right.getToken()), endpoints)
                                    .setEndpoint_details(epDetails)
                                    .setRpc_endpoints(rpc_endpoints);

            ranges.add(tr);
        }

        return ranges;
    }

    public Map<String, String> getTokenToEndpointMap()
    {
        Map<Token, InetAddress> mapInetAddress = tokenMetadata.getNormalAndBootstrappingTokenToEndpointMap();
        // in order to preserve tokens in ascending order, we use LinkedHashMap here
        Map<String, String> mapString = new LinkedHashMap<>(mapInetAddress.size());
        List<Token> tokens = new ArrayList<>(mapInetAddress.keySet());
        Collections.sort(tokens);
        for (Token token : tokens)
        {
            mapString.put(token.toString(), mapInetAddress.get(token).getHostAddress());
        }
        return mapString;
    }

    public String getLocalHostId()
    {
        return getTokenMetadata().getHostId(FBUtilities.getBroadcastAddress()).toString();
    }

    public UUID getLocalHostUUID()
    {
        return getTokenMetadata().getHostId(FBUtilities.getBroadcastAddress());
    }

    public Map<String, String> getHostIdMap()
    {
        return getEndpointToHostId();
    }

    public Map<String, String> getEndpointToHostId()
    {
        Map<String, String> mapOut = new HashMap<>();
        for (Map.Entry<InetAddress, UUID> entry : getTokenMetadata().getEndpointToHostIdMapForReading().entrySet())
            mapOut.put(entry.getKey().getHostAddress(), entry.getValue().toString());
        return mapOut;
    }

    public Map<String, String> getHostIdToEndpoint()
    {
        Map<String, String> mapOut = new HashMap<>();
        for (Map.Entry<InetAddress, UUID> entry : getTokenMetadata().getEndpointToHostIdMapForReading().entrySet())
            mapOut.put(entry.getValue().toString(), entry.getKey().getHostAddress());
        return mapOut;
    }

    /**
     * Construct the range to endpoint mapping based on the true view
     * of the world.
     * @param ranges
     * @return mapping of ranges to the replicas responsible for them.
    */
    private Map<Range<Token>, List<InetAddress>> constructRangeToEndpointMap(String keyspace, List<Range<Token>> ranges)
    {
        Map<Range<Token>, List<InetAddress>> rangeToEndpointMap = new HashMap<>(ranges.size());
        for (Range<Token> range : ranges)
        {
            rangeToEndpointMap.put(range, Keyspace.open(keyspace).getReplicationStrategy().getNaturalEndpoints(range.right));
        }
        return rangeToEndpointMap;
    }

    public void beforeChange(InetAddress endpoint, EndpointState currentState, ApplicationState newStateKey, VersionedValue newValue)
    {
        // no-op
    }

    /*
     * Handle the reception of a new particular ApplicationState for a particular endpoint. Note that the value of the
     * ApplicationState has not necessarily "changed" since the last known value, if we already received the same update
     * from somewhere else.
     *
     * onChange only ever sees one ApplicationState piece change at a time (even if many ApplicationState updates were
     * received at the same time), so we perform a kind of state machine here. We are concerned with two events: knowing
     * the token associated with an endpoint, and knowing its operation mode. Nodes can start in either bootstrap or
     * normal mode, and from bootstrap mode can change mode to normal. A node in bootstrap mode needs to have
     * pendingranges set in TokenMetadata; a node in normal mode should instead be part of the token ring.
     *
     * Normal progression of ApplicationState.STATUS values for a node should be like this:
     * STATUS_BOOTSTRAPPING,token
     *   if bootstrapping. stays this way until all files are received.
     * STATUS_NORMAL,token
     *   ready to serve reads and writes.
     * STATUS_LEAVING,token
     *   get ready to leave the cluster as part of a decommission
     * STATUS_LEFT,token
     *   set after decommission is completed.
     *
     * Other STATUS values that may be seen (possibly anywhere in the normal progression):
     * STATUS_MOVING,newtoken
     *   set if node is currently moving to a new token in the ring
     * REMOVING_TOKEN,deadtoken
     *   set if the node is dead and is being removed by its REMOVAL_COORDINATOR
     * REMOVED_TOKEN,deadtoken
     *   set if the node is dead and has been removed by its REMOVAL_COORDINATOR
     *
     * Note: Any time a node state changes from STATUS_NORMAL, it will not be visible to new nodes. So it follows that
     * you should never bootstrap a new node during a removenode, decommission or move.
     */
    public void onChange(InetAddress endpoint, ApplicationState state, VersionedValue value)
    {
        if (state == ApplicationState.STATUS)
        {
            String[] pieces = splitValue(value);
            assert (pieces.length > 0);

            String moveName = pieces[0];

            switch (moveName)
            {
                case VersionedValue.STATUS_BOOTSTRAPPING_REPLACE:
                    handleStateBootreplacing(endpoint, pieces);
                    break;
                case VersionedValue.STATUS_BOOTSTRAPPING:
                    handleStateBootstrap(endpoint);
                    break;
                case VersionedValue.STATUS_NORMAL:
                    handleStateNormal(endpoint, VersionedValue.STATUS_NORMAL);
                    break;
                case VersionedValue.SHUTDOWN:
                    handleStateNormal(endpoint, VersionedValue.SHUTDOWN);
                    break;
                case VersionedValue.REMOVING_TOKEN:
                case VersionedValue.REMOVED_TOKEN:
                    handleStateRemoving(endpoint, pieces);
                    break;
                case VersionedValue.STATUS_LEAVING:
                    handleStateLeaving(endpoint);
                    break;
                case VersionedValue.STATUS_LEFT:
                    handleStateLeft(endpoint, pieces);
                    break;
                case VersionedValue.STATUS_MOVING:
                    handleStateMoving(endpoint, pieces);
                    break;
            }
        }
        else
        {
            EndpointState epState = Gossiper.instance.getEndpointStateForEndpoint(endpoint);
            if (epState == null || Gossiper.instance.isDeadState(epState))
            {
                logger.debug("Ignoring state change for dead or unknown endpoint: {}", endpoint);
                return;
            }

            if (getTokenMetadata().isMember(endpoint))
            {
                final ExecutorService executor = StageManager.getStage(Stage.MUTATION);
                switch (state)
                {
                    case RELEASE_VERSION:
                        SystemKeyspace.updatePeerReleaseVersion(endpoint, value.value, this::refreshMaxNativeProtocolVersion, executor);
                        break;
                    case DC:
                        updateTopology(endpoint);
                        SystemKeyspace.updatePeerInfo(endpoint, "data_center", value.value, executor);
                        break;
                    case RACK:
                        updateTopology(endpoint);
                        SystemKeyspace.updatePeerInfo(endpoint, "rack", value.value, executor);
                        break;
                    case RPC_ADDRESS:
                        try
                        {
                            SystemKeyspace.updatePeerInfo(endpoint, "rpc_address", InetAddress.getByName(value.value), executor);
                        }
                        catch (UnknownHostException e)
                        {
                            throw new RuntimeException(e);
                        }
                        break;
                    case SCHEMA:
                        SystemKeyspace.updatePeerInfo(endpoint, "schema_version", UUID.fromString(value.value), executor);
                        MigrationCoordinator.instance.reportEndpointVersion(endpoint, UUID.fromString(value.value));
                        break;
                    case HOST_ID:
                        SystemKeyspace.updatePeerInfo(endpoint, "host_id", UUID.fromString(value.value), executor);
                        break;
                    case RPC_READY:
                        notifyRpcChange(endpoint, epState.isRpcReady());
                        break;
                    case NET_VERSION:
                        updateNetVersion(endpoint, value);
                        break;
                }
            }
        }
    }

    private static String[] splitValue(VersionedValue value)
    {
        return value.value.split(VersionedValue.DELIMITER_STR, -1);
    }

    private void updateNetVersion(InetAddress endpoint, VersionedValue value)
    {
        try
        {
            MessagingService.instance().setVersion(endpoint, Integer.parseInt(value.value));
        }
        catch (NumberFormatException e)
        {
            throw new AssertionError("Got invalid value for NET_VERSION application state: " + value.value);
        }
    }

    public void updateTopology(InetAddress endpoint)
    {
        if (getTokenMetadata().isMember(endpoint))
        {
            getTokenMetadata().updateTopology(endpoint);
        }
    }

    public void updateTopology()
    {
        getTokenMetadata().updateTopology();
    }

    private void updatePeerInfo(InetAddress endpoint)
    {
        EndpointState epState = Gossiper.instance.getEndpointStateForEndpoint(endpoint);
        final ExecutorService executor = StageManager.getStage(Stage.MUTATION);
        for (Map.Entry<ApplicationState, VersionedValue> entry : epState.states())
        {
            switch (entry.getKey())
            {
                case RELEASE_VERSION:
                    SystemKeyspace.updatePeerReleaseVersion(endpoint, entry.getValue().value, this::refreshMaxNativeProtocolVersion, executor);
                    break;
                case DC:
                    SystemKeyspace.updatePeerInfo(endpoint, "data_center", entry.getValue().value, executor);
                    break;
                case RACK:
                    SystemKeyspace.updatePeerInfo(endpoint, "rack", entry.getValue().value, executor);
                    break;
                case RPC_ADDRESS:
                    try
                    {
                        SystemKeyspace.updatePeerInfo(endpoint, "rpc_address", InetAddress.getByName(entry.getValue().value), executor);
                    }
                    catch (UnknownHostException e)
                    {
                        throw new RuntimeException(e);
                    }
                    break;
                case SCHEMA:
                    SystemKeyspace.updatePeerInfo(endpoint, "schema_version", UUID.fromString(entry.getValue().value), executor);
                    break;
                case HOST_ID:
                    SystemKeyspace.updatePeerInfo(endpoint, "host_id", UUID.fromString(entry.getValue().value), executor);
                    break;
            }
        }
    }

    private void notifyRpcChange(InetAddress endpoint, boolean ready)
    {
        if (ready)
            notifyUp(endpoint);
        else
            notifyDown(endpoint);
    }

    private void notifyUp(InetAddress endpoint)
    {
        if (!isRpcReady(endpoint) || !Gossiper.instance.isAlive(endpoint))
            return;

        for (IEndpointLifecycleSubscriber subscriber : lifecycleSubscribers)
            subscriber.onUp(endpoint);
    }

    private void notifyDown(InetAddress endpoint)
    {
        for (IEndpointLifecycleSubscriber subscriber : lifecycleSubscribers)
            subscriber.onDown(endpoint);
    }

    private void notifyJoined(InetAddress endpoint)
    {
        if (!isStatus(endpoint, VersionedValue.STATUS_NORMAL))
            return;

        for (IEndpointLifecycleSubscriber subscriber : lifecycleSubscribers)
            subscriber.onJoinCluster(endpoint);
    }

    private void notifyMoved(InetAddress endpoint)
    {
        for (IEndpointLifecycleSubscriber subscriber : lifecycleSubscribers)
            subscriber.onMove(endpoint);
    }

    private void notifyLeft(InetAddress endpoint)
    {
        for (IEndpointLifecycleSubscriber subscriber : lifecycleSubscribers)
            subscriber.onLeaveCluster(endpoint);
    }

    private boolean isStatus(InetAddress endpoint, String status)
    {
        EndpointState state = Gossiper.instance.getEndpointStateForEndpoint(endpoint);
        return state != null && state.getStatus().equals(status);
    }

    public boolean isRpcReady(InetAddress endpoint)
    {
        if (MessagingService.instance().getVersion(endpoint) < MessagingService.VERSION_22)
            return true;
        EndpointState state = Gossiper.instance.getEndpointStateForEndpoint(endpoint);
        return state != null && state.isRpcReady();
    }

    /**
     * Set the RPC status. Because when draining a node we need to set the RPC
     * status to not ready, and drain is called by the shutdown hook, it may be that value is false
     * and there is no local endpoint state. In this case it's OK to just do nothing. Therefore,
     * we assert that the local endpoint state is not null only when value is true.
     *
     * @param value - true indicates that RPC is ready, false indicates the opposite.
     */
    public void setRpcReady(boolean value)
    {
        EndpointState state = Gossiper.instance.getEndpointStateForEndpoint(FBUtilities.getBroadcastAddress());
        // if value is false we're OK with a null state, if it is true we are not.
        assert !value || state != null;

        if (state != null)
            Gossiper.instance.addLocalApplicationState(ApplicationState.RPC_READY, valueFactory.rpcReady(value));
    }

    private Collection<Token> getTokensFor(InetAddress endpoint)
    {
        try
        {
            EndpointState state = Gossiper.instance.getEndpointStateForEndpoint(endpoint);
            if (state == null)
                return Collections.emptyList();

            VersionedValue versionedValue = state.getApplicationState(ApplicationState.TOKENS);
            if (versionedValue == null)
                return Collections.emptyList();

            return TokenSerializer.deserialize(tokenMetadata.partitioner, new DataInputStream(new ByteArrayInputStream(versionedValue.toBytes())));
        }
        catch (IOException e)
        {
            throw new RuntimeException(e);
        }
    }

    /**
     * Handle node bootstrap
     *
     * @param endpoint bootstrapping node
     */
    private void handleStateBootstrap(InetAddress endpoint)
    {
        Collection<Token> tokens;
        // explicitly check for TOKENS, because a bootstrapping node might be bootstrapping in legacy mode; that is, not using vnodes and no token specified
        tokens = getTokensFor(endpoint);

        if (logger.isDebugEnabled())
            logger.debug("Node {} state bootstrapping, token {}", endpoint, tokens);

        // if this node is present in token metadata, either we have missed intermediate states
        // or the node had crashed. Print warning if needed, clear obsolete stuff and
        // continue.
        if (tokenMetadata.isMember(endpoint))
        {
            // If isLeaving is false, we have missed both LEAVING and LEFT. However, if
            // isLeaving is true, we have only missed LEFT. Waiting time between completing
            // leave operation and rebootstrapping is relatively short, so the latter is quite
            // common (not enough time for gossip to spread). Therefore we report only the
            // former in the log.
            if (!tokenMetadata.isLeaving(endpoint))
                logger.info("Node {} state jump to bootstrap", endpoint);
            tokenMetadata.removeEndpoint(endpoint);
        }

        tokenMetadata.addBootstrapTokens(tokens, endpoint);
        PendingRangeCalculatorService.instance.update();

        tokenMetadata.updateHostId(Gossiper.instance.getHostId(endpoint), endpoint);
    }

    private void handleStateBootreplacing(InetAddress newNode, String[] pieces)
    {
        InetAddress oldNode;
        try
        {
            oldNode = InetAddress.getByName(pieces[1]);
        }
        catch (Exception e)
        {
            logger.error("Node {} tried to replace malformed endpoint {}.", newNode, pieces[1], e);
            return;
        }

        if (FailureDetector.instance.isAlive(oldNode))
        {
            throw new RuntimeException(String.format("Node %s is trying to replace alive node %s.", newNode, oldNode));
        }

        Optional<InetAddress> replacingNode = tokenMetadata.getReplacingNode(newNode);
        if (replacingNode.isPresent() && !replacingNode.get().equals(oldNode))
        {
            throw new RuntimeException(String.format("Node %s is already replacing %s but is trying to replace %s.",
                                                     newNode, replacingNode.get(), oldNode));
        }

        Collection<Token> tokens = getTokensFor(newNode);

        if (logger.isDebugEnabled())
            logger.debug("Node {} is replacing {}, tokens {}", newNode, oldNode, tokens);

        tokenMetadata.addReplaceTokens(tokens, newNode, oldNode);
        PendingRangeCalculatorService.instance.update();

        tokenMetadata.updateHostId(Gossiper.instance.getHostId(newNode), newNode);
    }

    private void ensureUpToDateTokenMetadata(String status, InetAddress endpoint)
    {
        Set<Token> tokens = new TreeSet<>(getTokensFor(endpoint));

        if (logger.isDebugEnabled())
            logger.debug("Node {} state {}, tokens {}", endpoint, status, tokens);

        // If the node is previously unknown or tokens do not match, update tokenmetadata to
        // have this node as 'normal' (it must have been using this token before the
        // leave). This way we'll get pending ranges right.
        if (!tokenMetadata.isMember(endpoint))
        {
            logger.info("Node {} state jump to {}", endpoint, status);
            updateTokenMetadata(endpoint, tokens);
        }
        else if (!tokens.equals(new TreeSet<>(tokenMetadata.getTokens(endpoint))))
        {
            logger.warn("Node {} '{}' token mismatch. Long network partition?", endpoint, status);
            updateTokenMetadata(endpoint, tokens);
        }
    }

    private void updateTokenMetadata(InetAddress endpoint, Iterable<Token> tokens)
    {
        updateTokenMetadata(endpoint, tokens, new HashSet<>());
    }

    private void updateTokenMetadata(InetAddress endpoint, Iterable<Token> tokens, Set<InetAddress> endpointsToRemove)
    {
        Set<Token> tokensToUpdateInMetadata = new HashSet<>();
        Set<Token> tokensToUpdateInSystemKeyspace = new HashSet<>();

        for (final Token token : tokens)
        {
            // we don't want to update if this node is responsible for the token and it has a later startup time than endpoint.
            InetAddress currentOwner = tokenMetadata.getEndpoint(token);
            if (currentOwner == null)
            {
                logger.debug("New node {} at token {}", endpoint, token);
                tokensToUpdateInMetadata.add(token);
                tokensToUpdateInSystemKeyspace.add(token);
            }
            else if (endpoint.equals(currentOwner))
            {
                // set state back to normal, since the node may have tried to leave, but failed and is now back up
                tokensToUpdateInMetadata.add(token);
                tokensToUpdateInSystemKeyspace.add(token);
            }
            else if (Gossiper.instance.compareEndpointStartup(endpoint, currentOwner) > 0)
            {
                tokensToUpdateInMetadata.add(token);
                tokensToUpdateInSystemKeyspace.add(token);

                // currentOwner is no longer current, endpoint is.  Keep track of these moves, because when
                // a host no longer has any tokens, we'll want to remove it.
                Multimap<InetAddress, Token> epToTokenCopy = getTokenMetadata().getEndpointToTokenMapForReading();
                epToTokenCopy.get(currentOwner).remove(token);
                if (epToTokenCopy.get(currentOwner).isEmpty())
                    endpointsToRemove.add(currentOwner);

                logger.info("Nodes {} and {} have the same token {}. {} is the new owner", endpoint, currentOwner, token, endpoint);
            }
            else
            {
                logger.info("Nodes () and {} have the same token {}.  Ignoring {}", endpoint, currentOwner, token, endpoint);
            }
        }

        tokenMetadata.updateNormalTokens(tokensToUpdateInMetadata, endpoint);
        for (InetAddress ep : endpointsToRemove)
        {
            removeEndpoint(ep);
            if (replacing && ep.equals(DatabaseDescriptor.getReplaceAddress()))
                Gossiper.instance.replacementQuarantine(ep); // quarantine locally longer than normally; see CASSANDRA-8260
        }
        if (!tokensToUpdateInSystemKeyspace.isEmpty())
            SystemKeyspace.updateTokens(endpoint, tokensToUpdateInSystemKeyspace, StageManager.getStage(Stage.MUTATION));
    }

    /**
     * Handle node move to normal state. That is, node is entering token ring and participating
     * in reads.
     *
     * @param endpoint node
     */
    private void handleStateNormal(final InetAddress endpoint, final String status)
    {
        Collection<Token> tokens = getTokensFor(endpoint);
        Set<InetAddress> endpointsToRemove = new HashSet<>();

        if (logger.isDebugEnabled())
            logger.debug("Node {} state {}, token {}", endpoint, status, tokens);

        if (tokenMetadata.isMember(endpoint))
            logger.info("Node {} state jump to {}", endpoint, status);

        if (tokens.isEmpty() && status.equals(VersionedValue.STATUS_NORMAL))
            logger.error("Node {} is in state normal but it has no tokens, state: {}",
                         endpoint,
                         Gossiper.instance.getEndpointStateForEndpoint(endpoint));

        Optional<InetAddress> replacingNode = tokenMetadata.getReplacingNode(endpoint);
        if (replacingNode.isPresent())
        {
            assert !endpoint.equals(replacingNode.get()) : "Pending replacement endpoint with same address is not supported";
            logger.info("Node {} will complete replacement of {} for tokens {}", endpoint, replacingNode.get(), tokens);
            if (FailureDetector.instance.isAlive(replacingNode.get()))
            {
                logger.error("Node {} cannot complete replacement of alive node {}.", endpoint, replacingNode.get());
                return;
            }
            endpointsToRemove.add(replacingNode.get());
        }

        Optional<InetAddress> replacementNode = tokenMetadata.getReplacementNode(endpoint);
        if (replacementNode.isPresent())
        {
            logger.warn("Node {} is currently being replaced by node {}.", endpoint, replacementNode.get());
        }

        updatePeerInfo(endpoint);
        // Order Matters, TM.updateHostID() should be called before TM.updateNormalToken(), (see CASSANDRA-4300).
        UUID hostId = Gossiper.instance.getHostId(endpoint);
        InetAddress existing = tokenMetadata.getEndpointForHostId(hostId);
        if (replacing && isReplacingSameAddress() && Gossiper.instance.getEndpointStateForEndpoint(DatabaseDescriptor.getReplaceAddress()) != null
            && (hostId.equals(Gossiper.instance.getHostId(DatabaseDescriptor.getReplaceAddress()))))
            logger.warn("Not updating token metadata for {} because I am replacing it", endpoint);
        else
        {
            if (existing != null && !existing.equals(endpoint))
            {
                if (existing.equals(FBUtilities.getBroadcastAddress()))
                {
                    logger.warn("Not updating host ID {} for {} because it's mine", hostId, endpoint);
                    tokenMetadata.removeEndpoint(endpoint);
                    endpointsToRemove.add(endpoint);
                }
                else if (Gossiper.instance.compareEndpointStartup(endpoint, existing) > 0)
                {
                    logger.warn("Host ID collision for {} between {} and {}; {} is the new owner", hostId, existing, endpoint, endpoint);
                    tokenMetadata.removeEndpoint(existing);
                    endpointsToRemove.add(existing);
                    tokenMetadata.updateHostId(hostId, endpoint);
                }
                else
                {
                    logger.warn("Host ID collision for {} between {} and {}; ignored {}", hostId, existing, endpoint, endpoint);
                    tokenMetadata.removeEndpoint(endpoint);
                    endpointsToRemove.add(endpoint);
                }
            }
            else
                tokenMetadata.updateHostId(hostId, endpoint);
        }

        // capture because updateNormalTokens clears moving and member status
        boolean isMember = tokenMetadata.isMember(endpoint);
        boolean isMoving = tokenMetadata.isMoving(endpoint);

        updateTokenMetadata(endpoint, tokens, endpointsToRemove);

        if (isMoving || operationMode == Mode.MOVING)
        {
            tokenMetadata.removeFromMoving(endpoint);
            notifyMoved(endpoint);
        }
        else if (!isMember) // prior to this, the node was not a member
        {
            notifyJoined(endpoint);
        }

        PendingRangeCalculatorService.instance.update();
    }

    /**
     * Handle node preparing to leave the ring
     *
     * @param endpoint node
     */
    private void handleStateLeaving(InetAddress endpoint)
    {
        // If the node is previously unknown or tokens do not match, update tokenmetadata to
        // have this node as 'normal' (it must have been using this token before the
        // leave). This way we'll get pending ranges right.

        ensureUpToDateTokenMetadata(VersionedValue.STATUS_LEAVING, endpoint);

        // at this point the endpoint is certainly a member with this token, so let's proceed
        // normally
        tokenMetadata.addLeavingEndpoint(endpoint);
        PendingRangeCalculatorService.instance.update();
    }

    /**
     * Handle node leaving the ring. This will happen when a node is decommissioned
     *
     * @param endpoint If reason for leaving is decommission, endpoint is the leaving node.
     * @param pieces STATE_LEFT,token
     */
    private void handleStateLeft(InetAddress endpoint, String[] pieces)
    {
        assert pieces.length >= 2;
        Collection<Token> tokens = getTokensFor(endpoint);

        if (logger.isDebugEnabled())
            logger.debug("Node {} state left, tokens {}", endpoint, tokens);

        excise(tokens, endpoint, extractExpireTime(pieces));
    }

    /**
     * Handle node moving inside the ring.
     *
     * @param endpoint moving endpoint address
     * @param pieces STATE_MOVING, token
     */
    private void handleStateMoving(InetAddress endpoint, String[] pieces)
    {
        ensureUpToDateTokenMetadata(VersionedValue.STATUS_MOVING, endpoint);

        assert pieces.length >= 2;
        Token token = getTokenFactory().fromString(pieces[1]);

        if (logger.isDebugEnabled())
            logger.debug("Node {} state moving, new token {}", endpoint, token);

        tokenMetadata.addMovingEndpoint(token, endpoint);

        PendingRangeCalculatorService.instance.update();
    }

    /**
     * Handle notification that a node being actively removed from the ring via 'removenode'
     *
     * @param endpoint node
     * @param pieces either REMOVED_TOKEN (node is gone) or REMOVING_TOKEN (replicas need to be restored)
     */
    private void handleStateRemoving(InetAddress endpoint, String[] pieces)
    {
        assert (pieces.length > 0);

        if (endpoint.equals(FBUtilities.getBroadcastAddress()))
        {
            logger.info("Received removenode gossip about myself. Is this node rejoining after an explicit removenode?");
            try
            {
                drain();
            }
            catch (Exception e)
            {
                throw new RuntimeException(e);
            }
            return;
        }
        if (tokenMetadata.isMember(endpoint))
        {
            String state = pieces[0];
            Collection<Token> removeTokens = tokenMetadata.getTokens(endpoint);

            if (VersionedValue.REMOVED_TOKEN.equals(state))
            {
                excise(removeTokens, endpoint, extractExpireTime(pieces));
            }
            else if (VersionedValue.REMOVING_TOKEN.equals(state))
            {
                ensureUpToDateTokenMetadata(state, endpoint);

                if (logger.isDebugEnabled())
                    logger.debug("Tokens {} removed manually (endpoint was {})", removeTokens, endpoint);

                // Note that the endpoint is being removed
                tokenMetadata.addLeavingEndpoint(endpoint);
                PendingRangeCalculatorService.instance.update();

                // find the endpoint coordinating this removal that we need to notify when we're done
                String[] coordinator = splitValue(Gossiper.instance.getEndpointStateForEndpoint(endpoint).getApplicationState(ApplicationState.REMOVAL_COORDINATOR));
                UUID hostId = UUID.fromString(coordinator[1]);
                // grab any data we are now responsible for and notify responsible node
                restoreReplicaCount(endpoint, tokenMetadata.getEndpointForHostId(hostId));
            }
        }
        else // now that the gossiper has told us about this nonexistent member, notify the gossiper to remove it
        {
            if (VersionedValue.REMOVED_TOKEN.equals(pieces[0]))
                addExpireTimeIfFound(endpoint, extractExpireTime(pieces));
            removeEndpoint(endpoint);
        }
    }

    private void excise(Collection<Token> tokens, InetAddress endpoint)
    {
        logger.info("Removing tokens {} for {}", tokens, endpoint);

        UUID hostId = tokenMetadata.getHostId(endpoint);
        if (hostId != null && tokenMetadata.isMember(endpoint))
        {
            // enough time for writes to expire and MessagingService timeout reporter callback to fire, which is where
            // hints are mostly written from - using getMinRpcTimeout() / 2 for the interval.
            long delay = DatabaseDescriptor.getMinRpcTimeout() + DatabaseDescriptor.getWriteRpcTimeout();
            ScheduledExecutors.optionalTasks.schedule(() -> HintsService.instance.excise(hostId), delay, TimeUnit.MILLISECONDS);
        }

        removeEndpoint(endpoint);
        tokenMetadata.removeEndpoint(endpoint);
        if (!tokens.isEmpty())
            tokenMetadata.removeBootstrapTokens(tokens);
        notifyLeft(endpoint);
        PendingRangeCalculatorService.instance.update();
    }

    private void excise(Collection<Token> tokens, InetAddress endpoint, long expireTime)
    {
        addExpireTimeIfFound(endpoint, expireTime);
        excise(tokens, endpoint);
    }

    /** unlike excise we just need this endpoint gone without going through any notifications **/
    private void removeEndpoint(InetAddress endpoint)
    {
        Gossiper.runInGossipStageBlocking(() -> Gossiper.instance.removeEndpoint(endpoint));
        SystemKeyspace.removeEndpoint(endpoint);
    }

    protected void addExpireTimeIfFound(InetAddress endpoint, long expireTime)
    {
        if (expireTime != 0L)
        {
            Gossiper.instance.addExpireTimeForEndpoint(endpoint, expireTime);
        }
    }

    protected long extractExpireTime(String[] pieces)
    {
        return Long.parseLong(pieces[2]);
    }

    /**
     * Finds living endpoints responsible for the given ranges
     *
     * @param keyspaceName the keyspace ranges belong to
     * @param ranges the ranges to find sources for
     * @return multimap of addresses to ranges the address is responsible for
     */
    private Multimap<InetAddress, Range<Token>> getNewSourceRanges(String keyspaceName, Set<Range<Token>> ranges)
    {
        InetAddress myAddress = FBUtilities.getBroadcastAddress();
        Multimap<Range<Token>, InetAddress> rangeAddresses = Keyspace.open(keyspaceName).getReplicationStrategy().getRangeAddresses(tokenMetadata.cloneOnlyTokenMap());
        Multimap<InetAddress, Range<Token>> sourceRanges = HashMultimap.create();
        IFailureDetector failureDetector = FailureDetector.instance;

        // find alive sources for our new ranges
        for (Range<Token> range : ranges)
        {
            Collection<InetAddress> possibleRanges = rangeAddresses.get(range);
            IEndpointSnitch snitch = DatabaseDescriptor.getEndpointSnitch();
            List<InetAddress> sources = snitch.getSortedListByProximity(myAddress, possibleRanges);

            assert (!sources.contains(myAddress));

            for (InetAddress source : sources)
            {
                if (failureDetector.isAlive(source))
                {
                    sourceRanges.put(source, range);
                    break;
                }
            }
        }
        return sourceRanges;
    }

    /**
     * Sends a notification to a node indicating we have finished replicating data.
     *
     * @param remote node to send notification to
     */
    private void sendReplicationNotification(InetAddress remote)
    {
        // notify the remote token
        MessageOut msg = new MessageOut(MessagingService.Verb.REPLICATION_FINISHED);
        IFailureDetector failureDetector = FailureDetector.instance;
        if (logger.isDebugEnabled())
            logger.debug("Notifying {} of replication completion\n", remote);
        while (failureDetector.isAlive(remote))
        {
            AsyncOneResponse iar = MessagingService.instance().sendRR(msg, remote);
            try
            {
                iar.get(DatabaseDescriptor.getRpcTimeout(), TimeUnit.MILLISECONDS);
                return; // done
            }
            catch(TimeoutException e)
            {
                // try again
            }
        }
    }

    /**
     * Called when an endpoint is removed from the ring. This function checks
     * whether this node becomes responsible for new ranges as a
     * consequence and streams data if needed.
     *
     * This is rather ineffective, but it does not matter so much
     * since this is called very seldom
     *
     * @param endpoint the node that left
     */
    private void restoreReplicaCount(InetAddress endpoint, final InetAddress notifyEndpoint)
    {
        Multimap<String, Map.Entry<InetAddress, Collection<Range<Token>>>> rangesToFetch = HashMultimap.create();

        InetAddress myAddress = FBUtilities.getBroadcastAddress();

        for (String keyspaceName : Schema.instance.getNonLocalStrategyKeyspaces())
        {
            Multimap<Range<Token>, InetAddress> changedRanges = getChangedRangesForLeaving(keyspaceName, endpoint);
            Set<Range<Token>> myNewRanges = new HashSet<>();
            for (Map.Entry<Range<Token>, InetAddress> entry : changedRanges.entries())
            {
                if (entry.getValue().equals(myAddress))
                    myNewRanges.add(entry.getKey());
            }
            Multimap<InetAddress, Range<Token>> sourceRanges = getNewSourceRanges(keyspaceName, myNewRanges);
            for (Map.Entry<InetAddress, Collection<Range<Token>>> entry : sourceRanges.asMap().entrySet())
            {
                rangesToFetch.put(keyspaceName, entry);
            }
        }

        StreamPlan stream = new StreamPlan("Restore replica count");
        for (String keyspaceName : rangesToFetch.keySet())
        {
            for (Map.Entry<InetAddress, Collection<Range<Token>>> entry : rangesToFetch.get(keyspaceName))
            {
                InetAddress source = entry.getKey();
                InetAddress preferred = SystemKeyspace.getPreferredIP(source);
                Collection<Range<Token>> ranges = entry.getValue();
                if (logger.isDebugEnabled())
                    logger.debug("Requesting from {} ranges {}", source, StringUtils.join(ranges, ", "));
                stream.requestRanges(source, preferred, keyspaceName, ranges);
            }
        }
        StreamResultFuture future = stream.execute();
        Futures.addCallback(future, new FutureCallback<StreamState>()
        {
            public void onSuccess(StreamState finalState)
            {
                sendReplicationNotification(notifyEndpoint);
            }

            public void onFailure(Throwable t)
            {
                logger.warn("Streaming to restore replica count failed", t);
                // We still want to send the notification
                sendReplicationNotification(notifyEndpoint);
            }
        });
    }

    // needs to be modified to accept either a keyspace or ARS.
    private Multimap<Range<Token>, InetAddress> getChangedRangesForLeaving(String keyspaceName, InetAddress endpoint)
    {
        // First get all ranges the leaving endpoint is responsible for
        Collection<Range<Token>> ranges = getRangesForEndpoint(keyspaceName, endpoint);

        if (logger.isDebugEnabled())
            logger.debug("Node {} ranges [{}]", endpoint, StringUtils.join(ranges, ", "));

        Map<Range<Token>, List<InetAddress>> currentReplicaEndpoints = new HashMap<>(ranges.size());

        // Find (for each range) all nodes that store replicas for these ranges as well
        TokenMetadata metadata = tokenMetadata.cloneOnlyTokenMap(); // don't do this in the loop! #7758
        for (Range<Token> range : ranges)
            currentReplicaEndpoints.put(range, Keyspace.open(keyspaceName).getReplicationStrategy().calculateNaturalEndpoints(range.right, metadata));

        TokenMetadata temp = tokenMetadata.cloneAfterAllLeft();

        // endpoint might or might not be 'leaving'. If it was not leaving (that is, removenode
        // command was used), it is still present in temp and must be removed.
        if (temp.isMember(endpoint))
            temp.removeEndpoint(endpoint);

        Multimap<Range<Token>, InetAddress> changedRanges = HashMultimap.create();

        // Go through the ranges and for each range check who will be
        // storing replicas for these ranges when the leaving endpoint
        // is gone. Whoever is present in newReplicaEndpoints list, but
        // not in the currentReplicaEndpoints list, will be needing the
        // range.
        for (Range<Token> range : ranges)
        {
            Collection<InetAddress> newReplicaEndpoints = Keyspace.open(keyspaceName).getReplicationStrategy().calculateNaturalEndpoints(range.right, temp);
            newReplicaEndpoints.removeAll(currentReplicaEndpoints.get(range));
            if (logger.isDebugEnabled())
                if (newReplicaEndpoints.isEmpty())
                    logger.debug("Range {} already in all replicas", range);
                else
                    logger.debug("Range {} will be responsibility of {}", range, StringUtils.join(newReplicaEndpoints, ", "));
            changedRanges.putAll(range, newReplicaEndpoints);
        }

        return changedRanges;
    }

    public void onJoin(InetAddress endpoint, EndpointState epState)
    {
        for (Map.Entry<ApplicationState, VersionedValue> entry : epState.states())
        {
            onChange(endpoint, entry.getKey(), entry.getValue());
        }
        MigrationCoordinator.instance.reportEndpointVersion(endpoint, epState);
    }

    public void onAlive(InetAddress endpoint, EndpointState state)
    {
        if (tokenMetadata.isMember(endpoint))
            notifyUp(endpoint);
    }

    public void onRemove(InetAddress endpoint)
    {
        tokenMetadata.removeEndpoint(endpoint);
        PendingRangeCalculatorService.instance.update();
    }

    public void onDead(InetAddress endpoint, EndpointState state)
    {
        MessagingService.instance().convict(endpoint);
        notifyDown(endpoint);
    }

    public void onRestart(InetAddress endpoint, EndpointState state)
    {
        // If we have restarted before the node was even marked down, we need to reset the connection pool
        if (state.isAlive())
            onDead(endpoint, state);

        // Then, the node may have been upgraded and changed its messaging protocol version. If so, we
        // want to update that before we mark the node live again to avoid problems like CASSANDRA-11128.
        VersionedValue netVersion = state.getApplicationState(ApplicationState.NET_VERSION);
        if (netVersion != null)
            updateNetVersion(endpoint, netVersion);
    }


    public String getLoadString()
    {
        return FileUtils.stringifyFileSize(StorageMetrics.load.getCount());
    }

    public Map<String, String> getLoadMap()
    {
        Map<String, String> map = new HashMap<>();
        for (Map.Entry<InetAddress,Double> entry : LoadBroadcaster.instance.getLoadInfo().entrySet())
        {
            map.put(entry.getKey().getHostAddress(), FileUtils.stringifyFileSize(entry.getValue()));
        }
        // gossiper doesn't see its own updates, so we need to special-case the local node
        map.put(FBUtilities.getBroadcastAddress().getHostAddress(), getLoadString());
        return map;
    }

    // TODO
    public final void deliverHints(String host)
    {
        throw new UnsupportedOperationException();
    }

    public Collection<Token> getLocalTokens()
    {
        Collection<Token> tokens = SystemKeyspace.getSavedTokens();
        assert tokens != null && !tokens.isEmpty(); // should not be called before initServer sets this
        return tokens;
    }

    @Nullable
    public InetAddress getEndpointForHostId(UUID hostId)
    {
        return tokenMetadata.getEndpointForHostId(hostId);
    }

    @Nullable
    public UUID getHostIdForEndpoint(InetAddress address)
    {
        return tokenMetadata.getHostId(address);
    }

    /* These methods belong to the MBean interface */

    public List<String> getTokens()
    {
        return getTokens(FBUtilities.getBroadcastAddress());
    }

    public List<String> getTokens(String endpoint) throws UnknownHostException
    {
        return getTokens(InetAddress.getByName(endpoint));
    }

    private List<String> getTokens(InetAddress endpoint)
    {
        List<String> strTokens = new ArrayList<>();
        for (Token tok : getTokenMetadata().getTokens(endpoint))
            strTokens.add(tok.toString());
        return strTokens;
    }

    public String getReleaseVersion()
    {
        return FBUtilities.getReleaseVersionString();
    }

    public String getSchemaVersion()
    {
        return Schema.instance.getVersion().toString();
    }

    public List<String> getLeavingNodes()
    {
        return stringify(tokenMetadata.getLeavingEndpoints());
    }

    public List<String> getMovingNodes()
    {
        List<String> endpoints = new ArrayList<>();

        for (Pair<Token, InetAddress> node : tokenMetadata.getMovingEndpoints())
        {
            endpoints.add(node.right.getHostAddress());
        }

        return endpoints;
    }

    public List<String> getJoiningNodes()
    {
        return stringify(tokenMetadata.getBootstrapTokens().valueSet());
    }

    public List<String> getLiveNodes()
    {
        return stringify(Gossiper.instance.getLiveMembers());
    }

    public Set<InetAddress> getLiveRingMembers()
    {
        return getLiveRingMembers(false);
    }

    public Set<InetAddress> getLiveRingMembers(boolean excludeDeadStates)
    {
        Set<InetAddress> ret = new HashSet<>();
        for (InetAddress ep : Gossiper.instance.getLiveMembers())
        {
            if (excludeDeadStates)
            {
                EndpointState epState = Gossiper.instance.getEndpointStateForEndpoint(ep);
                if (epState == null || Gossiper.instance.isDeadState(epState))
                    continue;
            }

            if (tokenMetadata.isMember(ep))
                ret.add(ep);
        }
        return ret;
    }


    public List<String> getUnreachableNodes()
    {
        return stringify(Gossiper.instance.getUnreachableMembers());
    }

    public String[] getAllDataFileLocations()
    {
        String[] locations = DatabaseDescriptor.getAllDataFileLocations();
        for (int i = 0; i < locations.length; i++)
            locations[i] = FileUtils.getCanonicalPath(locations[i]);
        return locations;
    }

    public String getCommitLogLocation()
    {
        return FileUtils.getCanonicalPath(DatabaseDescriptor.getCommitLogLocation());
    }

    public String getSavedCachesLocation()
    {
        return FileUtils.getCanonicalPath(DatabaseDescriptor.getSavedCachesLocation());
    }

    private List<String> stringify(Iterable<InetAddress> endpoints)
    {
        List<String> stringEndpoints = new ArrayList<>();
        for (InetAddress ep : endpoints)
        {
            stringEndpoints.add(ep.getHostAddress());
        }
        return stringEndpoints;
    }

    public int getCurrentGenerationNumber()
    {
        return Gossiper.instance.getCurrentGenerationNumber(FBUtilities.getBroadcastAddress());
    }

    public int forceKeyspaceCleanup(String keyspaceName, String... tables) throws IOException, ExecutionException, InterruptedException
    {
        return forceKeyspaceCleanup(0, keyspaceName, tables);
    }

    public int forceKeyspaceCleanup(int jobs, String keyspaceName, String... tables) throws IOException, ExecutionException, InterruptedException
    {
        if (SchemaConstants.isLocalSystemKeyspace(keyspaceName))
            throw new RuntimeException("Cleanup of the system keyspace is neither necessary nor wise");

        CompactionManager.AllSSTableOpStatus status = CompactionManager.AllSSTableOpStatus.SUCCESSFUL;
        for (ColumnFamilyStore cfStore : getValidColumnFamilies(false, false, keyspaceName, tables))
        {
            CompactionManager.AllSSTableOpStatus oneStatus = cfStore.forceCleanup(jobs);
            if (oneStatus != CompactionManager.AllSSTableOpStatus.SUCCESSFUL)
                status = oneStatus;
        }
        return status.statusCode;
    }

    public int scrub(boolean disableSnapshot, boolean skipCorrupted, String keyspaceName, String... tables) throws IOException, ExecutionException, InterruptedException
    {
        return scrub(disableSnapshot, skipCorrupted, true, 0, keyspaceName, tables);
    }

    public int scrub(boolean disableSnapshot, boolean skipCorrupted, boolean checkData, String keyspaceName, String... tables) throws IOException, ExecutionException, InterruptedException
    {
        return scrub(disableSnapshot, skipCorrupted, checkData, 0, keyspaceName, tables);
    }

    public int scrub(boolean disableSnapshot, boolean skipCorrupted, boolean checkData, int jobs, String keyspaceName, String... tables) throws IOException, ExecutionException, InterruptedException
    {
        return scrub(disableSnapshot, skipCorrupted, checkData, false, jobs, keyspaceName, tables);
    }

    public int scrub(boolean disableSnapshot, boolean skipCorrupted, boolean checkData, boolean reinsertOverflowedTTL, int jobs, String keyspaceName, String... tables) throws IOException, ExecutionException, InterruptedException
    {
        CompactionManager.AllSSTableOpStatus status = CompactionManager.AllSSTableOpStatus.SUCCESSFUL;
        for (ColumnFamilyStore cfStore : getValidColumnFamilies(true, false, keyspaceName, tables))
        {
            CompactionManager.AllSSTableOpStatus oneStatus = cfStore.scrub(disableSnapshot, skipCorrupted, reinsertOverflowedTTL, checkData, jobs);
            if (oneStatus != CompactionManager.AllSSTableOpStatus.SUCCESSFUL)
                status = oneStatus;
        }
        return status.statusCode;
    }

    public int verify(boolean extendedVerify, String keyspaceName, String... tableNames) throws IOException, ExecutionException, InterruptedException
    {
        CompactionManager.AllSSTableOpStatus status = CompactionManager.AllSSTableOpStatus.SUCCESSFUL;
        for (ColumnFamilyStore cfStore : getValidColumnFamilies(false, false, keyspaceName, tableNames))
        {
            CompactionManager.AllSSTableOpStatus oneStatus = cfStore.verify(extendedVerify);
            if (oneStatus != CompactionManager.AllSSTableOpStatus.SUCCESSFUL)
                status = oneStatus;
        }
        return status.statusCode;
    }

    public int upgradeSSTables(String keyspaceName, boolean excludeCurrentVersion, String... tableNames) throws IOException, ExecutionException, InterruptedException
    {
        return upgradeSSTables(keyspaceName, excludeCurrentVersion, 0, tableNames);
    }

    public int upgradeSSTables(String keyspaceName, boolean excludeCurrentVersion, int jobs, String... tableNames) throws IOException, ExecutionException, InterruptedException
    {
        CompactionManager.AllSSTableOpStatus status = CompactionManager.AllSSTableOpStatus.SUCCESSFUL;
        for (ColumnFamilyStore cfStore : getValidColumnFamilies(true, true, keyspaceName, tableNames))
        {
            CompactionManager.AllSSTableOpStatus oneStatus = cfStore.sstablesRewrite(excludeCurrentVersion, jobs);
            if (oneStatus != CompactionManager.AllSSTableOpStatus.SUCCESSFUL)
                status = oneStatus;
        }
        return status.statusCode;
    }

    public void forceKeyspaceCompaction(boolean splitOutput, String keyspaceName, String... tableNames) throws IOException, ExecutionException, InterruptedException
    {
        for (ColumnFamilyStore cfStore : getValidColumnFamilies(true, false, keyspaceName, tableNames))
        {
            cfStore.forceMajorCompaction(splitOutput);
        }
    }

    public int relocateSSTables(String keyspaceName, String ... columnFamilies) throws IOException, ExecutionException, InterruptedException
    {
        return relocateSSTables(0, keyspaceName, columnFamilies);
    }

    public int relocateSSTables(int jobs, String keyspaceName, String ... columnFamilies) throws IOException, ExecutionException, InterruptedException
    {
        CompactionManager.AllSSTableOpStatus status = CompactionManager.AllSSTableOpStatus.SUCCESSFUL;
        for (ColumnFamilyStore cfs : getValidColumnFamilies(false, false, keyspaceName, columnFamilies))
        {
            CompactionManager.AllSSTableOpStatus oneStatus = cfs.relocateSSTables(jobs);
            if (oneStatus != CompactionManager.AllSSTableOpStatus.SUCCESSFUL)
                status = oneStatus;
        }
        return status.statusCode;
    }

    public int garbageCollect(String tombstoneOptionString, int jobs, String keyspaceName, String ... columnFamilies) throws IOException, ExecutionException, InterruptedException
    {
        TombstoneOption tombstoneOption = TombstoneOption.valueOf(tombstoneOptionString);
        CompactionManager.AllSSTableOpStatus status = CompactionManager.AllSSTableOpStatus.SUCCESSFUL;
        for (ColumnFamilyStore cfs : getValidColumnFamilies(false, false, keyspaceName, columnFamilies))
        {
            CompactionManager.AllSSTableOpStatus oneStatus = cfs.garbageCollect(tombstoneOption, jobs);
            if (oneStatus != CompactionManager.AllSSTableOpStatus.SUCCESSFUL)
                status = oneStatus;
        }
        return status.statusCode;
    }

    /**
     * Takes the snapshot of a multiple column family from different keyspaces. A snapshot name must be specified.
     *
     * @param tag
     *            the tag given to the snapshot; may not be null or empty
     * @param options
     *            Map of options (skipFlush is the only supported option for now)
     * @param entities
     *            list of keyspaces / tables in the form of empty | ks1 ks2 ... | ks1.cf1,ks2.cf2,...
     */
    @Override
    public void takeSnapshot(String tag, Map<String, String> options, String... entities) throws IOException
    {
        boolean skipFlush = Boolean.parseBoolean(options.getOrDefault("skipFlush", "false"));

        if (entities != null && entities.length > 0 && entities[0].contains("."))
        {
            takeMultipleTableSnapshot(tag, skipFlush, entities);
        }
        else
        {
            takeSnapshot(tag, skipFlush, entities);
        }
    }

    /**
     * Takes the snapshot of a specific table. A snapshot name must be
     * specified.
     *
     * @param keyspaceName
     *            the keyspace which holds the specified table
     * @param tableName
     *            the table to snapshot
     * @param tag
     *            the tag given to the snapshot; may not be null or empty
     */
    public void takeTableSnapshot(String keyspaceName, String tableName, String tag)
            throws IOException
    {
        takeMultipleTableSnapshot(tag, false, keyspaceName + "." + tableName);
    }

    public void forceKeyspaceCompactionForTokenRange(String keyspaceName, String startToken, String endToken, String... tableNames) throws IOException, ExecutionException, InterruptedException
    {
        Collection<Range<Token>> tokenRanges = createRepairRangeFrom(startToken, endToken);

        for (ColumnFamilyStore cfStore : getValidColumnFamilies(true, false, keyspaceName, tableNames))
        {
            cfStore.forceCompactionForTokenRange(tokenRanges);
        }
    }

    /**
     * Takes the snapshot for the given keyspaces. A snapshot name must be specified.
     *
     * @param tag the tag given to the snapshot; may not be null or empty
     * @param keyspaceNames the names of the keyspaces to snapshot; empty means "all."
     */
    public void takeSnapshot(String tag, String... keyspaceNames) throws IOException
    {
        takeSnapshot(tag, false, keyspaceNames);
    }

    /**
     * Takes the snapshot of a multiple column family from different keyspaces. A snapshot name must be specified.
     *
     * @param tag
     *            the tag given to the snapshot; may not be null or empty
     * @param tableList
     *            list of tables from different keyspace in the form of ks1.cf1 ks2.cf2
     */
    public void takeMultipleTableSnapshot(String tag, String... tableList)
            throws IOException
    {
        takeMultipleTableSnapshot(tag, false, tableList);
    }

    /**
     * Takes the snapshot for the given keyspaces. A snapshot name must be specified.
     *
     * @param tag the tag given to the snapshot; may not be null or empty
     * @param skipFlush Skip blocking flush of memtable
     * @param keyspaceNames the names of the keyspaces to snapshot; empty means "all."
     */
    private void takeSnapshot(String tag, boolean skipFlush, String... keyspaceNames) throws IOException
    {
        if (operationMode == Mode.JOINING)
            throw new IOException("Cannot snapshot until bootstrap completes");
        if (tag == null || tag.equals(""))
            throw new IOException("You must supply a snapshot name.");

        Iterable<Keyspace> keyspaces;
        if (keyspaceNames.length == 0)
        {
            keyspaces = Keyspace.all();
        }
        else
        {
            ArrayList<Keyspace> t = new ArrayList<>(keyspaceNames.length);
            for (String keyspaceName : keyspaceNames)
                t.add(getValidKeyspace(keyspaceName));
            keyspaces = t;
        }

        // Do a check to see if this snapshot exists before we actually snapshot
        for (Keyspace keyspace : keyspaces)
            if (keyspace.snapshotExists(tag))
                throw new IOException("Snapshot " + tag + " already exists.");


        for (Keyspace keyspace : keyspaces)
            keyspace.snapshot(tag, null, skipFlush);
    }

    /**
     * Takes the snapshot of a multiple column family from different keyspaces. A snapshot name must be specified.
     *
     *
     * @param tag
     *            the tag given to the snapshot; may not be null or empty
     * @param skipFlush
     *            Skip blocking flush of memtable
     * @param tableList
     *            list of tables from different keyspace in the form of ks1.cf1 ks2.cf2
     */
    private void takeMultipleTableSnapshot(String tag, boolean skipFlush, String... tableList)
            throws IOException
    {
        Map<Keyspace, List<String>> keyspaceColumnfamily = new HashMap<Keyspace, List<String>>();
        for (String table : tableList)
        {
            String splittedString[] = StringUtils.split(table, '.');
            if (splittedString.length == 2)
            {
                String keyspaceName = splittedString[0];
                String tableName = splittedString[1];

                if (keyspaceName == null)
                    throw new IOException("You must supply a keyspace name");
                if (operationMode.equals(Mode.JOINING))
                    throw new IOException("Cannot snapshot until bootstrap completes");

                if (tableName == null)
                    throw new IOException("You must supply a table name");
                if (tag == null || tag.equals(""))
                    throw new IOException("You must supply a snapshot name.");

                Keyspace keyspace = getValidKeyspace(keyspaceName);
                ColumnFamilyStore columnFamilyStore = keyspace.getColumnFamilyStore(tableName);
                // As there can be multiple column family from same keyspace check if snapshot exist for that specific
                // columnfamily and not for whole keyspace

                if (columnFamilyStore.snapshotExists(tag))
                    throw new IOException("Snapshot " + tag + " already exists.");
                if (!keyspaceColumnfamily.containsKey(keyspace))
                {
                    keyspaceColumnfamily.put(keyspace, new ArrayList<String>());
                }

                // Add Keyspace columnfamily to map in order to support atomicity for snapshot process.
                // So no snapshot should happen if any one of the above conditions fail for any keyspace or columnfamily
                keyspaceColumnfamily.get(keyspace).add(tableName);

            }
            else
            {
                throw new IllegalArgumentException(
                        "Cannot take a snapshot on secondary index or invalid column family name. You must supply a column family name in the form of keyspace.columnfamily");
            }
        }

        for (Entry<Keyspace, List<String>> entry : keyspaceColumnfamily.entrySet())
        {
            for (String table : entry.getValue())
                entry.getKey().snapshot(tag, table, skipFlush);
        }

    }

    private Keyspace getValidKeyspace(String keyspaceName) throws IOException
    {
        if (!Schema.instance.getKeyspaces().contains(keyspaceName))
        {
            throw new IOException("Keyspace " + keyspaceName + " does not exist");
        }
        return Keyspace.open(keyspaceName);
    }

    /**
     * Remove the snapshot with the given name from the given keyspaces.
     * If no tag is specified we will remove all snapshots.
     */
    public void clearSnapshot(String tag, String... keyspaceNames) throws IOException
    {
        if(tag == null)
            tag = "";

        Set<String> keyspaces = new HashSet<>();
        for (String dataDir : DatabaseDescriptor.getAllDataFileLocations())
        {
            for(String keyspaceDir : new File(dataDir).list())
            {
                // Only add a ks if it has been specified as a param, assuming params were actually provided.
                if (keyspaceNames.length > 0 && !Arrays.asList(keyspaceNames).contains(keyspaceDir))
                    continue;
                keyspaces.add(keyspaceDir);
            }
        }

        for (String keyspace : keyspaces)
            Keyspace.clearSnapshot(tag, keyspace);

        if (logger.isDebugEnabled())
            logger.debug("Cleared out snapshot directories");
    }

    public Map<String, TabularData> getSnapshotDetails()
    {
        Map<String, TabularData> snapshotMap = new HashMap<>();
        for (Keyspace keyspace : Keyspace.all())
        {
            if (SchemaConstants.isLocalSystemKeyspace(keyspace.getName()))
                continue;

            for (ColumnFamilyStore cfStore : keyspace.getColumnFamilyStores())
            {
                for (Map.Entry<String, Pair<Long,Long>> snapshotDetail : cfStore.getSnapshotDetails().entrySet())
                {
                    TabularDataSupport data = (TabularDataSupport)snapshotMap.get(snapshotDetail.getKey());
                    if (data == null)
                    {
                        data = new TabularDataSupport(SnapshotDetailsTabularData.TABULAR_TYPE);
                        snapshotMap.put(snapshotDetail.getKey(), data);
                    }

                    SnapshotDetailsTabularData.from(snapshotDetail.getKey(), keyspace.getName(), cfStore.getColumnFamilyName(), snapshotDetail, data);
                }
            }
        }
        return snapshotMap;
    }

    public long trueSnapshotsSize()
    {
        long total = 0;
        for (Keyspace keyspace : Keyspace.all())
        {
            if (SchemaConstants.isLocalSystemKeyspace(keyspace.getName()))
                continue;

            for (ColumnFamilyStore cfStore : keyspace.getColumnFamilyStores())
            {
                total += cfStore.trueSnapshotsSize();
            }
        }

        return total;
    }

    public void refreshSizeEstimates() throws ExecutionException
    {
        cleanupSizeEstimates();
        FBUtilities.waitOnFuture(ScheduledExecutors.optionalTasks.submit(SizeEstimatesRecorder.instance));
    }

    public void cleanupSizeEstimates()
    {
        SetMultimap<String, String> sizeEstimates = SystemKeyspace.getTablesWithSizeEstimates();

        for (Entry<String, Collection<String>> tablesByKeyspace : sizeEstimates.asMap().entrySet())
        {
            String keyspace = tablesByKeyspace.getKey();
            if (!Schema.instance.getKeyspaces().contains(keyspace))
            {
                SystemKeyspace.clearSizeEstimates(keyspace);
            }
            else
            {
                for (String table : tablesByKeyspace.getValue())
                {
                    if (!Schema.instance.hasCF(Pair.create(keyspace, table)))
                        SystemKeyspace.clearSizeEstimates(keyspace, table);
                }
            }
        }
    }

    /**
     * @param allowIndexes Allow index CF names to be passed in
     * @param autoAddIndexes Automatically add secondary indexes if a CF has them
     * @param keyspaceName keyspace
     * @param cfNames CFs
     * @throws java.lang.IllegalArgumentException when given CF name does not exist
     */
    public Iterable<ColumnFamilyStore> getValidColumnFamilies(boolean allowIndexes, boolean autoAddIndexes, String keyspaceName, String... cfNames) throws IOException
    {
        Keyspace keyspace = getValidKeyspace(keyspaceName);
        return keyspace.getValidColumnFamilies(allowIndexes, autoAddIndexes, cfNames);
    }

    /**
     * Flush all memtables for a keyspace and column families.
     * @param keyspaceName
     * @param tableNames
     * @throws IOException
     */
    public void forceKeyspaceFlush(String keyspaceName, String... tableNames) throws IOException
    {
        for (ColumnFamilyStore cfStore : getValidColumnFamilies(true, false, keyspaceName, tableNames))
        {
            logger.debug("Forcing flush on keyspace {}, CF {}", keyspaceName, cfStore.name);
            cfStore.forceBlockingFlush();
        }
    }

    public int repairAsync(String keyspace, Map<String, String> repairSpec)
    {
        RepairOption option = RepairOption.parse(repairSpec, tokenMetadata.partitioner);
        // if ranges are not specified
        if (option.getRanges().isEmpty())
        {
            if (option.isPrimaryRange())
            {
                // when repairing only primary range, neither dataCenters nor hosts can be set
                if (option.getDataCenters().isEmpty() && option.getHosts().isEmpty())
                    option.getRanges().addAll(getPrimaryRanges(keyspace));
                    // except dataCenters only contain local DC (i.e. -local)
                else if (option.isInLocalDCOnly())
                    option.getRanges().addAll(getPrimaryRangesWithinDC(keyspace));
                else
                    throw new IllegalArgumentException("You need to run primary range repair on all nodes in the cluster.");
            }
            else
            {
                option.getRanges().addAll(getLocalRanges(keyspace));
            }
        }
        return forceRepairAsync(keyspace, option, false);
    }

    @Deprecated
    public int forceRepairAsync(String keyspace,
                                boolean isSequential,
                                Collection<String> dataCenters,
                                Collection<String> hosts,
                                boolean primaryRange,
                                boolean fullRepair,
                                String... tableNames)
    {
        return forceRepairAsync(keyspace, isSequential ? RepairParallelism.SEQUENTIAL.ordinal() : RepairParallelism.PARALLEL.ordinal(), dataCenters, hosts, primaryRange, fullRepair, tableNames);
    }

    @Deprecated
    public int forceRepairAsync(String keyspace,
                                int parallelismDegree,
                                Collection<String> dataCenters,
                                Collection<String> hosts,
                                boolean primaryRange,
                                boolean fullRepair,
                                String... tableNames)
    {
        if (parallelismDegree < 0 || parallelismDegree > RepairParallelism.values().length - 1)
        {
            throw new IllegalArgumentException("Invalid parallelism degree specified: " + parallelismDegree);
        }
        RepairParallelism parallelism = RepairParallelism.values()[parallelismDegree];
        if (FBUtilities.isWindows && parallelism != RepairParallelism.PARALLEL)
        {
            logger.warn("Snapshot-based repair is not yet supported on Windows.  Reverting to parallel repair.");
            parallelism = RepairParallelism.PARALLEL;
        }

        RepairOption options = new RepairOption(parallelism, primaryRange, !fullRepair, false, 1, Collections.<Range<Token>>emptyList(), false, false, false);
        if (dataCenters != null)
        {
            options.getDataCenters().addAll(dataCenters);
        }
        if (hosts != null)
        {
            options.getHosts().addAll(hosts);
        }
        if (primaryRange)
        {
            // when repairing only primary range, neither dataCenters nor hosts can be set
            if (options.getDataCenters().isEmpty() && options.getHosts().isEmpty())
                options.getRanges().addAll(getPrimaryRanges(keyspace));
                // except dataCenters only contain local DC (i.e. -local)
            else if (options.getDataCenters().size() == 1 && options.getDataCenters().contains(DatabaseDescriptor.getLocalDataCenter()))
                options.getRanges().addAll(getPrimaryRangesWithinDC(keyspace));
            else
                throw new IllegalArgumentException("You need to run primary range repair on all nodes in the cluster.");
        }
        else
        {
            options.getRanges().addAll(getLocalRanges(keyspace));
        }
        if (tableNames != null)
        {
            for (String table : tableNames)
            {
                options.getColumnFamilies().add(table);
            }
        }
        return forceRepairAsync(keyspace, options, true);
    }

    @Deprecated
    public int forceRepairAsync(String keyspace,
                                boolean isSequential,
                                boolean isLocal,
                                boolean primaryRange,
                                boolean fullRepair,
                                String... tableNames)
    {
        Set<String> dataCenters = null;
        if (isLocal)
        {
            dataCenters = Sets.newHashSet(DatabaseDescriptor.getLocalDataCenter());
        }
        return forceRepairAsync(keyspace, isSequential, dataCenters, null, primaryRange, fullRepair, tableNames);
    }

    @Deprecated
    public int forceRepairRangeAsync(String beginToken,
                                     String endToken,
                                     String keyspaceName,
                                     boolean isSequential,
                                     Collection<String> dataCenters,
                                     Collection<String> hosts,
                                     boolean fullRepair,
                                     String... tableNames)
    {
        return forceRepairRangeAsync(beginToken, endToken, keyspaceName,
                                     isSequential ? RepairParallelism.SEQUENTIAL.ordinal() : RepairParallelism.PARALLEL.ordinal(),
                                     dataCenters, hosts, fullRepair, tableNames);
    }

    @Deprecated
    public int forceRepairRangeAsync(String beginToken,
                                     String endToken,
                                     String keyspaceName,
                                     int parallelismDegree,
                                     Collection<String> dataCenters,
                                     Collection<String> hosts,
                                     boolean fullRepair,
                                     String... tableNames)
    {
        if (parallelismDegree < 0 || parallelismDegree > RepairParallelism.values().length - 1)
        {
            throw new IllegalArgumentException("Invalid parallelism degree specified: " + parallelismDegree);
        }
        RepairParallelism parallelism = RepairParallelism.values()[parallelismDegree];
        if (FBUtilities.isWindows && parallelism != RepairParallelism.PARALLEL)
        {
            logger.warn("Snapshot-based repair is not yet supported on Windows.  Reverting to parallel repair.");
            parallelism = RepairParallelism.PARALLEL;
        }

        if (!fullRepair)
            logger.warn("Incremental repair can't be requested with subrange repair " +
                        "because each subrange repair would generate an anti-compacted table. " +
                        "The repair will occur but without anti-compaction.");
        Collection<Range<Token>> repairingRange = createRepairRangeFrom(beginToken, endToken);

        RepairOption options = new RepairOption(parallelism, false, !fullRepair, false, 1, repairingRange, true, false, false);
        if (dataCenters != null)
        {
            options.getDataCenters().addAll(dataCenters);
        }
        if (hosts != null)
        {
            options.getHosts().addAll(hosts);
        }
        if (tableNames != null)
        {
            for (String table : tableNames)
            {
                options.getColumnFamilies().add(table);
            }
        }

        logger.info("starting user-requested repair of range {} for keyspace {} and column families {}",
                    repairingRange, keyspaceName, tableNames);
        return forceRepairAsync(keyspaceName, options, true);
    }

    @Deprecated
    public int forceRepairRangeAsync(String beginToken,
                                     String endToken,
                                     String keyspaceName,
                                     boolean isSequential,
                                     boolean isLocal,
                                     boolean fullRepair,
                                     String... tableNames)
    {
        Set<String> dataCenters = null;
        if (isLocal)
        {
            dataCenters = Sets.newHashSet(DatabaseDescriptor.getLocalDataCenter());
        }
        return forceRepairRangeAsync(beginToken, endToken, keyspaceName, isSequential, dataCenters, null, fullRepair, tableNames);
    }

    /**
     * Create collection of ranges that match ring layout from given tokens.
     *
     * @param beginToken beginning token of the range
     * @param endToken end token of the range
     * @return collection of ranges that match ring layout in TokenMetadata
     */
    @VisibleForTesting
    Collection<Range<Token>> createRepairRangeFrom(String beginToken, String endToken)
    {
        Token parsedBeginToken = getTokenFactory().fromString(beginToken);
        Token parsedEndToken = getTokenFactory().fromString(endToken);

        // Break up given range to match ring layout in TokenMetadata
        ArrayList<Range<Token>> repairingRange = new ArrayList<>();

        ArrayList<Token> tokens = new ArrayList<>(tokenMetadata.sortedTokens());
        if (!tokens.contains(parsedBeginToken))
        {
            tokens.add(parsedBeginToken);
        }
        if (!tokens.contains(parsedEndToken))
        {
            tokens.add(parsedEndToken);
        }
        // tokens now contain all tokens including our endpoints
        Collections.sort(tokens);

        int start = tokens.indexOf(parsedBeginToken), end = tokens.indexOf(parsedEndToken);
        for (int i = start; i != end; i = (i+1) % tokens.size())
        {
            Range<Token> range = new Range<>(tokens.get(i), tokens.get((i+1) % tokens.size()));
            repairingRange.add(range);
        }

        return repairingRange;
    }

    public TokenFactory getTokenFactory()
    {
        return tokenMetadata.partitioner.getTokenFactory();
    }

    public int forceRepairAsync(String keyspace, RepairOption options, boolean legacy)
    {
        if (options.getRanges().isEmpty() || Keyspace.open(keyspace).getReplicationStrategy().getReplicationFactor() < 2)
            return 0;

        int cmd = nextRepairCommand.incrementAndGet();
        NamedThreadFactory.createThread(createRepairTask(cmd, keyspace, options, legacy), "Repair-Task-" + threadCounter.incrementAndGet()).start();
        return cmd;
    }

    private FutureTask<Object> createRepairTask(final int cmd, final String keyspace, final RepairOption options, boolean legacy)
    {
        if (!options.getDataCenters().isEmpty() && !options.getDataCenters().contains(DatabaseDescriptor.getLocalDataCenter()))
        {
            throw new IllegalArgumentException("the local data center must be part of the repair");
        }

        RepairRunnable task = new RepairRunnable(this, cmd, options, keyspace);
        task.addProgressListener(progressSupport);
        if (legacy)
            task.addProgressListener(legacyProgressSupport);
        return new FutureTask<>(task, null);
    }

    public void forceTerminateAllRepairSessions()
    {
        ActiveRepairService.instance.terminateSessions();
    }

    public void setRepairSessionMaxTreeDepth(int depth)
    {
        DatabaseDescriptor.setRepairSessionMaxTreeDepth(depth);
    }

    public int getRepairSessionMaxTreeDepth()
    {
        return DatabaseDescriptor.getRepairSessionMaxTreeDepth();
    }

    /* End of MBean interface methods */

    /**
     * Get the "primary ranges" for the specified keyspace and endpoint.
     * "Primary ranges" are the ranges that the node is responsible for storing replica primarily.
     * The node that stores replica primarily is defined as the first node returned
     * by {@link AbstractReplicationStrategy#calculateNaturalEndpoints}.
     *
     * @param keyspace Keyspace name to check primary ranges
     * @param ep endpoint we are interested in.
     * @return primary ranges for the specified endpoint.
     */
    public Collection<Range<Token>> getPrimaryRangesForEndpoint(String keyspace, InetAddress ep)
    {
        AbstractReplicationStrategy strategy = Keyspace.open(keyspace).getReplicationStrategy();
        Collection<Range<Token>> primaryRanges = new HashSet<>();
        TokenMetadata metadata = tokenMetadata.cloneOnlyTokenMap();
        for (Token token : metadata.sortedTokens())
        {
            List<InetAddress> endpoints = strategy.calculateNaturalEndpoints(token, metadata);
            if (endpoints.size() > 0 && endpoints.get(0).equals(ep))
                primaryRanges.add(new Range<>(metadata.getPredecessor(token), token));
        }
        return primaryRanges;
    }

    /**
     * Get the "primary ranges" within local DC for the specified keyspace and endpoint.
     *
     * @see #getPrimaryRangesForEndpoint(String, java.net.InetAddress)
     * @param keyspace Keyspace name to check primary ranges
     * @param referenceEndpoint endpoint we are interested in.
     * @return primary ranges within local DC for the specified endpoint.
     */
    public Collection<Range<Token>> getPrimaryRangeForEndpointWithinDC(String keyspace, InetAddress referenceEndpoint)
    {
        TokenMetadata metadata = tokenMetadata.cloneOnlyTokenMap();
        String localDC = DatabaseDescriptor.getEndpointSnitch().getDatacenter(referenceEndpoint);
        Collection<InetAddress> localDcNodes = metadata.getTopology().getDatacenterEndpoints().get(localDC);
        AbstractReplicationStrategy strategy = Keyspace.open(keyspace).getReplicationStrategy();

        Collection<Range<Token>> localDCPrimaryRanges = new HashSet<>();
        for (Token token : metadata.sortedTokens())
        {
            List<InetAddress> endpoints = strategy.calculateNaturalEndpoints(token, metadata);
            for (InetAddress endpoint : endpoints)
            {
                if (localDcNodes.contains(endpoint))
                {
                    if (endpoint.equals(referenceEndpoint))
                    {
                        localDCPrimaryRanges.add(new Range<>(metadata.getPredecessor(token), token));
                    }
                    break;
                }
            }
        }

        return localDCPrimaryRanges;
    }

    /**
     * Get all ranges an endpoint is responsible for (by keyspace)
     * @param ep endpoint we are interested in.
     * @return ranges for the specified endpoint.
     */
    Collection<Range<Token>> getRangesForEndpoint(String keyspaceName, InetAddress ep)
    {
        return Keyspace.open(keyspaceName).getReplicationStrategy().getAddressRanges().get(ep);
    }

    /**
     * Get all ranges that span the ring given a set
     * of tokens. All ranges are in sorted order of
     * ranges.
     * @return ranges in sorted order
    */
    public List<Range<Token>> getAllRanges(List<Token> sortedTokens)
    {
        if (logger.isTraceEnabled())
            logger.trace("computing ranges for {}", StringUtils.join(sortedTokens, ", "));

        if (sortedTokens.isEmpty())
            return Collections.emptyList();
        int size = sortedTokens.size();
        List<Range<Token>> ranges = new ArrayList<>(size + 1);
        for (int i = 1; i < size; ++i)
        {
            Range<Token> range = new Range<>(sortedTokens.get(i - 1), sortedTokens.get(i));
            ranges.add(range);
        }
        Range<Token> range = new Range<>(sortedTokens.get(size - 1), sortedTokens.get(0));
        ranges.add(range);

        return ranges;
    }

    /**
     * This method returns the N endpoints that are responsible for storing the
     * specified key i.e for replication.
     *
     * @param keyspaceName keyspace name also known as keyspace
     * @param cf Column family name
     * @param key key for which we need to find the endpoint
     * @return the endpoint responsible for this key
     */
    public List<InetAddress> getNaturalEndpoints(String keyspaceName, String cf, String key)
    {
        KeyspaceMetadata ksMetaData = Schema.instance.getKSMetaData(keyspaceName);
        if (ksMetaData == null)
            throw new IllegalArgumentException("Unknown keyspace '" + keyspaceName + "'");

        CFMetaData cfMetaData = ksMetaData.getTableOrViewNullable(cf);
        if (cfMetaData == null)
            throw new IllegalArgumentException("Unknown table '" + cf + "' in keyspace '" + keyspaceName + "'");

        return getNaturalEndpoints(keyspaceName, tokenMetadata.partitioner.getToken(cfMetaData.getKeyValidator().fromString(key)));
    }

    public List<InetAddress> getNaturalEndpoints(String keyspaceName, ByteBuffer key)
    {
        return getNaturalEndpoints(keyspaceName, tokenMetadata.partitioner.getToken(key));
    }

    /**
     * This method returns the N endpoints that are responsible for storing the
     * specified key i.e for replication.
     *
     * @param keyspaceName keyspace name also known as keyspace
     * @param pos position for which we need to find the endpoint
     * @return the endpoint responsible for this token
     */
    public List<InetAddress> getNaturalEndpoints(String keyspaceName, RingPosition pos)
    {
        return Keyspace.open(keyspaceName).getReplicationStrategy().getNaturalEndpoints(pos);
    }

    /**
     * Returns the endpoints currently responsible for storing the token plus pending ones
     */
    public Iterable<InetAddress> getNaturalAndPendingEndpoints(String keyspaceName, Token token)
    {
        return Iterables.concat(getNaturalEndpoints(keyspaceName, token), tokenMetadata.pendingEndpointsFor(token, keyspaceName));
    }

    /**
     * This method attempts to return N endpoints that are responsible for storing the
     * specified key i.e for replication.
     *
     * @param keyspace keyspace name also known as keyspace
     * @param key key for which we need to find the endpoint
     * @return the endpoint responsible for this key
     */
    public List<InetAddress> getLiveNaturalEndpoints(Keyspace keyspace, ByteBuffer key)
    {
        return getLiveNaturalEndpoints(keyspace, tokenMetadata.decorateKey(key));
    }

    public List<InetAddress> getLiveNaturalEndpoints(Keyspace keyspace, RingPosition pos)
    {
        List<InetAddress> liveEps = new ArrayList<>();
        getLiveNaturalEndpoints(keyspace, pos, liveEps);
        return liveEps;
    }

    /**
     * This method attempts to return N endpoints that are responsible for storing the
     * specified key i.e for replication.
     *
     * @param keyspace keyspace name also known as keyspace
     * @param pos position for which we need to find the endpoint
     * @param liveEps the list of endpoints to mutate
     */
    public void getLiveNaturalEndpoints(Keyspace keyspace, RingPosition pos, List<InetAddress> liveEps)
    {
        List<InetAddress> endpoints = keyspace.getReplicationStrategy().getNaturalEndpoints(pos);

        for (InetAddress endpoint : endpoints)
        {
            if (FailureDetector.instance.isAlive(endpoint))
                liveEps.add(endpoint);
        }
    }

    public void setLoggingLevel(String classQualifier, String rawLevel) throws Exception
    {
        LoggingSupportFactory.getLoggingSupport().setLoggingLevel(classQualifier, rawLevel);
    }

    /**
     * @return the runtime logging levels for all the configured loggers
     */
    @Override
    public Map<String,String> getLoggingLevels()
    {
        return LoggingSupportFactory.getLoggingSupport().getLoggingLevels();
    }

    /**
     * @return list of Token ranges (_not_ keys!) together with estimated key count,
     *      breaking up the data this node is responsible for into pieces of roughly keysPerSplit
     */
    public List<Pair<Range<Token>, Long>> getSplits(String keyspaceName, String cfName, Range<Token> range, int keysPerSplit)
    {
        Keyspace t = Keyspace.open(keyspaceName);
        ColumnFamilyStore cfs = t.getColumnFamilyStore(cfName);
        List<DecoratedKey> keys = keySamples(Collections.singleton(cfs), range);

        long totalRowCountEstimate = cfs.estimatedKeysForRange(range);

        // splitCount should be much smaller than number of key samples, to avoid huge sampling error
        int minSamplesPerSplit = 4;
        int maxSplitCount = keys.size() / minSamplesPerSplit + 1;
        int splitCount = Math.max(1, Math.min(maxSplitCount, (int)(totalRowCountEstimate / keysPerSplit)));

        List<Token> tokens = keysToTokens(range, keys);
        return getSplits(tokens, splitCount, cfs);
    }

    private List<Pair<Range<Token>, Long>> getSplits(List<Token> tokens, int splitCount, ColumnFamilyStore cfs)
    {
        double step = (double) (tokens.size() - 1) / splitCount;
        Token prevToken = tokens.get(0);
        List<Pair<Range<Token>, Long>> splits = Lists.newArrayListWithExpectedSize(splitCount);
        for (int i = 1; i <= splitCount; i++)
        {
            int index = (int) Math.round(i * step);
            Token token = tokens.get(index);
            Range<Token> range = new Range<>(prevToken, token);
            // always return an estimate > 0 (see CASSANDRA-7322)
            splits.add(Pair.create(range, Math.max(cfs.metadata.params.minIndexInterval, cfs.estimatedKeysForRange(range))));
            prevToken = token;
        }
        return splits;
    }

    private List<Token> keysToTokens(Range<Token> range, List<DecoratedKey> keys)
    {
        List<Token> tokens = Lists.newArrayListWithExpectedSize(keys.size() + 2);
        tokens.add(range.left);
        for (DecoratedKey key : keys)
            tokens.add(key.getToken());
        tokens.add(range.right);
        return tokens;
    }

    private List<DecoratedKey> keySamples(Iterable<ColumnFamilyStore> cfses, Range<Token> range)
    {
        List<DecoratedKey> keys = new ArrayList<>();
        for (ColumnFamilyStore cfs : cfses)
            Iterables.addAll(keys, cfs.keySamples(range));
        FBUtilities.sortSampledKeys(keys, range);
        return keys;
    }

    /**
     * Broadcast leaving status and update local tokenMetadata accordingly
     */
    private void startLeaving()
    {
        Gossiper.instance.addLocalApplicationState(ApplicationState.STATUS, valueFactory.leaving(getLocalTokens()));
        tokenMetadata.addLeavingEndpoint(FBUtilities.getBroadcastAddress());
        PendingRangeCalculatorService.instance.update();
    }

    public void decommission() throws InterruptedException
    {
        if (!tokenMetadata.isMember(FBUtilities.getBroadcastAddress()))
            throw new UnsupportedOperationException("local node is not a member of the token ring yet");
        if (tokenMetadata.cloneAfterAllLeft().sortedTokens().size() < 2)
            throw new UnsupportedOperationException("no other normal nodes in the ring; decommission would be pointless");
        if (operationMode != Mode.LEAVING && operationMode != Mode.NORMAL)
            throw new UnsupportedOperationException("Node in " + operationMode + " state; wait for status to become normal or restart");
        if (isDecommissioning.compareAndSet(true, true))
            throw new IllegalStateException("Node is still decommissioning. Check nodetool netstats.");

        if (logger.isDebugEnabled())
            logger.debug("DECOMMISSIONING");

        try
        {
            PendingRangeCalculatorService.instance.blockUntilFinished();
            for (String keyspaceName : Schema.instance.getNonLocalStrategyKeyspaces())
            {
                if (tokenMetadata.getPendingRanges(keyspaceName, FBUtilities.getBroadcastAddress()).size() > 0)
                    throw new UnsupportedOperationException("data is currently moving to this node; unable to leave the ring");
            }

            startLeaving();
            long timeout = Math.max(RING_DELAY, BatchlogManager.instance.getBatchlogTimeout());
            setMode(Mode.LEAVING, "sleeping " + timeout + " ms for batch processing and pending range setup", true);
            Thread.sleep(timeout);

            Runnable finishLeaving = new Runnable()
            {
                public void run()
                {
                    shutdownClientServers();
                    Gossiper.instance.stop();
                    try
                    {
                        MessagingService.instance().shutdown();
                    }
                    catch (IOError ioe)
                    {
                        logger.info("failed to shutdown message service: {}", ioe);
                    }
                    StageManager.shutdownNow();
                    SystemKeyspace.setBootstrapState(SystemKeyspace.BootstrapState.DECOMMISSIONED);
                    setMode(Mode.DECOMMISSIONED, true);
                    // let op be responsible for killing the process
                }
            };
            unbootstrap(finishLeaving);
        }
        catch (InterruptedException e)
        {
            throw new RuntimeException("Node interrupted while decommissioning");
        }
        catch (ExecutionException e)
        {
            logger.error("Error while decommissioning node ", e.getCause());
            throw new RuntimeException("Error while decommissioning node: " + e.getCause().getMessage());
        }
        finally
        {
            isDecommissioning.set(false);
        }
    }

    private void leaveRing()
    {
        SystemKeyspace.setBootstrapState(SystemKeyspace.BootstrapState.NEEDS_BOOTSTRAP);
        tokenMetadata.removeEndpoint(FBUtilities.getBroadcastAddress());
        PendingRangeCalculatorService.instance.update();

        Gossiper.instance.addLocalApplicationState(ApplicationState.STATUS, valueFactory.left(getLocalTokens(),Gossiper.computeExpireTime()));
        int delay = Math.max(RING_DELAY, Gossiper.intervalInMillis * 2);
        logger.info("Announcing that I have left the ring for {}ms", delay);
        Uninterruptibles.sleepUninterruptibly(delay, TimeUnit.MILLISECONDS);
    }

    private void unbootstrap(Runnable onFinish) throws ExecutionException, InterruptedException
    {
        Map<String, Multimap<Range<Token>, InetAddress>> rangesToStream = new HashMap<>();

        for (String keyspaceName : Schema.instance.getNonLocalStrategyKeyspaces())
        {
            Multimap<Range<Token>, InetAddress> rangesMM = getChangedRangesForLeaving(keyspaceName, FBUtilities.getBroadcastAddress());

            if (logger.isDebugEnabled())
                logger.debug("Ranges needing transfer are [{}]", StringUtils.join(rangesMM.keySet(), ","));

            rangesToStream.put(keyspaceName, rangesMM);
        }

        setMode(Mode.LEAVING, "replaying batch log and streaming data to other nodes", true);

        // Start with BatchLog replay, which may create hints but no writes since this is no longer a valid endpoint.
        Future<?> batchlogReplay = BatchlogManager.instance.startBatchlogReplay();
        Future<StreamState> streamSuccess = streamRanges(rangesToStream);

        // Wait for batch log to complete before streaming hints.
        logger.debug("waiting for batch log processing.");
        batchlogReplay.get();

        setMode(Mode.LEAVING, "streaming hints to other nodes", true);

        Future hintsSuccess = streamHints();

        // wait for the transfer runnables to signal the latch.
        logger.debug("waiting for stream acks.");
        streamSuccess.get();
        hintsSuccess.get();
        logger.debug("stream acks all received.");
        leaveRing();
        onFinish.run();
    }

    private Future streamHints()
    {
        return HintsService.instance.transferHints(this::getPreferredHintsStreamTarget);
    }

    /**
     * Find the best target to stream hints to. Currently the closest peer according to the snitch
     */
    private UUID getPreferredHintsStreamTarget()
    {
        List<InetAddress> candidates = new ArrayList<>(StorageService.instance.getTokenMetadata().cloneAfterAllLeft().getAllEndpoints());
        candidates.remove(FBUtilities.getBroadcastAddress());
        for (Iterator<InetAddress> iter = candidates.iterator(); iter.hasNext(); )
        {
            InetAddress address = iter.next();
            if (!FailureDetector.instance.isAlive(address))
                iter.remove();
        }

        if (candidates.isEmpty())
        {
            logger.warn("Unable to stream hints since no live endpoints seen");
            throw new RuntimeException("Unable to stream hints since no live endpoints seen");
        }
        else
        {
            // stream to the closest peer as chosen by the snitch
            DatabaseDescriptor.getEndpointSnitch().sortByProximity(FBUtilities.getBroadcastAddress(), candidates);
            InetAddress hintsDestinationHost = candidates.get(0);
            return tokenMetadata.getHostId(hintsDestinationHost);
        }
    }

    public void move(String newToken) throws IOException
    {
        try
        {
            getTokenFactory().validate(newToken);
        }
        catch (ConfigurationException e)
        {
            throw new IOException(e.getMessage());
        }
        move(getTokenFactory().fromString(newToken));
    }

    /**
     * move the node to new token or find a new token to boot to according to load
     *
     * @param newToken new token to boot to, or if null, find balanced token to boot to
     *
     * @throws IOException on any I/O operation error
     */
    private void move(Token newToken) throws IOException
    {
        if (newToken == null)
            throw new IOException("Can't move to the undefined (null) token.");

        if (tokenMetadata.sortedTokens().contains(newToken))
            throw new IOException("target token " + newToken + " is already owned by another node.");

        // address of the current node
        InetAddress localAddress = FBUtilities.getBroadcastAddress();

        // This doesn't make any sense in a vnodes environment.
        if (getTokenMetadata().getTokens(localAddress).size() > 1)
        {
            logger.error("Invalid request to move(Token); This node has more than one token and cannot be moved thusly.");
            throw new UnsupportedOperationException("This node has more than one token and cannot be moved thusly.");
        }

        List<String> keyspacesToProcess = Schema.instance.getNonLocalStrategyKeyspaces();

        PendingRangeCalculatorService.instance.blockUntilFinished();
        // checking if data is moving to this node
        for (String keyspaceName : keyspacesToProcess)
        {
            if (tokenMetadata.getPendingRanges(keyspaceName, localAddress).size() > 0)
                throw new UnsupportedOperationException("data is currently moving to this node; unable to leave the ring");
        }

        Gossiper.instance.addLocalApplicationState(ApplicationState.STATUS, valueFactory.moving(newToken));
        setMode(Mode.MOVING, String.format("Moving %s from %s to %s.", localAddress, getLocalTokens().iterator().next(), newToken), true);

        setMode(Mode.MOVING, String.format("Sleeping %s ms before start streaming/fetching ranges", RING_DELAY), true);
        Uninterruptibles.sleepUninterruptibly(RING_DELAY, TimeUnit.MILLISECONDS);

        RangeRelocator relocator = new RangeRelocator(Collections.singleton(newToken), keyspacesToProcess);

        if (relocator.streamsNeeded())
        {
            setMode(Mode.MOVING, "fetching new ranges and streaming old ranges", true);
            try
            {
                relocator.stream().get();
            }
            catch (ExecutionException | InterruptedException e)
            {
                throw new RuntimeException("Interrupted while waiting for stream/fetch ranges to finish: " + e.getMessage());
            }
        }
        else
        {
            setMode(Mode.MOVING, "No ranges to fetch/stream", true);
        }

        setTokens(Collections.singleton(newToken)); // setting new token as we have everything settled

        if (logger.isDebugEnabled())
            logger.debug("Successfully moved to new token {}", getLocalTokens().iterator().next());
    }

    private class RangeRelocator
    {
        private final StreamPlan streamPlan = new StreamPlan("Relocation");

        private RangeRelocator(Collection<Token> tokens, List<String> keyspaceNames)
        {
            calculateToFromStreams(tokens, keyspaceNames);
        }

        private void calculateToFromStreams(Collection<Token> newTokens, List<String> keyspaceNames)
        {
            InetAddress localAddress = FBUtilities.getBroadcastAddress();
            IEndpointSnitch snitch = DatabaseDescriptor.getEndpointSnitch();
            TokenMetadata tokenMetaCloneAllSettled = tokenMetadata.cloneAfterAllSettled();
            // clone to avoid concurrent modification in calculateNaturalEndpoints
            TokenMetadata tokenMetaClone = tokenMetadata.cloneOnlyTokenMap();

            for (String keyspace : keyspaceNames)
            {
                // replication strategy of the current keyspace
                AbstractReplicationStrategy strategy = Keyspace.open(keyspace).getReplicationStrategy();
                Multimap<InetAddress, Range<Token>> endpointToRanges = strategy.getAddressRanges();

                logger.debug("Calculating ranges to stream and request for keyspace {}", keyspace);
                for (Token newToken : newTokens)
                {
                    // getting collection of the currently used ranges by this keyspace
                    Collection<Range<Token>> currentRanges = endpointToRanges.get(localAddress);
                    // collection of ranges which this node will serve after move to the new token
                    Collection<Range<Token>> updatedRanges = strategy.getPendingAddressRanges(tokenMetaClone, newToken, localAddress);

                    // ring ranges and endpoints associated with them
                    // this used to determine what nodes should we ping about range data
                    Multimap<Range<Token>, InetAddress> rangeAddresses = strategy.getRangeAddresses(tokenMetaClone);

                    // calculated parts of the ranges to request/stream from/to nodes in the ring
                    Pair<Set<Range<Token>>, Set<Range<Token>>> rangesPerKeyspace = calculateStreamAndFetchRanges(currentRanges, updatedRanges);

                    /**
                     * In this loop we are going through all ranges "to fetch" and determining
                     * nodes in the ring responsible for data we are interested in
                     */
                    Multimap<Range<Token>, InetAddress> rangesToFetchWithPreferredEndpoints = ArrayListMultimap.create();
                    for (Range<Token> toFetch : rangesPerKeyspace.right)
                    {
                        for (Range<Token> range : rangeAddresses.keySet())
                        {
                            if (range.contains(toFetch))
                            {
                                List<InetAddress> endpoints = null;

                                if (useStrictConsistency)
                                {
                                    Set<InetAddress> oldEndpoints = Sets.newHashSet(rangeAddresses.get(range));
                                    Set<InetAddress> newEndpoints = Sets.newHashSet(strategy.calculateNaturalEndpoints(toFetch.right, tokenMetaCloneAllSettled));

                                    //Due to CASSANDRA-5953 we can have a higher RF then we have endpoints.
                                    //So we need to be careful to only be strict when endpoints == RF
                                    if (oldEndpoints.size() == strategy.getReplicationFactor())
                                    {
                                        oldEndpoints.removeAll(newEndpoints);

                                        //No relocation required
                                        if (oldEndpoints.isEmpty())
                                            continue;

                                        assert oldEndpoints.size() == 1 : "Expected 1 endpoint but found " + oldEndpoints.size();
                                    }

                                    endpoints = Lists.newArrayList(oldEndpoints.iterator().next());
                                }
                                else
                                {
                                    endpoints = snitch.getSortedListByProximity(localAddress, rangeAddresses.get(range));
                                }

                                // storing range and preferred endpoint set
                                rangesToFetchWithPreferredEndpoints.putAll(toFetch, endpoints);
                            }
                        }

                        Collection<InetAddress> addressList = rangesToFetchWithPreferredEndpoints.get(toFetch);
                        if (addressList == null || addressList.isEmpty())
                            continue;

                        if (useStrictConsistency)
                        {
                            if (addressList.size() > 1)
                                throw new IllegalStateException("Multiple strict sources found for " + toFetch);

                            InetAddress sourceIp = addressList.iterator().next();
                            if (Gossiper.instance.isEnabled() && !Gossiper.instance.getEndpointStateForEndpoint(sourceIp).isAlive())
                                throw new RuntimeException("A node required to move the data consistently is down ("+sourceIp+").  If you wish to move the data from a potentially inconsistent replica, restart the node with -Dcassandra.consistent.rangemovement=false");
                        }
                    }

                    // calculating endpoints to stream current ranges to if needed
                    // in some situations node will handle current ranges as part of the new ranges
                    Multimap<InetAddress, Range<Token>> endpointRanges = HashMultimap.create();
                    for (Range<Token> toStream : rangesPerKeyspace.left)
                    {
                        Set<InetAddress> currentEndpoints = ImmutableSet.copyOf(strategy.calculateNaturalEndpoints(toStream.right, tokenMetaClone));
                        Set<InetAddress> newEndpoints = ImmutableSet.copyOf(strategy.calculateNaturalEndpoints(toStream.right, tokenMetaCloneAllSettled));
                        logger.debug("Range: {} Current endpoints: {} New endpoints: {}", toStream, currentEndpoints, newEndpoints);
                        for (InetAddress address : Sets.difference(newEndpoints, currentEndpoints))
                        {
                            logger.debug("Range {} has new owner {}", toStream, address);
                            endpointRanges.put(address, toStream);
                        }
                    }

                    // stream ranges
                    for (InetAddress address : endpointRanges.keySet())
                    {
                        logger.debug("Will stream range {} of keyspace {} to endpoint {}", endpointRanges.get(address), keyspace, address);
                        InetAddress preferred = SystemKeyspace.getPreferredIP(address);
                        streamPlan.transferRanges(address, preferred, keyspace, endpointRanges.get(address));
                    }

                    // stream requests
                    Multimap<InetAddress, Range<Token>> workMap = RangeStreamer.getWorkMap(rangesToFetchWithPreferredEndpoints, keyspace, FailureDetector.instance, useStrictConsistency);
                    for (InetAddress address : workMap.keySet())
                    {
                        logger.debug("Will request range {} of keyspace {} from endpoint {}", workMap.get(address), keyspace, address);
                        InetAddress preferred = SystemKeyspace.getPreferredIP(address);
                        streamPlan.requestRanges(address, preferred, keyspace, workMap.get(address));
                    }

                    logger.debug("Keyspace {}: work map {}.", keyspace, workMap);
                }
            }
        }

        public Future<StreamState> stream()
        {
            return streamPlan.execute();
        }

        public boolean streamsNeeded()
        {
            return !streamPlan.isEmpty();
        }
    }

    /**
     * Get the status of a token removal.
     */
    public String getRemovalStatus()
    {
        if (removingNode == null)
        {
            return "No token removals in process.";
        }
        return String.format("Removing token (%s). Waiting for replication confirmation from [%s].",
                             tokenMetadata.getToken(removingNode),
                             StringUtils.join(replicatingNodes, ","));
    }

    /**
     * Force a remove operation to complete. This may be necessary if a remove operation
     * blocks forever due to node/stream failure. removeNode() must be called
     * first, this is a last resort measure.  No further attempt will be made to restore replicas.
     */
    public void forceRemoveCompletion()
    {
        if (!replicatingNodes.isEmpty()  || !tokenMetadata.getLeavingEndpoints().isEmpty())
        {
            logger.warn("Removal not confirmed for for {}", StringUtils.join(this.replicatingNodes, ","));
            for (InetAddress endpoint : tokenMetadata.getLeavingEndpoints())
            {
                UUID hostId = tokenMetadata.getHostId(endpoint);
                Gossiper.instance.advertiseTokenRemoved(endpoint, hostId);
                excise(tokenMetadata.getTokens(endpoint), endpoint);
            }
            replicatingNodes.clear();
            removingNode = null;
        }
        else
        {
            logger.warn("No nodes to force removal on, call 'removenode' first");
        }
    }

    /**
     * Remove a node that has died, attempting to restore the replica count.
     * If the node is alive, decommission should be attempted.  If decommission
     * fails, then removeNode should be called.  If we fail while trying to
     * restore the replica count, finally forceRemoveCompleteion should be
     * called to forcibly remove the node without regard to replica count.
     *
     * @param hostIdString Host ID for the node
     */
    public void removeNode(String hostIdString)
    {
        InetAddress myAddress = FBUtilities.getBroadcastAddress();
        UUID localHostId = tokenMetadata.getHostId(myAddress);
        UUID hostId = UUID.fromString(hostIdString);
        InetAddress endpoint = tokenMetadata.getEndpointForHostId(hostId);

        if (endpoint == null)
            throw new UnsupportedOperationException("Host ID not found.");

        if (!tokenMetadata.isMember(endpoint))
            throw new UnsupportedOperationException("Node to be removed is not a member of the token ring");

        if (endpoint.equals(myAddress))
             throw new UnsupportedOperationException("Cannot remove self");

        if (Gossiper.instance.getLiveMembers().contains(endpoint))
            throw new UnsupportedOperationException("Node " + endpoint + " is alive and owns this ID. Use decommission command to remove it from the ring");

        // A leaving endpoint that is dead is already being removed.
        if (tokenMetadata.isLeaving(endpoint))
            logger.warn("Node {} is already being removed, continuing removal anyway", endpoint);

        if (!replicatingNodes.isEmpty())
            throw new UnsupportedOperationException("This node is already processing a removal. Wait for it to complete, or use 'removenode force' if this has failed.");

        Collection<Token> tokens = tokenMetadata.getTokens(endpoint);

        // Find the endpoints that are going to become responsible for data
        for (String keyspaceName : Schema.instance.getNonLocalStrategyKeyspaces())
        {
            // if the replication factor is 1 the data is lost so we shouldn't wait for confirmation
            if (Keyspace.open(keyspaceName).getReplicationStrategy().getReplicationFactor() == 1)
                continue;

            // get all ranges that change ownership (that is, a node needs
            // to take responsibility for new range)
            Multimap<Range<Token>, InetAddress> changedRanges = getChangedRangesForLeaving(keyspaceName, endpoint);
            IFailureDetector failureDetector = FailureDetector.instance;
            for (InetAddress ep : changedRanges.values())
            {
                if (failureDetector.isAlive(ep))
                    replicatingNodes.add(ep);
                else
                    logger.warn("Endpoint {} is down and will not receive data for re-replication of {}", ep, endpoint);
            }
        }
        removingNode = endpoint;

        tokenMetadata.addLeavingEndpoint(endpoint);
        PendingRangeCalculatorService.instance.update();

        // the gossiper will handle spoofing this node's state to REMOVING_TOKEN for us
        // we add our own token so other nodes to let us know when they're done
        Gossiper.instance.advertiseRemoving(endpoint, hostId, localHostId);

        // kick off streaming commands
        restoreReplicaCount(endpoint, myAddress);

        // wait for ReplicationFinishedVerbHandler to signal we're done
        while (!replicatingNodes.isEmpty())
        {
            Uninterruptibles.sleepUninterruptibly(100, TimeUnit.MILLISECONDS);
        }

        excise(tokens, endpoint);

        // gossiper will indicate the token has left
        Gossiper.instance.advertiseTokenRemoved(endpoint, hostId);

        replicatingNodes.clear();
        removingNode = null;
    }

    public void confirmReplication(InetAddress node)
    {
        // replicatingNodes can be empty in the case where this node used to be a removal coordinator,
        // but restarted before all 'replication finished' messages arrived. In that case, we'll
        // still go ahead and acknowledge it.
        if (!replicatingNodes.isEmpty())
        {
            replicatingNodes.remove(node);
        }
        else
        {
            logger.info("Received unexpected REPLICATION_FINISHED message from {}. Was this node recently a removal coordinator?", node);
        }
    }

    public String getOperationMode()
    {
        return operationMode.toString();
    }

    public boolean isStarting()
    {
        return operationMode == Mode.STARTING;
    }

    public boolean isMoving()
    {
        return operationMode == Mode.MOVING;
    }

    public boolean isJoining()
    {
        return operationMode == Mode.JOINING;
    }

    public boolean isDrained()
    {
        return operationMode == Mode.DRAINED;
    }

    public boolean isDraining()
    {
        return operationMode == Mode.DRAINING;
    }

    public boolean isNormal()
    {
        return operationMode == Mode.NORMAL;
    }

    public String getDrainProgress()
    {
        return String.format("Drained %s/%s ColumnFamilies", remainingCFs, totalCFs);
    }

    /**
     * Shuts node off to writes, empties memtables and the commit log.
     */
    public synchronized void drain() throws IOException, InterruptedException, ExecutionException
    {
        drain(false);
    }

    protected synchronized void drain(boolean isFinalShutdown) throws IOException, InterruptedException, ExecutionException
    {
        ExecutorService counterMutationStage = StageManager.getStage(Stage.COUNTER_MUTATION);
        ExecutorService viewMutationStage = StageManager.getStage(Stage.VIEW_MUTATION);
        ExecutorService mutationStage = StageManager.getStage(Stage.MUTATION);

        if (mutationStage.isTerminated()
            && counterMutationStage.isTerminated()
            && viewMutationStage.isTerminated())
        {
            if (!isFinalShutdown)
                logger.warn("Cannot drain node (did it already happen?)");
            return;
        }

        assert !isShutdown;
        isShutdown = true;

        Throwable preShutdownHookThrowable = Throwables.perform(null, preShutdownHooks.stream().map(h -> h::run));
        if (preShutdownHookThrowable != null)
            logger.error("Attempting to continue draining after pre-shutdown hooks returned exception", preShutdownHookThrowable);

        try
        {
            setMode(Mode.DRAINING, "starting drain process", !isFinalShutdown);

            try
            {
                /* not clear this is reasonable time, but propagated from prior embedded behaviour */
                BatchlogManager.instance.shutdownAndWait(1L, MINUTES);
            }
            catch (TimeoutException t)
            {
                logger.error("Batchlog manager timed out shutting down", t);
            }

            HintsService.instance.pauseDispatch();

            if (daemon != null)
                shutdownClientServers();
            ScheduledExecutors.optionalTasks.shutdown();
            Gossiper.instance.stop();

            if (!isFinalShutdown)
                setMode(Mode.DRAINING, "shutting down MessageService", false);

            // In-progress writes originating here could generate hints to be written, so shut down MessagingService
            // before mutation stage, so we can get all the hints saved before shutting down
            MessagingService.instance().shutdown();

            if (!isFinalShutdown)
                setMode(Mode.DRAINING, "clearing mutation stage", false);
            viewMutationStage.shutdown();
            counterMutationStage.shutdown();
            mutationStage.shutdown();
            viewMutationStage.awaitTermination(3600, TimeUnit.SECONDS);
            counterMutationStage.awaitTermination(3600, TimeUnit.SECONDS);
            mutationStage.awaitTermination(3600, TimeUnit.SECONDS);

            StorageProxy.instance.verifyNoHintsInProgress();

            if (!isFinalShutdown)
                setMode(Mode.DRAINING, "flushing column families", false);

            // disable autocompaction - we don't want to start any new compactions while we are draining
            for (Keyspace keyspace : Keyspace.all())
                for (ColumnFamilyStore cfs : keyspace.getColumnFamilyStores())
                    cfs.disableAutoCompaction();

            // count CFs first, since forceFlush could block for the flushWriter to get a queue slot empty
            totalCFs = 0;
            for (Keyspace keyspace : Keyspace.nonSystem())
                totalCFs += keyspace.getColumnFamilyStores().size();
            remainingCFs = totalCFs;
            // flush
            List<Future<?>> flushes = new ArrayList<>();
            for (Keyspace keyspace : Keyspace.nonSystem())
            {
                for (ColumnFamilyStore cfs : keyspace.getColumnFamilyStores())
                    flushes.add(cfs.forceFlush());
            }
            // wait for the flushes.
            // TODO this is a godawful way to track progress, since they flush in parallel.  a long one could
            // thus make several short ones "instant" if we wait for them later.
            for (Future f : flushes)
            {
                try
                {
                    FBUtilities.waitOnFuture(f);
                }
                catch (Throwable t)
                {
                    JVMStabilityInspector.inspectThrowable(t);
                    // don't let this stop us from shutting down the commitlog and other thread pools
                    logger.warn("Caught exception while waiting for memtable flushes during shutdown hook", t);
                }

                remainingCFs--;
            }

            // Interrupt ongoing compactions and shutdown CM to prevent further compactions.
            CompactionManager.instance.forceShutdown();
            // Flush the system tables after all other tables are flushed, just in case flushing modifies any system state
            // like CASSANDRA-5151. Don't bother with progress tracking since system data is tiny.
            // Flush system tables after stopping compactions since they modify
            // system tables (for example compactions can obsolete sstables and the tidiers in SSTableReader update
            // system tables, see SSTableReader.GlobalTidy)
            flushes.clear();
            for (Keyspace keyspace : Keyspace.system())
            {
                for (ColumnFamilyStore cfs : keyspace.getColumnFamilyStores())
                    flushes.add(cfs.forceFlush());
            }
            FBUtilities.waitOnFutures(flushes);

            HintsService.instance.shutdownBlocking();

            // Interrupt ongoing compactions and shutdown CM to prevent further compactions.
            CompactionManager.instance.forceShutdown();

            // whilst we've flushed all the CFs, which will have recycled all completed segments, we want to ensure
            // there are no segments to replay, so we force the recycling of any remaining (should be at most one)
            CommitLog.instance.forceRecycleAllSegments();

            CommitLog.instance.shutdownBlocking();

            // wait for miscellaneous tasks like sstable and commitlog segment deletion
            ScheduledExecutors.nonPeriodicTasks.shutdown();
            if (!ScheduledExecutors.nonPeriodicTasks.awaitTermination(1, MINUTES))
                logger.warn("Failed to wait for non periodic tasks to shutdown");

            ColumnFamilyStore.shutdownPostFlushExecutor();
            setMode(Mode.DRAINED, !isFinalShutdown);
        }
        catch (Throwable t)
        {
            logger.error("Caught an exception while draining ", t);
        }
        finally
        {
            Throwable postShutdownHookThrowable = Throwables.perform(null, postShutdownHooks.stream().map(h -> h::run));
            if (postShutdownHookThrowable != null)
                logger.error("Post-shutdown hooks returned exception", postShutdownHookThrowable);
        }
    }

    /**
     * Add a runnable which will be called before shut down or drain. This is useful for other
     * applications running in the same JVM which may want to shut down first rather than time
     * out attempting to use Cassandra calls which will no longer work.
     * @param hook: the code to run
     * @return true on success, false if Cassandra is already shutting down, in which case the runnable
     * has NOT been added.
     */
    public synchronized boolean addPreShutdownHook(Runnable hook)
    {
        if (!isDraining() && !isDrained())
            return preShutdownHooks.add(hook);

        return false;
    }

    /**
     * Remove a preshutdown hook
     */
    public synchronized boolean removePreShutdownHook(Runnable hook)
    {
        return preShutdownHooks.remove(hook);
    }

    /**
     * Add a runnable which will be called after shutdown or drain. This is useful for other applications
     * running in the same JVM that Cassandra needs to work and should shut down later.
     * @param hook: the code to run
     * @return true on success, false if Cassandra is already shutting down, in which case the runnable has NOT been
     * added.
     */
    public synchronized boolean addPostShutdownHook(Runnable hook)
    {
        if (!isDraining() && !isDrained())
            return postShutdownHooks.add(hook);

        return false;
    }

    /**
     * Remove a postshutdownhook
     */
    public synchronized boolean removePostShutdownHook(Runnable hook)
    {
        return postShutdownHooks.remove(hook);
    }

    /**
     * Some services are shutdown during draining and we should not attempt to start them again.
     *
     * @param service - the name of the service we are trying to start.
     * @throws IllegalStateException - an exception that nodetool is able to convert into a message to display to the user
     */
    synchronized void checkServiceAllowedToStart(String service)
    {
        if (isDraining()) // when draining isShutdown is also true, so we check first to return a more accurate message
            throw new IllegalStateException(String.format("Unable to start %s because the node is draining.", service));

        if (isShutdown()) // do not rely on operationMode in case it gets changed to decomissioned or other
            throw new IllegalStateException(String.format("Unable to start %s because the node was drained.", service));

        if (!isNormal())
            throw new IllegalStateException(String.format("Unable to start %s because the node is not in the normal state.", service));
    }

    // Never ever do this at home. Used by tests.
    @VisibleForTesting
    public IPartitioner setPartitionerUnsafe(IPartitioner newPartitioner)
    {
        IPartitioner oldPartitioner = DatabaseDescriptor.setPartitionerUnsafe(newPartitioner);
        tokenMetadata = tokenMetadata.cloneWithNewPartitioner(newPartitioner);
        valueFactory = new VersionedValue.VersionedValueFactory(newPartitioner);
        return oldPartitioner;
    }

    TokenMetadata setTokenMetadataUnsafe(TokenMetadata tmd)
    {
        TokenMetadata old = tokenMetadata;
        tokenMetadata = tmd;
        return old;
    }

    public void truncate(String keyspace, String table) throws TimeoutException, IOException
    {
        try
        {
            StorageProxy.truncateBlocking(keyspace, table);
        }
        catch (UnavailableException e)
        {
            throw new IOException(e.getMessage());
        }
    }

    public Map<InetAddress, Float> getOwnership()
    {
        List<Token> sortedTokens = tokenMetadata.sortedTokens();
        // describeOwnership returns tokens in an unspecified order, let's re-order them
        Map<Token, Float> tokenMap = new TreeMap<Token, Float>(tokenMetadata.partitioner.describeOwnership(sortedTokens));
        Map<InetAddress, Float> nodeMap = new LinkedHashMap<>();
        for (Map.Entry<Token, Float> entry : tokenMap.entrySet())
        {
            InetAddress endpoint = tokenMetadata.getEndpoint(entry.getKey());
            Float tokenOwnership = entry.getValue();
            if (nodeMap.containsKey(endpoint))
                nodeMap.put(endpoint, nodeMap.get(endpoint) + tokenOwnership);
            else
                nodeMap.put(endpoint, tokenOwnership);
        }
        return nodeMap;
    }

    /**
     * Calculates ownership. If there are multiple DC's and the replication strategy is DC aware then ownership will be
     * calculated per dc, i.e. each DC will have total ring ownership divided amongst its nodes. Without replication
     * total ownership will be a multiple of the number of DC's and this value will then go up within each DC depending
     * on the number of replicas within itself. For DC unaware replication strategies, ownership without replication
     * will be 100%.
     *
     * @throws IllegalStateException when node is not configured properly.
     */
    public LinkedHashMap<InetAddress, Float> effectiveOwnership(String keyspace) throws IllegalStateException
    {
        AbstractReplicationStrategy strategy;
        if (keyspace != null)
        {
            Keyspace keyspaceInstance = Schema.instance.getKeyspaceInstance(keyspace);
            if (keyspaceInstance == null)
                throw new IllegalArgumentException("The keyspace " + keyspace + ", does not exist");

            if (keyspaceInstance.getReplicationStrategy() instanceof LocalStrategy)
                throw new IllegalStateException("Ownership values for keyspaces with LocalStrategy are meaningless");
            strategy = keyspaceInstance.getReplicationStrategy();
        }
        else
        {
            List<String> userKeyspaces = Schema.instance.getUserKeyspaces();

            if (userKeyspaces.size() > 0)
            {
                keyspace = userKeyspaces.get(0);
                AbstractReplicationStrategy replicationStrategy = Schema.instance.getKeyspaceInstance(keyspace).getReplicationStrategy();
                for (String keyspaceName : userKeyspaces)
                {
                    if (!Schema.instance.getKeyspaceInstance(keyspaceName).getReplicationStrategy().hasSameSettings(replicationStrategy))
                        throw new IllegalStateException("Non-system keyspaces don't have the same replication settings, effective ownership information is meaningless");
                }
            }
            else
            {
                keyspace = "system_traces";
            }

            Keyspace keyspaceInstance = Schema.instance.getKeyspaceInstance(keyspace);
            if (keyspaceInstance == null)
                throw new IllegalArgumentException("The node does not have " + keyspace + " yet, probably still bootstrapping");
            strategy = keyspaceInstance.getReplicationStrategy();
        }

        TokenMetadata metadata = tokenMetadata.cloneOnlyTokenMap();

        Collection<Collection<InetAddress>> endpointsGroupedByDc = new ArrayList<>();
        // mapping of dc's to nodes, use sorted map so that we get dcs sorted
        SortedMap<String, Collection<InetAddress>> sortedDcsToEndpoints = new TreeMap<>();
        sortedDcsToEndpoints.putAll(metadata.getTopology().getDatacenterEndpoints().asMap());
        for (Collection<InetAddress> endpoints : sortedDcsToEndpoints.values())
            endpointsGroupedByDc.add(endpoints);

        Map<Token, Float> tokenOwnership = tokenMetadata.partitioner.describeOwnership(tokenMetadata.sortedTokens());
        LinkedHashMap<InetAddress, Float> finalOwnership = Maps.newLinkedHashMap();

        Multimap<InetAddress, Range<Token>> endpointToRanges = strategy.getAddressRanges();
        // calculate ownership per dc
        for (Collection<InetAddress> endpoints : endpointsGroupedByDc)
        {
            // calculate the ownership with replication and add the endpoint to the final ownership map
            for (InetAddress endpoint : endpoints)
            {
                float ownership = 0.0f;
                for (Range<Token> range : endpointToRanges.get(endpoint))
                {
                    if (tokenOwnership.containsKey(range.right))
                        ownership += tokenOwnership.get(range.right);
                }
                finalOwnership.put(endpoint, ownership);
            }
        }
        return finalOwnership;
    }

    public List<String> getKeyspaces()
    {
        List<String> keyspaceNamesList = new ArrayList<>(Schema.instance.getKeyspaces());
        return Collections.unmodifiableList(keyspaceNamesList);
    }

    public List<String> getNonSystemKeyspaces()
    {
        List<String> nonKeyspaceNamesList = new ArrayList<>(Schema.instance.getNonSystemKeyspaces());
        return Collections.unmodifiableList(nonKeyspaceNamesList);
    }

    public List<String> getNonLocalStrategyKeyspaces()
    {
        return Collections.unmodifiableList(Schema.instance.getNonLocalStrategyKeyspaces());
    }

    public Map<String, String> getViewBuildStatuses(String keyspace, String view)
    {
        Map<UUID, String> coreViewStatus = SystemDistributedKeyspace.viewStatus(keyspace, view);
        Map<InetAddress, UUID> hostIdToEndpoint = tokenMetadata.getEndpointToHostIdMapForReading();
        Map<String, String> result = new HashMap<>();

        for (Map.Entry<InetAddress, UUID> entry : hostIdToEndpoint.entrySet())
        {
            UUID hostId = entry.getValue();
            InetAddress endpoint = entry.getKey();
            result.put(endpoint.toString(),
                       coreViewStatus.containsKey(hostId)
                       ? coreViewStatus.get(hostId)
                       : "UNKNOWN");
        }

        return Collections.unmodifiableMap(result);
    }

    public void setDynamicUpdateInterval(int dynamicUpdateInterval)
    {
        if (DatabaseDescriptor.getEndpointSnitch() instanceof DynamicEndpointSnitch)
        {

            try
            {
                updateSnitch(null, true, dynamicUpdateInterval, null, null);
            }
            catch (ClassNotFoundException e)
            {
                throw new RuntimeException(e);
            }
        }
    }

    public int getDynamicUpdateInterval()
    {
        return DatabaseDescriptor.getDynamicUpdateInterval();
    }

    public void updateSnitch(String epSnitchClassName, Boolean dynamic, Integer dynamicUpdateInterval, Integer dynamicResetInterval, Double dynamicBadnessThreshold) throws ClassNotFoundException
    {
        // apply dynamic snitch configuration
        if (dynamicUpdateInterval != null)
            DatabaseDescriptor.setDynamicUpdateInterval(dynamicUpdateInterval);
        if (dynamicResetInterval != null)
            DatabaseDescriptor.setDynamicResetInterval(dynamicResetInterval);
        if (dynamicBadnessThreshold != null)
            DatabaseDescriptor.setDynamicBadnessThreshold(dynamicBadnessThreshold);

        IEndpointSnitch oldSnitch = DatabaseDescriptor.getEndpointSnitch();

        // new snitch registers mbean during construction
        if(epSnitchClassName != null)
        {

            // need to unregister the mbean _before_ the new dynamic snitch is instantiated (and implicitly initialized
            // and its mbean registered)
            if (oldSnitch instanceof DynamicEndpointSnitch)
                ((DynamicEndpointSnitch)oldSnitch).close();

            IEndpointSnitch newSnitch;
            try
            {
                newSnitch = DatabaseDescriptor.createEndpointSnitch(dynamic != null && dynamic, epSnitchClassName);
            }
            catch (ConfigurationException e)
            {
                throw new ClassNotFoundException(e.getMessage());
            }

            if (newSnitch instanceof DynamicEndpointSnitch)
            {
                logger.info("Created new dynamic snitch {} with update-interval={}, reset-interval={}, badness-threshold={}",
                            ((DynamicEndpointSnitch)newSnitch).subsnitch.getClass().getName(), DatabaseDescriptor.getDynamicUpdateInterval(),
                            DatabaseDescriptor.getDynamicResetInterval(), DatabaseDescriptor.getDynamicBadnessThreshold());
            }
            else
            {
                logger.info("Created new non-dynamic snitch {}", newSnitch.getClass().getName());
            }

            // point snitch references to the new instance
            DatabaseDescriptor.setEndpointSnitch(newSnitch);
            for (String ks : Schema.instance.getKeyspaces())
            {
                Keyspace.open(ks).getReplicationStrategy().snitch = newSnitch;
            }
        }
        else
        {
            if (oldSnitch instanceof DynamicEndpointSnitch)
            {
                logger.info("Applying config change to dynamic snitch {} with update-interval={}, reset-interval={}, badness-threshold={}",
                            ((DynamicEndpointSnitch)oldSnitch).subsnitch.getClass().getName(), DatabaseDescriptor.getDynamicUpdateInterval(),
                            DatabaseDescriptor.getDynamicResetInterval(), DatabaseDescriptor.getDynamicBadnessThreshold());

                DynamicEndpointSnitch snitch = (DynamicEndpointSnitch)oldSnitch;
                snitch.applyConfigChanges();
            }
        }

        updateTopology();
    }

    /**
     * Seed data to the endpoints that will be responsible for it at the future
     *
     * @param rangesToStreamByKeyspace keyspaces and data ranges with endpoints included for each
     * @return async Future for whether stream was success
     */
    private Future<StreamState> streamRanges(Map<String, Multimap<Range<Token>, InetAddress>> rangesToStreamByKeyspace)
    {
        // First, we build a list of ranges to stream to each host, per table
        Map<String, Map<InetAddress, List<Range<Token>>>> sessionsToStreamByKeyspace = new HashMap<>();

        for (Map.Entry<String, Multimap<Range<Token>, InetAddress>> entry : rangesToStreamByKeyspace.entrySet())
        {
            String keyspace = entry.getKey();
            Multimap<Range<Token>, InetAddress> rangesWithEndpoints = entry.getValue();

            if (rangesWithEndpoints.isEmpty())
                continue;

            Map<InetAddress, Set<Range<Token>>> transferredRangePerKeyspace = SystemKeyspace.getTransferredRanges("Unbootstrap",
                                                                                                                  keyspace,
                                                                                                                  StorageService.instance.getTokenMetadata().partitioner);
            Map<InetAddress, List<Range<Token>>> rangesPerEndpoint = new HashMap<>();
            for (Map.Entry<Range<Token>, InetAddress> endPointEntry : rangesWithEndpoints.entries())
            {
                Range<Token> range = endPointEntry.getKey();
                InetAddress endpoint = endPointEntry.getValue();

                Set<Range<Token>> transferredRanges = transferredRangePerKeyspace.get(endpoint);
                if (transferredRanges != null && transferredRanges.contains(range))
                {
                    logger.debug("Skipping transferred range {} of keyspace {}, endpoint {}", range, keyspace, endpoint);
                    continue;
                }

                List<Range<Token>> curRanges = rangesPerEndpoint.get(endpoint);
                if (curRanges == null)
                {
                    curRanges = new LinkedList<>();
                    rangesPerEndpoint.put(endpoint, curRanges);
                }
                curRanges.add(range);
            }

            sessionsToStreamByKeyspace.put(keyspace, rangesPerEndpoint);
        }

        StreamPlan streamPlan = new StreamPlan("Unbootstrap");

        // Vinculate StreamStateStore to current StreamPlan to update transferred ranges per StreamSession
        streamPlan.listeners(streamStateStore);

        for (Map.Entry<String, Map<InetAddress, List<Range<Token>>>> entry : sessionsToStreamByKeyspace.entrySet())
        {
            String keyspaceName = entry.getKey();
            Map<InetAddress, List<Range<Token>>> rangesPerEndpoint = entry.getValue();

            for (Map.Entry<InetAddress, List<Range<Token>>> rangesEntry : rangesPerEndpoint.entrySet())
            {
                List<Range<Token>> ranges = rangesEntry.getValue();
                InetAddress newEndpoint = rangesEntry.getKey();
                InetAddress preferred = SystemKeyspace.getPreferredIP(newEndpoint);

                // TODO each call to transferRanges re-flushes, this is potentially a lot of waste
                streamPlan.transferRanges(newEndpoint, preferred, keyspaceName, ranges);
            }
        }
        return streamPlan.execute();
    }

    /**
     * Calculate pair of ranges to stream/fetch for given two range collections
     * (current ranges for keyspace and ranges after move to new token)
     *
     * @param current collection of the ranges by current token
     * @param updated collection of the ranges after token is changed
     * @return pair of ranges to stream/fetch for given current and updated range collections
     */
    public Pair<Set<Range<Token>>, Set<Range<Token>>> calculateStreamAndFetchRanges(Collection<Range<Token>> current, Collection<Range<Token>> updated)
    {
        Set<Range<Token>> toStream = new HashSet<>();
        Set<Range<Token>> toFetch  = new HashSet<>();


        for (Range<Token> r1 : current)
        {
            boolean intersect = false;
            for (Range<Token> r2 : updated)
            {
                if (r1.intersects(r2))
                {
                    // adding difference ranges to fetch from a ring
                    toStream.addAll(r1.subtract(r2));
                    intersect = true;
                }
            }
            if (!intersect)
            {
                toStream.add(r1); // should seed whole old range
            }
        }

        for (Range<Token> r2 : updated)
        {
            boolean intersect = false;
            for (Range<Token> r1 : current)
            {
                if (r2.intersects(r1))
                {
                    // adding difference ranges to fetch from a ring
                    toFetch.addAll(r2.subtract(r1));
                    intersect = true;
                }
            }
            if (!intersect)
            {
                toFetch.add(r2); // should fetch whole old range
            }
        }

        return Pair.create(toStream, toFetch);
    }

    public void bulkLoad(String directory)
    {
        try
        {
            bulkLoadInternal(directory).get();
        }
        catch (Exception e)
        {
            throw new RuntimeException(e);
        }
    }

    public String bulkLoadAsync(String directory)
    {
        return bulkLoadInternal(directory).planId.toString();
    }

    private StreamResultFuture bulkLoadInternal(String directory)
    {
        File dir = new File(directory);

        if (!dir.exists() || !dir.isDirectory())
            throw new IllegalArgumentException("Invalid directory " + directory);

        SSTableLoader.Client client = new SSTableLoader.Client()
        {
            private String keyspace;

            public void init(String keyspace)
            {
                this.keyspace = keyspace;
                try
                {
                    for (Map.Entry<Range<Token>, List<InetAddress>> entry : StorageService.instance.getRangeToAddressMap(keyspace).entrySet())
                    {
                        Range<Token> range = entry.getKey();
                        for (InetAddress endpoint : entry.getValue())
                            addRangeForEndpoint(range, endpoint);
                    }
                }
                catch (Exception e)
                {
                    throw new RuntimeException(e);
                }
            }

            public CFMetaData getTableMetadata(String tableName)
            {
                return Schema.instance.getCFMetaData(keyspace, tableName);
            }
        };

        return new SSTableLoader(dir, client, new OutputHandler.LogOutput()).stream();
    }

    public void rescheduleFailedDeletions()
    {
        LifecycleTransaction.rescheduleFailedDeletions();
    }

    /**
     * #{@inheritDoc}
     */
    public void loadNewSSTables(String ksName, String cfName)
    {
        if (!isInitialized())
            throw new RuntimeException("Not yet initialized, can't load new sstables");
        ColumnFamilyStore.loadNewSSTables(ksName, cfName);
    }

    /**
     * #{@inheritDoc}
     */
    public List<String> sampleKeyRange() // do not rename to getter - see CASSANDRA-4452 for details
    {
        List<DecoratedKey> keys = new ArrayList<>();
        for (Keyspace keyspace : Keyspace.nonLocalStrategy())
        {
            for (Range<Token> range : getPrimaryRangesForEndpoint(keyspace.getName(), FBUtilities.getBroadcastAddress()))
                keys.addAll(keySamples(keyspace.getColumnFamilyStores(), range));
        }

        List<String> sampledKeys = new ArrayList<>(keys.size());
        for (DecoratedKey key : keys)
            sampledKeys.add(key.getToken().toString());
        return sampledKeys;
    }

    public void rebuildSecondaryIndex(String ksName, String cfName, String... idxNames)
    {
        String[] indices = asList(idxNames).stream()
                                           .map(p -> isIndexColumnFamily(p) ? getIndexName(p) : p)
                                           .collect(toList())
                                           .toArray(new String[idxNames.length]);

        ColumnFamilyStore.rebuildSecondaryIndex(ksName, cfName, indices);
    }

    public void resetLocalSchema() throws IOException
    {
        MigrationManager.resetLocalSchema();
    }

    public void reloadLocalSchema()
    {
        SchemaKeyspace.reloadSchemaAndAnnounceVersion();
    }

    public void setTraceProbability(double probability)
    {
        this.traceProbability = probability;
    }

    public double getTraceProbability()
    {
        return traceProbability;
    }

    public void disableAutoCompaction(String ks, String... tables) throws IOException
    {
        for (ColumnFamilyStore cfs : getValidColumnFamilies(true, true, ks, tables))
        {
            cfs.disableAutoCompaction();
        }
    }

    public synchronized void enableAutoCompaction(String ks, String... tables) throws IOException
    {
        checkServiceAllowedToStart("auto compaction");

        for (ColumnFamilyStore cfs : getValidColumnFamilies(true, true, ks, tables))
        {
            cfs.enableAutoCompaction();
        }
    }

    /** Returns the name of the cluster */
    public String getClusterName()
    {
        return DatabaseDescriptor.getClusterName();
    }

    /** Returns the cluster partitioner */
    public String getPartitionerName()
    {
        return DatabaseDescriptor.getPartitionerName();
    }

    public int getTombstoneWarnThreshold()
    {
        return DatabaseDescriptor.getTombstoneWarnThreshold();
    }

    public void setTombstoneWarnThreshold(int threshold)
    {
        DatabaseDescriptor.setTombstoneWarnThreshold(threshold);
        logger.info("updated tombstone_warn_threshold to {}", threshold);
    }

    public int getTombstoneFailureThreshold()
    {
        return DatabaseDescriptor.getTombstoneFailureThreshold();
    }

    public void setTombstoneFailureThreshold(int threshold)
    {
        DatabaseDescriptor.setTombstoneFailureThreshold(threshold);
        logger.info("updated tombstone_failure_threshold to {}", threshold);
    }

    public int getCachedReplicaRowsWarnThreshold()
    {
        return DatabaseDescriptor.getCachedReplicaRowsWarnThreshold();
    }

    public void setCachedReplicaRowsWarnThreshold(int threshold)
    {
        DatabaseDescriptor.setCachedReplicaRowsWarnThreshold(threshold);
        logger.info("updated replica_filtering_protection.cached_rows_warn_threshold to {}", threshold);
    }

    public int getCachedReplicaRowsFailThreshold()
    {
        return DatabaseDescriptor.getCachedReplicaRowsFailThreshold();
    }

    public void setCachedReplicaRowsFailThreshold(int threshold)
    {
        DatabaseDescriptor.setCachedReplicaRowsFailThreshold(threshold);
        logger.info("updated replica_filtering_protection.cached_rows_fail_threshold to {}", threshold);
    }

    public int getBatchSizeFailureThreshold()
    {
        return DatabaseDescriptor.getBatchSizeFailThresholdInKB();
    }

    public void setBatchSizeFailureThreshold(int threshold)
    {
        DatabaseDescriptor.setBatchSizeFailThresholdInKB(threshold);
        logger.info("updated batch_size_fail_threshold_in_kb to {}", threshold);
    }

    public void setHintedHandoffThrottleInKB(int throttleInKB)
    {
        DatabaseDescriptor.setHintedHandoffThrottleInKB(throttleInKB);
        logger.info("updated hinted_handoff_throttle_in_kb to {}", throttleInKB);
    }

    @VisibleForTesting
    public void shutdownServer()
    {
        if (drainOnShutdown != null)
        {
            Runtime.getRuntime().removeShutdownHook(drainOnShutdown);
        }
    }

    @Override
    public Map<String, Set<InetAddress>> getOutstandingSchemaVersions()
    {
        Map<UUID, Set<InetAddress>> outstanding = MigrationCoordinator.instance.outstandingVersions();
        return outstanding.entrySet().stream().collect(Collectors.toMap(e -> e.getKey().toString(), Entry::getValue));
    }
}<|MERGE_RESOLUTION|>--- conflicted
+++ resolved
@@ -1227,11 +1227,7 @@
         evolveSystemKeyspace(             AuthKeyspace.metadata(),              AuthKeyspace.GENERATION).ifPresent(changes::add);
 
         if (!changes.isEmpty())
-<<<<<<< HEAD
-            MigrationManager.announceGlobally(changes);
-=======
             FBUtilities.waitOnFuture(MigrationManager.announceWithoutPush(changes));
->>>>>>> 1f686fd6
     }
 
     public boolean isJoined()
