--- conflicted
+++ resolved
@@ -618,11 +618,7 @@
         drainOnShutdown = new Thread(new WrappedRunnable()
         {
             @Override
-<<<<<<< HEAD
-            public void runMayThrow() throws InterruptedException, ExecutionException
-=======
             public void runMayThrow() throws InterruptedException, ExecutionException, IOException
->>>>>>> 5115c106
             {
                 drain(true);
 
@@ -1132,16 +1128,12 @@
 
     public void rebuild(String sourceDc)
     {
-<<<<<<< HEAD
         rebuild(sourceDc, null, null, null);
     }
 
     public void rebuild(String sourceDc, String keyspace, String tokens, String specificSources)
     {
-        // check on going rebuild
-=======
         // check ongoing rebuild
->>>>>>> 5115c106
         if (!isRebuilding.compareAndSet(false, true))
         {
             throw new IllegalStateException("Node is still rebuilding. Check nodetool netstats.");
