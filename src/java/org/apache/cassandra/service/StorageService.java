--- conflicted
+++ resolved
@@ -5442,8 +5442,7 @@
     public void setBatchSizeFailureThreshold(int threshold)
     {
         DatabaseDescriptor.setBatchSizeFailThresholdInKB(threshold);
-<<<<<<< HEAD
-        logger.info("Updated batch_size_fail_threshold_in_kb to {}", threshold);
+        logger.info("updated batch_size_fail_threshold_in_kb to {}", threshold);
     }
 
     public int getBatchSizeWarnThreshold()
@@ -5490,9 +5489,6 @@
             DatabaseDescriptor.setRangeTombstoneListGrowthFactor(growthFactor);
             logger.info("Updated range_tombstone_resize_factor from {} to {}", originalGrowthFactor, growthFactor);
         }
-=======
-        logger.info("updated batch_size_fail_threshold_in_kb to {}", threshold);
->>>>>>> 2ef1f1c1
     }
 
     public void setHintedHandoffThrottleInKB(int throttleInKB)
