/*
 * Licensed to the Apache Software Foundation (ASF) under one
 * or more contributor license agreements.  See the NOTICE file
 * distributed with this work for additional information
 * regarding copyright ownership.  The ASF licenses this file
 * to you under the Apache License, Version 2.0 (the
 * "License"); you may not use this file except in compliance
 * with the License.  You may obtain a copy of the License at
 *
 *     http://www.apache.org/licenses/LICENSE-2.0
 *
 * Unless required by applicable law or agreed to in writing, software
 * distributed under the License is distributed on an "AS IS" BASIS,
 * WITHOUT WARRANTIES OR CONDITIONS OF ANY KIND, either express or implied.
 * See the License for the specific language governing permissions and
 * limitations under the License.
 */

package org.apache.cassandra.service.reads.range;

import java.util.ArrayList;
import java.util.Collections;
import java.util.List;
import java.util.concurrent.TimeUnit;

import com.google.common.annotations.VisibleForTesting;
import org.slf4j.Logger;
import org.slf4j.LoggerFactory;

import org.apache.cassandra.concurrent.Stage;
import org.apache.cassandra.config.DatabaseDescriptor;
import org.apache.cassandra.db.Keyspace;
import org.apache.cassandra.db.PartitionRangeReadCommand;
import org.apache.cassandra.db.ReadCommand;
import org.apache.cassandra.db.filter.DataLimits;
import org.apache.cassandra.db.partitions.PartitionIterator;
import org.apache.cassandra.db.rows.RowIterator;
import org.apache.cassandra.exceptions.ReadAbortException;
import org.apache.cassandra.exceptions.ReadFailureException;
import org.apache.cassandra.exceptions.ReadTimeoutException;
import org.apache.cassandra.exceptions.UnavailableException;
import org.apache.cassandra.locator.EndpointsForRange;
import org.apache.cassandra.locator.Replica;
import org.apache.cassandra.locator.ReplicaPlan;
import org.apache.cassandra.metrics.ClientRangeRequestMetrics;
import org.apache.cassandra.net.Message;
import org.apache.cassandra.net.MessagingService;
import org.apache.cassandra.service.StorageProxy;
import org.apache.cassandra.service.reads.DataResolver;
import org.apache.cassandra.service.reads.ReadCallback;
import org.apache.cassandra.service.reads.repair.ReadRepair;
import org.apache.cassandra.tracing.Tracing;
import org.apache.cassandra.transport.Dispatcher;
import org.apache.cassandra.utils.AbstractIterator;
import org.apache.cassandra.utils.CloseableIterator;

import static org.apache.cassandra.utils.Clock.Global.nanoTime;

@VisibleForTesting
public class RangeCommandIterator extends AbstractIterator<RowIterator> implements PartitionIterator
{
    private static final Logger logger = LoggerFactory.getLogger(RangeCommandIterator.class);

    public static final ClientRangeRequestMetrics rangeMetrics = new ClientRangeRequestMetrics("RangeSlice");

    final CloseableIterator<ReplicaPlan.ForRangeRead> replicaPlans;
    final int totalRangeCount;
    final PartitionRangeReadCommand command;
    final boolean enforceStrictLiveness;
    final long queryStartNanoTime;
    int rangesQueried;
    int batchesRequested = 0;

<<<<<<< HEAD
    private final long startTime;
=======
    private final Dispatcher.RequestTime requestTime;
>>>>>>> dc17c297
    private DataLimits.Counter counter;
    private PartitionIterator sentQueryIterator;

    private final int maxConcurrencyFactor;
    private int concurrencyFactor;
    // The two following "metric" are maintained to improve the concurrencyFactor
    // when it was not good enough initially.
    private int liveReturned;

    RangeCommandIterator(CloseableIterator<ReplicaPlan.ForRangeRead> replicaPlans,
                         PartitionRangeReadCommand command,
                         int concurrencyFactor,
                         int maxConcurrencyFactor,
                         int totalRangeCount,
                         Dispatcher.RequestTime requestTime)
    {
        this.replicaPlans = replicaPlans;
        this.command = command;
        this.concurrencyFactor = concurrencyFactor;
        this.maxConcurrencyFactor = maxConcurrencyFactor;
        this.totalRangeCount = totalRangeCount;
        this.requestTime = requestTime;
        enforceStrictLiveness = command.metadata().enforceStrictLiveness();
    }

    @Override
    protected RowIterator computeNext()
    {
        try
        {
            while (sentQueryIterator == null || !sentQueryIterator.hasNext())
            {
                // If we don't have more range to handle, we're done
                if (!replicaPlans.hasNext())
                    return endOfData();

                // else, sends the next batch of concurrent queries (after having close the previous iterator)
                if (sentQueryIterator != null)
                {
                    liveReturned += counter.counted();
                    sentQueryIterator.close();

                    // It's not the first batch of queries and we're not done, so we we can use what has been
                    // returned so far to improve our rows-per-range estimate and update the concurrency accordingly
                    updateConcurrencyFactor();
                }
                sentQueryIterator = sendNextRequests();
            }

            return sentQueryIterator.next();
        }
        catch (UnavailableException e)
        {
            rangeMetrics.unavailables.mark();
            StorageProxy.logRequestException(e, Collections.singleton(command));
            throw e;
        }
        catch (ReadTimeoutException e)
        {
            rangeMetrics.timeouts.mark();
            StorageProxy.logRequestException(e, Collections.singleton(command));
            throw e;
        }
        catch (ReadAbortException e)
        {
            rangeMetrics.markAbort(e);
            throw e;
        }
        catch (ReadFailureException e)
        {
            rangeMetrics.failures.mark();
            throw e;
        }
    }

    private void updateConcurrencyFactor()
    {
        liveReturned += counter.counted();

        concurrencyFactor = computeConcurrencyFactor(totalRangeCount, rangesQueried, maxConcurrencyFactor, command.limits().count(), liveReturned);
    }

    @VisibleForTesting
    static int computeConcurrencyFactor(int totalRangeCount, int rangesQueried, int maxConcurrencyFactor, int limit, int liveReturned)
    {
        maxConcurrencyFactor = Math.max(1, Math.min(maxConcurrencyFactor, totalRangeCount - rangesQueried));
        if (liveReturned == 0)
        {
            // we haven't actually gotten any results, so query up to the limit if not results so far
            Tracing.trace("Didn't get any response rows; new concurrent requests: {}", maxConcurrencyFactor);
            return maxConcurrencyFactor;
        }

        // Otherwise, compute how many rows per range we got on average and pick a concurrency factor
        // that should allow us to fetch all remaining rows with the next batch of (concurrent) queries.
        int remainingRows = limit - liveReturned;
        float rowsPerRange = (float) liveReturned / (float) rangesQueried;
        int concurrencyFactor = Math.max(1, Math.min(maxConcurrencyFactor, Math.round(remainingRows / rowsPerRange)));
        logger.trace("Didn't get enough response rows; actual rows per range: {}; remaining rows: {}, new concurrent requests: {}",
                     rowsPerRange, remainingRows, concurrencyFactor);
        return concurrencyFactor;
    }

    /**
     * Queries the provided sub-range.
     *
     * @param replicaPlan the subRange to query.
     * @param isFirst in the case where multiple queries are sent in parallel, whether that's the first query on
     * that batch or not. The reason it matters is that whe paging queries, the command (more specifically the
     * {@code DataLimits}) may have "state" information and that state may only be valid for the first query (in
     * that it's the query that "continues" whatever we're previously queried).
     */
    private SingleRangeResponse query(ReplicaPlan.ForRangeRead replicaPlan, boolean isFirst)
    {
        PartitionRangeReadCommand rangeCommand = command.forSubRange(replicaPlan.range(), isFirst);
        
        // If enabled, request repaired data tracking info from full replicas, but
        // only if there are multiple full replicas to compare results from.
        boolean trackRepairedStatus = DatabaseDescriptor.getRepairedDataTrackingForRangeReadsEnabled()
                                      && replicaPlan.contacts().filter(Replica::isFull).size() > 1;

        ReplicaPlan.SharedForRangeRead sharedReplicaPlan = ReplicaPlan.shared(replicaPlan);
        ReadRepair<EndpointsForRange, ReplicaPlan.ForRangeRead> readRepair =
                ReadRepair.create(command, sharedReplicaPlan, requestTime);
        DataResolver<EndpointsForRange, ReplicaPlan.ForRangeRead> resolver =
                new DataResolver<>(rangeCommand, sharedReplicaPlan, readRepair, requestTime, trackRepairedStatus);
        ReadCallback<EndpointsForRange, ReplicaPlan.ForRangeRead> handler =
                new ReadCallback<>(resolver, rangeCommand, sharedReplicaPlan, requestTime);

        if (replicaPlan.contacts().size() == 1 && replicaPlan.contacts().get(0).isSelf())
        {
            Stage.READ.execute(new StorageProxy.LocalReadRunnable(rangeCommand, handler, requestTime, trackRepairedStatus));
        }
        else
        {
            for (Replica replica : replicaPlan.contacts())
            {
                Tracing.trace("Enqueuing request to {}", replica);
                ReadCommand command = replica.isFull() ? rangeCommand : rangeCommand.copyAsTransientQuery(replica);
                Message<ReadCommand> message = command.createMessage(trackRepairedStatus && replica.isFull(), requestTime);
                MessagingService.instance().sendWithCallback(message, replica.endpoint(), handler);
            }
        }

        return new SingleRangeResponse(resolver, handler, readRepair);
    }

    PartitionIterator sendNextRequests()
    {
        List<PartitionIterator> concurrentQueries = new ArrayList<>(concurrencyFactor);
        List<ReadRepair<?, ?>> readRepairs = new ArrayList<>(concurrencyFactor);

        try
        {
            for (int i = 0; i < concurrencyFactor && replicaPlans.hasNext(); )
            {
                ReplicaPlan.ForRangeRead replicaPlan = replicaPlans.next();

                SingleRangeResponse response = query(replicaPlan, i == 0);
                concurrentQueries.add(response);
                readRepairs.add(response.getReadRepair());
                // due to RangeMerger, coordinator may fetch more ranges than required by concurrency factor.
                rangesQueried += replicaPlan.vnodeCount();
                i += replicaPlan.vnodeCount();
            }
            batchesRequested++;
        }
        catch (Throwable t)
        {
            for (PartitionIterator response : concurrentQueries)
                response.close();
            throw t;
        }

        Tracing.trace("Submitted {} concurrent range requests", concurrentQueries.size());
        // We want to count the results for the sake of updating the concurrency factor (see updateConcurrencyFactor)
        // but we don't want to enforce any particular limit at this point (this could break code than rely on
        // postReconciliationProcessing), hence the DataLimits.NONE.
        counter = DataLimits.NONE.newCounter(command.nowInSec(), true, command.selectsFullPartition(), enforceStrictLiveness);
        return counter.applyTo(StorageProxy.concatAndBlockOnRepair(concurrentQueries, readRepairs));
    }

    @Override
    public void close()
    {
        try
        {
            if (sentQueryIterator != null)
                sentQueryIterator.close();

            replicaPlans.close();
        }
        finally
        {
            // We track latency based on request processing time, since the amount of time that request spends in the queue
            // is not a representative metric of replica performance.
            long latency = nanoTime() - requestTime.startedAtNanos();
            rangeMetrics.addNano(latency);
            rangeMetrics.roundTrips.update(batchesRequested);
            Keyspace.openAndGetStore(command.metadata()).metric.coordinatorScanLatency.update(latency, TimeUnit.NANOSECONDS);
        }
    }

    @VisibleForTesting
    int rangesQueried()
    {
        return rangesQueried;
    }

    @VisibleForTesting
    int batchesRequested()
    {
        return batchesRequested;
    }

    @VisibleForTesting
    int maxConcurrencyFactor()
    {
        return maxConcurrencyFactor;
    }

    @VisibleForTesting
    int concurrencyFactor()
    {
        return concurrencyFactor;
    }
}<|MERGE_RESOLUTION|>--- conflicted
+++ resolved
@@ -67,15 +67,12 @@
     final int totalRangeCount;
     final PartitionRangeReadCommand command;
     final boolean enforceStrictLiveness;
-    final long queryStartNanoTime;
+    final Dispatcher.RequestTime requestTime;
+
     int rangesQueried;
     int batchesRequested = 0;
 
-<<<<<<< HEAD
-    private final long startTime;
-=======
-    private final Dispatcher.RequestTime requestTime;
->>>>>>> dc17c297
+
     private DataLimits.Counter counter;
     private PartitionIterator sentQueryIterator;
 
