--- conflicted
+++ resolved
@@ -1094,12 +1094,8 @@
                     // round's proposal (if any).
                     PaxosPrepare.Success success = prepare.success();
 
-<<<<<<< HEAD
                     Supplier<Participants> plan = () -> success.participants;
-                    DataResolver<?, ?> resolver = new DataResolver<>(query, plan, NoopReadRepair.instance, query.creationTimeNanos());
-=======
-                    DataResolver<?, ?> resolver = new DataResolver(query, success.participants, NoopReadRepair.instance, new Dispatcher.RequestTime(query.creationTimeNanos()));
->>>>>>> 617a7584
+                    DataResolver<?, ?> resolver = new DataResolver<>(query, plan, NoopReadRepair.instance, new Dispatcher.RequestTime(query.creationTimeNanos()));
                     for (int i = 0 ; i < success.responses.size() ; ++i)
                         resolver.preprocess(success.responses.get(i));
 
