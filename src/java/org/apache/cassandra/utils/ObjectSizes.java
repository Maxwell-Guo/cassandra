--- conflicted
+++ resolved
@@ -29,15 +29,8 @@
  */
 public class ObjectSizes
 {
-<<<<<<< HEAD
-    private static final MemoryMeter meter = new MemoryMeter()
-                                             .withGuessing(MemoryMeter.Guess.FALLBACK_UNSAFE)
-                                             .ignoreKnownSingletons();
-=======
-    private static final MemoryMeter meter = new MemoryMeter().omitSharedBufferOverhead()
-                                                              .withGuessing(MemoryMeter.Guess.FALLBACK_UNSAFE)
+    private static final MemoryMeter meter = new MemoryMeter().withGuessing(MemoryMeter.Guess.FALLBACK_UNSAFE)
                                                               .ignoreKnownSingletons();
->>>>>>> a690f339
 
     private static final long EMPTY_HEAP_BUFFER_SIZE = measure(ByteBufferUtil.EMPTY_BYTE_BUFFER);
     private static final long EMPTY_BYTE_ARRAY_SIZE = measure(new byte[0]);
@@ -159,17 +152,7 @@
             return 0;
 
         if (buffer.isDirect())
-<<<<<<< HEAD
-            return BUFFER_EMPTY_SIZE;
-        // if we're only referencing a sub-portion of the ByteBuffer, don't count the array overhead (assume it's slab
-        // allocated, so amortized over all the allocations the overhead is negligible and better to undercount than over)
-        if (buffer.capacity() > buffer.remaining())
-            return BUFFER_EMPTY_SIZE + buffer.remaining();
-        return BUFFER_EMPTY_SIZE + sizeOfArray(buffer.capacity(), 1);
-    }
-=======
             return DIRECT_BUFFER_HEAP_SIZE;
->>>>>>> a690f339
 
         int arrayLen = buffer.array().length;
         int bufLen = buffer.remaining();
