--- conflicted
+++ resolved
@@ -488,14 +488,11 @@
         return s;
     }
 
-<<<<<<< HEAD
     public static <T> NavigableSet<T> emptySortedSet(Comparator<? super T> comparator)
     {
         return new TreeSet<T>(comparator);
     }
 
-    public static String toString(Map<?,?> map)
-=======
     /**
      * Make straing out of the given {@code Map}.
      *
@@ -505,7 +502,6 @@
      */
     @Nonnull
     public static String toString(@Nullable Map<?, ?> map)
->>>>>>> 426109c5
     {
         if (map == null)
             return "";
