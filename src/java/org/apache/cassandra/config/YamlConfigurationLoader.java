/*
 * Licensed to the Apache Software Foundation (ASF) under one
 * or more contributor license agreements.  See the NOTICE file
 * distributed with this work for additional information
 * regarding copyright ownership.  The ASF licenses this file
 * to you under the Apache License, Version 2.0 (the
 * "License"); you may not use this file except in compliance
 * with the License.  You may obtain a copy of the License at
 *
 *     http://www.apache.org/licenses/LICENSE-2.0
 *
 * Unless required by applicable law or agreed to in writing, software
 * distributed under the License is distributed on an "AS IS" BASIS,
 * WITHOUT WARRANTIES OR CONDITIONS OF ANY KIND, either express or implied.
 * See the License for the specific language governing permissions and
 * limitations under the License.
 */
package org.apache.cassandra.config;

import java.io.ByteArrayInputStream;
import java.io.File;
import java.io.IOException;
import java.io.InputStream;
import java.lang.annotation.Annotation;
import java.net.URL;
import java.util.Collections;
import java.util.HashSet;

import java.util.List;
import java.util.Map;
import java.util.Set;

import com.google.common.collect.Lists;
import com.google.common.collect.Maps;
import com.google.common.collect.Sets;
import com.google.common.io.ByteStreams;

import org.apache.commons.lang3.SystemUtils;

import org.slf4j.Logger;
import org.slf4j.LoggerFactory;

import org.apache.cassandra.exceptions.ConfigurationException;
import org.yaml.snakeyaml.TypeDescription;
import org.yaml.snakeyaml.Yaml;
import org.yaml.snakeyaml.composer.Composer;
import org.yaml.snakeyaml.constructor.SafeConstructor;
import org.yaml.snakeyaml.constructor.CustomClassLoaderConstructor;
import org.yaml.snakeyaml.error.YAMLException;
import org.yaml.snakeyaml.introspector.MissingProperty;
import org.yaml.snakeyaml.introspector.Property;
import org.yaml.snakeyaml.introspector.PropertyUtils;
import org.yaml.snakeyaml.nodes.Node;

public class YamlConfigurationLoader implements ConfigurationLoader
{
    private static final Logger logger = LoggerFactory.getLogger(YamlConfigurationLoader.class);

    private final static String DEFAULT_CONFIGURATION = "cassandra.yaml";

    /**
     * Inspect the classpath to find storage configuration file
     */
    private static URL getStorageConfigURL() throws ConfigurationException
    {
        String configUrl = System.getProperty("cassandra.config");
        if (configUrl == null)
            configUrl = DEFAULT_CONFIGURATION;

        URL url;
        try
        {
            url = new URL(configUrl);
            url.openStream().close(); // catches well-formed but bogus URLs
        }
        catch (Exception e)
        {
            ClassLoader loader = DatabaseDescriptor.class.getClassLoader();
            url = loader.getResource(configUrl);
            if (url == null)
            {
                String required = "file:" + File.separator + File.separator;
                if (!configUrl.startsWith(required))
                    throw new ConfigurationException(String.format(
                        "Expecting URI in variable: [cassandra.config]. Found[%s]. Please prefix the file with [%s%s] for local " +
                        "files and [%s<server>%s] for remote files. If you are executing this from an external tool, it needs " +
                        "to set Config.setClientMode(true) to avoid loading configuration.",
                        configUrl, required, File.separator, required, File.separator));
                throw new ConfigurationException("Cannot locate " + configUrl + ".  If this is a local file, please confirm you've provided " + required + File.separator + " as a URI prefix.");
            }
        }

        logger.info("Configuration location: {}", url);

        return url;
    }

    private static URL storageConfigURL;

    @Override
    public Config loadConfig() throws ConfigurationException
    {
        if (storageConfigURL == null)
            storageConfigURL = getStorageConfigURL();
        return loadConfig(storageConfigURL);
    }

    public Config loadConfig(URL url) throws ConfigurationException
    {
        try
        {
            logger.debug("Loading settings from {}", url);
            byte[] configBytes;
            try (InputStream is = url.openStream())
            {
                configBytes = ByteStreams.toByteArray(is);
            }
            catch (IOException e)
            {
                // getStorageConfigURL should have ruled this out
                throw new AssertionError(e);
            }

<<<<<<< HEAD

            Constructor constructor = new CustomConstructor(Config.class, Yaml.class.getClassLoader());
            PropertiesChecker propertiesChecker = new PropertiesChecker();
=======
            SafeConstructor constructor = new CustomConstructor(Config.class);
            MissingPropertiesChecker propertiesChecker = new MissingPropertiesChecker();
>>>>>>> e7f55ab8
            constructor.setPropertyUtils(propertiesChecker);
            Yaml yaml = new Yaml(constructor);
            Config result = loadConfig(yaml, configBytes);
            propertiesChecker.check();
            return result;
        }
        catch (YAMLException e)
        {
            throw new ConfigurationException("Invalid yaml: " + url + SystemUtils.LINE_SEPARATOR
                                             +  " Error: " + e.getMessage(), false);
        }
    }

    public static <T> T fromMap(Map<String,Object> map, Class<T> klass)
    {
        return fromMap(map, true, klass);
    }

    @SuppressWarnings("unchecked") //getSingleData returns Object, not T
    public static <T> T fromMap(Map<String,Object> map, boolean shouldCheck, Class<T> klass)
    {
<<<<<<< HEAD
        Constructor constructor = new YamlConfigurationLoader.CustomConstructor(klass, klass.getClassLoader());
        YamlConfigurationLoader.PropertiesChecker propertiesChecker = new YamlConfigurationLoader.PropertiesChecker();
=======
        SafeConstructor constructor = new YamlConfigurationLoader.CustomConstructor(klass, klass.getClassLoader());
        YamlConfigurationLoader.MissingPropertiesChecker propertiesChecker = new YamlConfigurationLoader.MissingPropertiesChecker();
>>>>>>> e7f55ab8
        constructor.setPropertyUtils(propertiesChecker);
        Yaml yaml = new Yaml(constructor);
        Node node = yaml.represent(map);
        constructor.setComposer(new Composer(null, null)
        {
            @Override
            public Node getSingleNode()
            {
                return node;
            }
        });
        T value = (T) constructor.getSingleData(klass);
        if (shouldCheck)
            propertiesChecker.check();
        return value;
    }

    static class CustomConstructor extends CustomClassLoaderConstructor
    {
        CustomConstructor(Class<?> theRoot, ClassLoader classLoader)
        {
            super(theRoot, classLoader);

            TypeDescription seedDesc = new TypeDescription(ParameterizedClass.class);
            seedDesc.putMapPropertyType("parameters", String.class, String.class);
            addTypeDescription(seedDesc);
        }

        @Override
        protected List<Object> createDefaultList(int initSize)
        {
            return Lists.newCopyOnWriteArrayList();
        }

        @Override
        protected Map<Object, Object> createDefaultMap(int initSize)
        {
            return Maps.newConcurrentMap();
        }

        @Override
        protected Set<Object> createDefaultSet(int initSize)
        {
            return Sets.newConcurrentHashSet();
        }
    }

    private static Config loadConfig(Yaml yaml, byte[] configBytes)
    {
        Config config = yaml.loadAs(new ByteArrayInputStream(configBytes), Config.class);
        // If the configuration file is empty yaml will return null. In this case we should use the default
        // configuration to avoid hitting a NPE at a later stage.
        return config == null ? new Config() : config;
    }

    /**
     * Utility class to check that there are no extra properties and that properties that are not null by default
     * are not set to null.
     */
    private static class PropertiesChecker extends PropertyUtils
    {
        private final Set<String> missingProperties = new HashSet<>();

        private final Set<String> nullProperties = new HashSet<>();

        public PropertiesChecker()
        {
            setSkipMissingProperties(true);
        }

        @Override
        public Property getProperty(Class<? extends Object> type, String name)
        {
            final Property result = super.getProperty(type, name);

            if (result instanceof MissingProperty)
            {
                missingProperties.add(result.getName());
            }

            return new Property(result.getName(), result.getType())
            {
                @Override
                public void set(Object object, Object value) throws Exception
                {
                    if (value == null && get(object) != null)
                    {
                        nullProperties.add(getName());
                    }
                    result.set(object, value);
                }

                @Override
                public Class<?>[] getActualTypeArguments()
                {
                    return result.getActualTypeArguments();
                }

                @Override
                public Object get(Object object)
                {
                    return result.get(object);
                }

                @Override
                public List<Annotation> getAnnotations()
                {
                    return Collections.EMPTY_LIST;
                }

                @Override
                public <A extends Annotation> A getAnnotation(Class<A> aClass)
                {
                    return null;
                }
            };
        }

        public void check() throws ConfigurationException
        {
            if (!nullProperties.isEmpty())
            {
                throw new ConfigurationException("Invalid yaml. Those properties " + nullProperties + " are not valid", false);
            }

            if (!missingProperties.isEmpty())
            {
                throw new ConfigurationException("Invalid yaml. Please remove properties " + missingProperties + " from your cassandra.yaml", false);
            }
        }
    }
}<|MERGE_RESOLUTION|>--- conflicted
+++ resolved
@@ -121,14 +121,9 @@
                 throw new AssertionError(e);
             }
 
-<<<<<<< HEAD
-
-            Constructor constructor = new CustomConstructor(Config.class, Yaml.class.getClassLoader());
+
+            SafeConstructor constructor = new CustomConstructor(Config.class, Yaml.class.getClassLoader());
             PropertiesChecker propertiesChecker = new PropertiesChecker();
-=======
-            SafeConstructor constructor = new CustomConstructor(Config.class);
-            MissingPropertiesChecker propertiesChecker = new MissingPropertiesChecker();
->>>>>>> e7f55ab8
             constructor.setPropertyUtils(propertiesChecker);
             Yaml yaml = new Yaml(constructor);
             Config result = loadConfig(yaml, configBytes);
@@ -150,13 +145,8 @@
     @SuppressWarnings("unchecked") //getSingleData returns Object, not T
     public static <T> T fromMap(Map<String,Object> map, boolean shouldCheck, Class<T> klass)
     {
-<<<<<<< HEAD
-        Constructor constructor = new YamlConfigurationLoader.CustomConstructor(klass, klass.getClassLoader());
+        SafeConstructor constructor = new YamlConfigurationLoader.CustomConstructor(klass, klass.getClassLoader());
         YamlConfigurationLoader.PropertiesChecker propertiesChecker = new YamlConfigurationLoader.PropertiesChecker();
-=======
-        SafeConstructor constructor = new YamlConfigurationLoader.CustomConstructor(klass, klass.getClassLoader());
-        YamlConfigurationLoader.MissingPropertiesChecker propertiesChecker = new YamlConfigurationLoader.MissingPropertiesChecker();
->>>>>>> e7f55ab8
         constructor.setPropertyUtils(propertiesChecker);
         Yaml yaml = new Yaml(constructor);
         Node node = yaml.represent(map);
