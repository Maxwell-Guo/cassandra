--- conflicted
+++ resolved
@@ -26,14 +26,6 @@
 import java.util.concurrent.atomic.AtomicInteger;
 
 import com.google.common.primitives.Ints;
-<<<<<<< HEAD
-=======
-
-import org.apache.cassandra.service.MigrationListener;
-import org.slf4j.Logger;
-import org.slf4j.LoggerFactory;
-
->>>>>>> 9f613ab4
 import com.googlecode.concurrentlinkedhashmap.ConcurrentLinkedHashMap;
 import com.googlecode.concurrentlinkedhashmap.EntryWeigher;
 import com.googlecode.concurrentlinkedhashmap.EvictionListener;
@@ -610,7 +602,6 @@
             return ksName.equals(statementKsName) && (cfName == null || cfName.equals(statementCfName));
         }
 
-<<<<<<< HEAD
         public void onCreateFunction(String ksName, String functionName, List<AbstractType<?>> argTypes) {
             if (Functions.getOverloadCount(new FunctionName(ksName, functionName)) > 1)
             {
@@ -627,15 +618,14 @@
                 // matching may change (due to type casting)
                 removeInvalidPreparedStatementsForFunction(preparedStatements.values().iterator(), ksName, aggregateName);
                 removeInvalidPreparedStatementsForFunction(thriftPreparedStatements.values().iterator(), ksName, aggregateName);
-=======
+            }
+        }
+
         public void onUpdateColumnFamily(String ksName, String cfName, boolean columnsDidChange)
         {
+            logger.info("Column definitions for {}.{} changed, invalidating related prepared statements", ksName, cfName);
             if (columnsDidChange)
-            {
-                logger.info("Column definitions for {}.{} changed, invalidating related prepared statements", ksName, cfName);
                 removeInvalidPreparedStatements(ksName, cfName);
->>>>>>> 9f613ab4
-            }
         }
 
         public void onDropKeyspace(String ksName)
@@ -649,7 +639,6 @@
             logger.info("Table {}.{} was dropped, invalidating related prepared statements", ksName, cfName);
             removeInvalidPreparedStatements(ksName, cfName);
         }
-<<<<<<< HEAD
 
         public void onDropFunction(String ksName, String functionName, List<AbstractType<?>> argTypes) {
             removeInvalidPreparedStatementsForFunction(preparedStatements.values().iterator(), ksName, functionName);
@@ -669,7 +658,4 @@
                     iterator.remove();
         }
     }
-=======
-	}
->>>>>>> 9f613ab4
 }