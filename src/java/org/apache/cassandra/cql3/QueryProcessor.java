/*
 * Licensed to the Apache Software Foundation (ASF) under one
 * or more contributor license agreements.  See the NOTICE file
 * distributed with this work for additional information
 * regarding copyright ownership.  The ASF licenses this file
 * to you under the Apache License, Version 2.0 (the
 * "License"); you may not use this file except in compliance
 * with the License.  You may obtain a copy of the License at
 *
 *     http://www.apache.org/licenses/LICENSE-2.0
 *
 * Unless required by applicable law or agreed to in writing, software
 * distributed under the License is distributed on an "AS IS" BASIS,
 * WITHOUT WARRANTIES OR CONDITIONS OF ANY KIND, either express or implied.
 * See the License for the specific language governing permissions and
 * limitations under the License.
 */
package org.apache.cassandra.cql3;

import java.nio.ByteBuffer;
import java.util.*;
import java.util.concurrent.ConcurrentHashMap;
import java.util.concurrent.ConcurrentMap;
import java.util.concurrent.TimeUnit;
import java.util.concurrent.atomic.AtomicInteger;

import com.github.benmanes.caffeine.cache.Cache;
import com.github.benmanes.caffeine.cache.Caffeine;
import com.google.common.annotations.VisibleForTesting;
import com.google.common.base.Predicate;
import com.google.common.collect.*;
import com.google.common.primitives.Ints;
import com.google.common.util.concurrent.MoreExecutors;
import org.slf4j.Logger;
import org.slf4j.LoggerFactory;

import org.antlr.runtime.*;
import org.apache.cassandra.concurrent.ScheduledExecutors;
import org.apache.cassandra.config.DatabaseDescriptor;
import org.apache.cassandra.metrics.ClientRequestMetrics;
import org.apache.cassandra.metrics.ClientRequestsMetricsHolder;
import org.apache.cassandra.schema.Schema;
import org.apache.cassandra.schema.SchemaChangeListener;
import org.apache.cassandra.schema.SchemaConstants;
import org.apache.cassandra.cql3.functions.Function;
import org.apache.cassandra.cql3.functions.FunctionName;
import org.apache.cassandra.cql3.statements.*;
import org.apache.cassandra.db.*;
import org.apache.cassandra.db.rows.RowIterator;
import org.apache.cassandra.db.partitions.PartitionIterator;
import org.apache.cassandra.db.partitions.PartitionIterators;
import org.apache.cassandra.db.marshal.AbstractType;
import org.apache.cassandra.exceptions.*;
import org.apache.cassandra.gms.Gossiper;
import org.apache.cassandra.metrics.CQLMetrics;
import org.apache.cassandra.service.*;
import org.apache.cassandra.service.pager.QueryPager;
import org.apache.cassandra.tracing.Tracing;
import org.apache.cassandra.transport.ProtocolVersion;
import org.apache.cassandra.transport.messages.ResultMessage;
import org.apache.cassandra.utils.*;

import static org.apache.cassandra.config.CassandraRelevantProperties.ENABLE_NODELOCAL_QUERIES;
import static org.apache.cassandra.cql3.statements.RequestValidations.checkTrue;

public class QueryProcessor implements QueryHandler
{
    public static final CassandraVersion CQL_VERSION = new CassandraVersion("3.4.5");

<<<<<<< HEAD
    /**
     * If a query is prepared with a fully qualified name, but the user also uses USE (specifically when USE keyspace
     * is different) then the IDs generated could change over time; invalidating the assumption that IDs won't ever
     * change.  In the version defined below, the USE keyspace is ignored when a fully-qualified name is used as an
     * attempt to make IDs stable.
     */
    private static final CassandraVersion PREPARE_ID_BEHAVIOR_CHANGE_30 = new CassandraVersion("3.0.26");
    private static final CassandraVersion PREPARE_ID_BEHAVIOR_CHANGE_3X = new CassandraVersion("3.11.12");
    private static final CassandraVersion PREPARE_ID_BEHAVIOR_CHANGE_40 = new CassandraVersion("4.0.1");
=======
    // See comments on QueryProcessor #prepare
    public static final CassandraVersion NEW_PREPARED_STATEMENT_BEHAVIOUR_SINCE_30 = new CassandraVersion("3.0.26");
    public static final CassandraVersion NEW_PREPARED_STATEMENT_BEHAVIOUR_SINCE_3X = new CassandraVersion("3.11.12");
>>>>>>> 5d0aeb19

    public static final QueryProcessor instance = new QueryProcessor();

    private static final Logger logger = LoggerFactory.getLogger(QueryProcessor.class);

    private static final Cache<MD5Digest, Prepared> preparedStatements;

    // A map for prepared statements used internally (which we don't want to mix with user statement, in particular we don't
    // bother with expiration on those.
    private static final ConcurrentMap<String, Prepared> internalStatements = new ConcurrentHashMap<>();

    // Direct calls to processStatement do not increment the preparedStatementsExecuted/regularStatementsExecuted
    // counters. Callers of processStatement are responsible for correctly notifying metrics
    public static final CQLMetrics metrics = new CQLMetrics();

    private static final AtomicInteger lastMinuteEvictionsCount = new AtomicInteger(0);

    static
    {
        preparedStatements = Caffeine.newBuilder()
                             .executor(MoreExecutors.directExecutor())
                             .maximumWeight(capacityToBytes(DatabaseDescriptor.getPreparedStatementsCacheSizeMB()))
                             .weigher(QueryProcessor::measure)
                             .removalListener((key, prepared, cause) -> {
                                 MD5Digest md5Digest = (MD5Digest) key;
                                 if (cause.wasEvicted())
                                 {
                                     metrics.preparedStatementsEvicted.inc();
                                     lastMinuteEvictionsCount.incrementAndGet();
                                     SystemKeyspace.removePreparedStatement(md5Digest);
                                 }
                             }).build();

        ScheduledExecutors.scheduledTasks.scheduleAtFixedRate(() -> {
            long count = lastMinuteEvictionsCount.getAndSet(0);
            if (count > 0)
                logger.warn("{} prepared statements discarded in the last minute because cache limit reached ({} MB)",
                            count,
                            DatabaseDescriptor.getPreparedStatementsCacheSizeMB());
        }, 1, 1, TimeUnit.MINUTES);

        logger.info("Initialized prepared statement caches with {} MB",
                    DatabaseDescriptor.getPreparedStatementsCacheSizeMB());
    }

    private static long capacityToBytes(long cacheSizeMB)
    {
        return cacheSizeMB * 1024 * 1024;
    }

    public static int preparedStatementsCount()
    {
        return preparedStatements.asMap().size();
    }

    // Work around initialization dependency
    private enum InternalStateInstance
    {
        INSTANCE;

        private final ClientState clientState;

        InternalStateInstance()
        {
            clientState = ClientState.forInternalCalls(SchemaConstants.SYSTEM_KEYSPACE_NAME);
        }
    }

    public void preloadPreparedStatements()
    {
        int count = SystemKeyspace.loadPreparedStatements((id, query, keyspace) -> {
            try
            {
<<<<<<< HEAD
                clientState.setKeyspace(useKeyspaceAndCQL.left);
                prepare(useKeyspaceAndCQL.right, clientState);
                count++;
=======
                ClientState clientState = ClientState.forInternalCalls();
                if (keyspace != null)
                    clientState.setKeyspace(keyspace);
                ParsedStatement.Prepared prepared = getStatement(query, clientState);
                preparedStatements.putIfAbsent(id, prepared);
                // Preload `null` statement for non-fully qualified statements, since it can't be parsed if loaded from cache and will be dropped
                if (!prepared.fullyQualified)
                    preparedStatements.putIfAbsent(computeId(query, null), getStatement(query, clientState));
                return true;
>>>>>>> 5d0aeb19
            }
            catch (Throwable e)
            {
                JVMStabilityInspector.inspectThrowable(e);
                logger.warn(String.format("Prepared statement recreation error, removing statement: %s %s %s", id, query, keyspace));
                SystemKeyspace.removePreparedStatement(id);
                return false;
            }
        });
        logger.info("Preloaded {} prepared statements", count);
    }


    /**
     * Clears the prepared statement cache.
     * @param memoryOnly {@code true} if only the in memory caches must be cleared, {@code false} otherwise.
     */
    @VisibleForTesting
    public static void clearPreparedStatements(boolean memoryOnly)
    {
        preparedStatements.invalidateAll();
        if (!memoryOnly)
            SystemKeyspace.resetPreparedStatements();
    }

    @VisibleForTesting
    public static ConcurrentMap<String, Prepared> getInternalStatements()
    {
        return internalStatements;
    }

    @VisibleForTesting
    public static QueryState internalQueryState()
    {
        return new QueryState(InternalStateInstance.INSTANCE.clientState);
    }

<<<<<<< HEAD
    private QueryProcessor()
=======
    @VisibleForTesting
    public void evictPrepared(MD5Digest id)
    {
        preparedStatements.remove(id);
    }

    public ParsedStatement.Prepared getPrepared(MD5Digest id)
>>>>>>> 5d0aeb19
    {
        Schema.instance.registerListener(new StatementInvalidatingListener());
    }

    public Prepared getPrepared(MD5Digest id)
    {
        return preparedStatements.getIfPresent(id);
    }

    public static void validateKey(ByteBuffer key) throws InvalidRequestException
    {
        if (key == null || key.remaining() == 0)
        {
            throw new InvalidRequestException("Key may not be empty");
        }
        if (key == ByteBufferUtil.UNSET_BYTE_BUFFER)
            throw new InvalidRequestException("Key may not be unset");

        // check that key can be handled by FBUtilities.writeShortByteArray
        if (key.remaining() > FBUtilities.MAX_UNSIGNED_SHORT)
        {
            throw new InvalidRequestException("Key length of " + key.remaining() +
                                              " is longer than maximum of " + FBUtilities.MAX_UNSIGNED_SHORT);
        }
    }

    public ResultMessage processStatement(CQLStatement statement, QueryState queryState, QueryOptions options, long queryStartNanoTime)
    throws RequestExecutionException, RequestValidationException
    {
        logger.trace("Process {} @CL.{}", statement, options.getConsistency());
        ClientState clientState = queryState.getClientState();
        statement.authorize(clientState);
        statement.validate(clientState);

        ResultMessage result = options.getConsistency() == ConsistencyLevel.NODE_LOCAL
                             ? processNodeLocalStatement(statement, queryState, options)
                             : statement.execute(queryState, options, queryStartNanoTime);

        return result == null ? new ResultMessage.Void() : result;
    }

    private ResultMessage processNodeLocalStatement(CQLStatement statement, QueryState queryState, QueryOptions options)
    {
        if (!ENABLE_NODELOCAL_QUERIES.getBoolean())
            throw new InvalidRequestException("NODE_LOCAL consistency level is highly dangerous and should be used only for debugging purposes");

        if (statement instanceof BatchStatement || statement instanceof ModificationStatement)
            return processNodeLocalWrite(statement, queryState, options);
        else if (statement instanceof SelectStatement)
            return processNodeLocalSelect((SelectStatement) statement, queryState, options);
        else
            throw new InvalidRequestException("NODE_LOCAL consistency level can only be used with BATCH, UPDATE, INSERT, DELETE, and SELECT statements");
    }

    private ResultMessage processNodeLocalWrite(CQLStatement statement, QueryState queryState, QueryOptions options)
    {
        ClientRequestMetrics  levelMetrics = ClientRequestsMetricsHolder.writeMetricsForLevel(ConsistencyLevel.NODE_LOCAL);
        ClientRequestMetrics globalMetrics = ClientRequestsMetricsHolder.writeMetrics;

        long startTime = System.nanoTime();
        try
        {
            return statement.executeLocally(queryState, options);
        }
        finally
        {
            long latency = System.nanoTime() - startTime;
             levelMetrics.addNano(latency);
            globalMetrics.addNano(latency);
        }
    }

    private ResultMessage processNodeLocalSelect(SelectStatement statement, QueryState queryState, QueryOptions options)
    {
        ClientRequestMetrics  levelMetrics = ClientRequestsMetricsHolder.readMetricsForLevel(ConsistencyLevel.NODE_LOCAL);
        ClientRequestMetrics globalMetrics = ClientRequestsMetricsHolder.readMetrics;

        if (StorageService.instance.isBootstrapMode() && !SchemaConstants.isLocalSystemKeyspace(statement.keyspace()))
        {
            levelMetrics.unavailables.mark();
            globalMetrics.unavailables.mark();
            throw new IsBootstrappingException();
        }

        long startTime = System.nanoTime();
        try
        {
            return statement.executeLocally(queryState, options);
        }
        finally
        {
            long latency = System.nanoTime() - startTime;
             levelMetrics.addNano(latency);
            globalMetrics.addNano(latency);
        }
    }

    public static ResultMessage process(String queryString, ConsistencyLevel cl, QueryState queryState, long queryStartNanoTime)
    throws RequestExecutionException, RequestValidationException
    {
        QueryOptions options = QueryOptions.forInternalCalls(cl, Collections.<ByteBuffer>emptyList());
        CQLStatement statement = instance.parse(queryString, queryState, options);
        return instance.process(statement, queryState, options, queryStartNanoTime);
    }

    public CQLStatement parse(String queryString, QueryState queryState, QueryOptions options)
    {
        return getStatement(queryString, queryState.getClientState().cloneWithKeyspaceIfSet(options.getKeyspace()));
    }

    public ResultMessage process(CQLStatement statement,
                                 QueryState state,
                                 QueryOptions options,
                                 Map<String, ByteBuffer> customPayload,
                                 long queryStartNanoTime) throws RequestExecutionException, RequestValidationException
    {
        return process(statement, state, options, queryStartNanoTime);
    }

    public ResultMessage process(CQLStatement prepared, QueryState queryState, QueryOptions options, long queryStartNanoTime)
    throws RequestExecutionException, RequestValidationException
    {
        options.prepare(prepared.getBindVariables());
        if (prepared.getBindVariables().size() != options.getValues().size())
            throw new InvalidRequestException("Invalid amount of bind variables");

        if (!queryState.getClientState().isInternal)
            metrics.regularStatementsExecuted.inc();

        return processStatement(prepared, queryState, options, queryStartNanoTime);
    }

    public static CQLStatement parseStatement(String queryStr, ClientState clientState) throws RequestValidationException
    {
        return getStatement(queryStr, clientState);
    }

    public static UntypedResultSet process(String query, ConsistencyLevel cl) throws RequestExecutionException
    {
        return process(query, cl, Collections.<ByteBuffer>emptyList());
    }

    public static UntypedResultSet process(String query, ConsistencyLevel cl, List<ByteBuffer> values) throws RequestExecutionException
    {
        QueryState queryState = QueryState.forInternalCalls();
        QueryOptions options = QueryOptions.forInternalCalls(cl, values);
        CQLStatement statement = instance.parse(query, queryState, options);
        ResultMessage result = instance.process(statement, queryState, options, System.nanoTime());
        if (result instanceof ResultMessage.Rows)
            return UntypedResultSet.create(((ResultMessage.Rows)result).result);
        else
            return null;
    }

    @VisibleForTesting
    public static QueryOptions makeInternalOptions(CQLStatement prepared, Object[] values)
    {
        return makeInternalOptions(prepared, values, ConsistencyLevel.ONE);
    }

    private static QueryOptions makeInternalOptions(CQLStatement prepared, Object[] values, ConsistencyLevel cl)
    {
        if (prepared.getBindVariables().size() != values.length)
            throw new IllegalArgumentException(String.format("Invalid number of values. Expecting %d but got %d", prepared.getBindVariables().size(), values.length));

        List<ByteBuffer> boundValues = new ArrayList<>(values.length);
        for (int i = 0; i < values.length; i++)
        {
            Object value = values[i];
            AbstractType type = prepared.getBindVariables().get(i).type;
            boundValues.add(value instanceof ByteBuffer || value == null ? (ByteBuffer)value : type.decompose(value));
        }
        return QueryOptions.forInternalCalls(cl, boundValues);
    }

    public static Prepared prepareInternal(String query) throws RequestValidationException
    {
        Prepared prepared = internalStatements.get(query);
        if (prepared != null)
            return prepared;

        // Note: if 2 threads prepare the same query, we'll live so don't bother synchronizing
        CQLStatement statement = parseStatement(query, internalQueryState().getClientState());
        statement.validate(internalQueryState().getClientState());

        prepared = new Prepared(statement);
        internalStatements.put(query, prepared);
        return prepared;
    }

    public static UntypedResultSet executeInternal(String query, Object... values)
    {
        Prepared prepared = prepareInternal(query);
        ResultMessage result = prepared.statement.executeLocally(internalQueryState(), makeInternalOptions(prepared.statement, values));
        if (result instanceof ResultMessage.Rows)
            return UntypedResultSet.create(((ResultMessage.Rows)result).result);
        else
            return null;
    }

    public static UntypedResultSet execute(String query, ConsistencyLevel cl, Object... values)
    throws RequestExecutionException
    {
        return execute(query, cl, internalQueryState(), values);
    }

    public static UntypedResultSet execute(String query, ConsistencyLevel cl, QueryState state, Object... values)
    throws RequestExecutionException
    {
        try
        {
            Prepared prepared = prepareInternal(query);
            ResultMessage result = prepared.statement.execute(state, makeInternalOptions(prepared.statement, values, cl), System.nanoTime());
            if (result instanceof ResultMessage.Rows)
                return UntypedResultSet.create(((ResultMessage.Rows)result).result);
            else
                return null;
        }
        catch (RequestValidationException e)
        {
            throw new RuntimeException("Error validating " + query, e);
        }
    }

    public static UntypedResultSet executeInternalWithPaging(String query, int pageSize, Object... values)
    {
        Prepared prepared = prepareInternal(query);
        if (!(prepared.statement instanceof SelectStatement))
            throw new IllegalArgumentException("Only SELECTs can be paged");

        SelectStatement select = (SelectStatement)prepared.statement;
        QueryPager pager = select.getQuery(makeInternalOptions(prepared.statement, values), FBUtilities.nowInSeconds()).getPager(null, ProtocolVersion.CURRENT);
        return UntypedResultSet.create(select, pager, pageSize);
    }

    /**
     * Same than executeLocally, but to use for queries we know are only executed once so that the
     * created statement object is not cached.
     */
    public static UntypedResultSet executeOnceInternal(String query, Object... values)
    {
        return executeOnceInternal(internalQueryState(), query, values);
    }

    /**
     * Execute an internal query with the provided {@code nowInSec} and {@code timestamp} for the {@code QueryState}.
     * <p>This method ensure that the statement will not be cached in the prepared statement cache.</p>
     */
    @VisibleForTesting
    public static UntypedResultSet executeOnceInternalWithNowAndTimestamp(int nowInSec, long timestamp, String query, Object... values)
    {
        QueryState queryState = new QueryState(InternalStateInstance.INSTANCE.clientState, timestamp, nowInSec);
        return executeOnceInternal(queryState, query, values);
    }

    private static UntypedResultSet executeOnceInternal(QueryState queryState, String query, Object... values)
    {
        CQLStatement statement = parseStatement(query, queryState.getClientState());
        statement.validate(queryState.getClientState());
        ResultMessage result = statement.executeLocally(queryState, makeInternalOptions(statement, values));
        if (result instanceof ResultMessage.Rows)
            return UntypedResultSet.create(((ResultMessage.Rows)result).result);
        else
            return null;
    }

    /**
     * A special version of executeLocally that takes the time used as "now" for the query in argument.
     * Note that this only make sense for Selects so this only accept SELECT statements and is only useful in rare
     * cases.
     */
    public static UntypedResultSet executeInternalWithNow(int nowInSec, long queryStartNanoTime, String query, Object... values)
    {
        Prepared prepared = prepareInternal(query);
        assert prepared.statement instanceof SelectStatement;
        SelectStatement select = (SelectStatement)prepared.statement;
        ResultMessage result = select.executeInternal(internalQueryState(), makeInternalOptions(prepared.statement, values), nowInSec, queryStartNanoTime);
        assert result instanceof ResultMessage.Rows;
        return UntypedResultSet.create(((ResultMessage.Rows)result).result);
    }

    public static UntypedResultSet resultify(String query, RowIterator partition)
    {
        return resultify(query, PartitionIterators.singletonIterator(partition));
    }

    public static UntypedResultSet resultify(String query, PartitionIterator partitions)
    {
        try (PartitionIterator iter = partitions)
        {
            SelectStatement ss = (SelectStatement) getStatement(query, null);
            ResultSet cqlRows = ss.process(iter, FBUtilities.nowInSeconds());
            return UntypedResultSet.create(cqlRows);
        }
    }

    public ResultMessage.Prepared prepare(String query,
                                          ClientState clientState,
                                          Map<String, ByteBuffer> customPayload) throws RequestValidationException
    {
        return prepare(query, clientState);
    }

    public static ResultMessage.Prepared prepare(String queryString, ClientState clientState)
    {
<<<<<<< HEAD
        ResultMessage.Prepared existing = getStoredPreparedStatement(queryString, clientState.getRawKeyspace());
        if (existing != null)
            return existing;

        CQLStatement statement = getStatement(queryString, clientState);
        Prepared prepared = new Prepared(statement, queryString);

        int boundTerms = statement.getBindVariables().size();
=======
        ClientState cState = queryState.getClientState();
        return prepare(queryString, cState, cState instanceof ThriftClientState);
    }

    private volatile boolean newPreparedStatementBehaviour = false;
    public boolean useNewPreparedStatementBehaviour()
    {
        if (newPreparedStatementBehaviour || DatabaseDescriptor.getForceNewPreparedStatementBehaviour())
            return true;

        synchronized (this)
        {
            CassandraVersion minVersion = Gossiper.instance.getMinVersion(DatabaseDescriptor.getWriteRpcTimeout(), TimeUnit.MILLISECONDS);
            if (minVersion != null &&
                ((minVersion.is30() && minVersion.compareTo(NEW_PREPARED_STATEMENT_BEHAVIOUR_SINCE_30) >= 0) ||
                 (minVersion.compareTo(NEW_PREPARED_STATEMENT_BEHAVIOUR_SINCE_3X) >= 0)))
            {
                logger.info("Fully upgraded to at least {}", minVersion);
                newPreparedStatementBehaviour = true;
            }

            return newPreparedStatementBehaviour;
        }
    }

    /**
     * This method got slightly out of hand, but this is with best intentions: to allow users to be upgraded from any
     * prior version, and help implementers avoid previous mistakes by clearly separating fully qualified and non-fully
     * qualified statement behaviour.
     *
     * Basically we need to handle 4 different hashes here;
     * 1. fully qualified query with keyspace
     * 2. fully qualified query without keyspace
     * 3. unqualified query with keyspace
     * 4. unqualified query without keyspace
     *
     * The correct combination to return is 2/3 - the problem is during upgrades (assuming upgrading from < 3.0.26)
     * - Existing clients have hash 1 or 3
     * - Query prepared on a 3.0.26/3.11.12 instance needs to return hash 1/3 to be able to execute it on a 3.0.25 instance
     * - This is handled by the useNewPreparedStatementBehaviour flag - while there still are 3.0.25 instances in
     *   the cluster we always return hash 1/3
     * - Once fully upgraded we start returning hash 2/3, this will cause a prepared statement id mismatch for existing
     *   clients, but they will be able to continue using the old prepared statement id after that exception since we
     *   store the query both with and without keyspace.
     */
    public ResultMessage.Prepared prepare(String queryString, ClientState clientState, boolean forThrift)
    {
        boolean useNewPreparedStatementBehaviour = useNewPreparedStatementBehaviour();

        MD5Digest hashWithoutKeyspace = computeId(queryString, null);
        MD5Digest hashWithKeyspace = computeId(queryString, clientState.getRawKeyspace());
        ParsedStatement.Prepared cachedWithoutKeyspace = preparedStatements.get(hashWithoutKeyspace);
        ParsedStatement.Prepared cachedWithKeyspace = preparedStatements.get(hashWithKeyspace);
        // We assume it is only safe to return cached prepare if we have both instances
        boolean safeToReturnCached = cachedWithoutKeyspace != null && cachedWithKeyspace != null;

        if (!forThrift)
        {
            if (safeToReturnCached)
            {
                if (useNewPreparedStatementBehaviour)
                {
                    if (cachedWithoutKeyspace.fullyQualified) // For fully qualified statements, we always skip keyspace to avoid digest switching
                        return new ResultMessage.Prepared(hashWithoutKeyspace, cachedWithoutKeyspace);

                    if (clientState.getRawKeyspace() != null && !cachedWithKeyspace.fullyQualified) // For non-fully qualified statements, we always include keyspace to avoid ambiguity
                        return new ResultMessage.Prepared(hashWithKeyspace, cachedWithKeyspace);
                }
                else // legacy caches, pre-CASSANDRA-15252 behaviour
                {
                    return new ResultMessage.Prepared(hashWithKeyspace, cachedWithKeyspace);
                }
            }
            else
            {
                // Make sure the missing one is going to be eventually re-prepared
                evictPrepared(hashWithKeyspace);
                evictPrepared(hashWithoutKeyspace);
            }
        }

        ParsedStatement.Prepared prepared = getStatement(queryString, clientState);
        prepared.rawCQLStatement = queryString;

        int boundTerms = prepared.statement.getBoundTerms();
>>>>>>> 5d0aeb19
        if (boundTerms > FBUtilities.MAX_UNSIGNED_SHORT)
            throw new InvalidRequestException(String.format("Too many markers(?). %d markers exceed the allowed maximum of %d", boundTerms, FBUtilities.MAX_UNSIGNED_SHORT));

<<<<<<< HEAD
        if (statement instanceof CQLStatement.SingleKeyspaceCqlStatement)
        {
            // Edge-case of CASSANDRA-15252 in mixed-mode cluster. We accept that 15252 itself can manifest in a
            // cluster that has both old and new nodes, but we would like to avoid a situation when the fix adds
            // a new behaviour that can break which, in addition, can get triggered more frequently.
            // If statement ID was generated on the old node _with_ use, when attempting to execute on the new node,
            // we may fall into infinite loop. To break out of this loop, we put a prepared statement that client
            // expects into cache, so that it could get PREPARED response on the second try.
            ResultMessage.Prepared newBehavior = storePreparedStatement(queryString, null, prepared);
            ResultMessage.Prepared oldBehavior = clientState.getRawKeyspace() != null ? storePreparedStatement(queryString, clientState.getRawKeyspace(), prepared) : newBehavior;
            CassandraVersion minVersion = Gossiper.instance.getMinVersion(20, TimeUnit.MILLISECONDS);

            // Default to old behaviour in case we're not sure about the version. Even if we ever flip back to the old
            // behaviour due to the gossip bug or incorrect version string, we'll end up with two re-prepare round-trips.

            return minVersion != null &&
                   ((minVersion.major == 3 && minVersion.minor == 0 && minVersion.compareTo(PREPARE_ID_BEHAVIOR_CHANGE_30) >= 0) ||
                    (minVersion.major == 3 && minVersion.minor != 0 && minVersion.compareTo(PREPARE_ID_BEHAVIOR_CHANGE_3X) >= 0) ||
                    (minVersion.major == 4 && minVersion.compareTo(PREPARE_ID_BEHAVIOR_CHANGE_40) >= 0)) ? newBehavior : oldBehavior;
        }
        else
        {
            return storePreparedStatement(queryString, clientState.getRawKeyspace(), prepared);
=======
        if (prepared.fullyQualified)
        {
            ResultMessage.Prepared qualifiedWithoutKeyspace = storePreparedStatement(queryString, null, prepared, forThrift);
            ResultMessage.Prepared qualifiedWithKeyspace = null;
            if (clientState.getRawKeyspace() != null)
                qualifiedWithKeyspace = storePreparedStatement(queryString, clientState.getRawKeyspace(), prepared, forThrift);

            if (!newPreparedStatementBehaviour && qualifiedWithKeyspace != null)
                return qualifiedWithKeyspace;

            return qualifiedWithoutKeyspace;
        }
        else
        {
            clientState.warnAboutUseWithPreparedStatements(hashWithKeyspace, clientState.getRawKeyspace());

            ResultMessage.Prepared nonQualifiedWithKeyspace = storePreparedStatement(queryString, clientState.getRawKeyspace(), prepared, forThrift);
            ResultMessage.Prepared nonQualifiedWithNullKeyspace = storePreparedStatement(queryString, null, prepared, forThrift);
            if (!useNewPreparedStatementBehaviour)
                return nonQualifiedWithNullKeyspace;

            return nonQualifiedWithKeyspace;
>>>>>>> 5d0aeb19
        }
    }

    private static MD5Digest computeId(String queryString, String keyspace)
    {
        String toHash = keyspace == null ? queryString : keyspace + queryString;
        return MD5Digest.compute(toHash);
    }

    @VisibleForTesting
    public static ResultMessage.Prepared getStoredPreparedStatement(String queryString, String clientKeyspace)
    throws InvalidRequestException
    {
        MD5Digest statementId = computeId(queryString, clientKeyspace);
        Prepared existing = preparedStatements.getIfPresent(statementId);
        if (existing == null)
            return null;

        checkTrue(queryString.equals(existing.rawCQLStatement),
                String.format("MD5 hash collision: query with the same MD5 hash was already prepared. \n Existing: '%s'", existing.rawCQLStatement));

        ResultSet.PreparedMetadata preparedMetadata = ResultSet.PreparedMetadata.fromPrepared(existing.statement);
        ResultSet.ResultMetadata resultMetadata = ResultSet.ResultMetadata.fromPrepared(existing.statement);
        return new ResultMessage.Prepared(statementId, resultMetadata.getResultMetadataId(), preparedMetadata, resultMetadata);
    }

    @VisibleForTesting
    public static ResultMessage.Prepared storePreparedStatement(String queryString, String keyspace, Prepared prepared)
    throws InvalidRequestException
    {
        // Concatenate the current keyspace so we don't mix prepared statements between keyspace (#5352).
        // (if the keyspace is null, queryString has to have a fully-qualified keyspace so it's fine.
        long statementSize = ObjectSizes.measureDeep(prepared.statement);
        // don't execute the statement if it's bigger than the allowed threshold
        if (statementSize > capacityToBytes(DatabaseDescriptor.getPreparedStatementsCacheSizeMB()))
            throw new InvalidRequestException(String.format("Prepared statement of size %d bytes is larger than allowed maximum of %d MB: %s...",
                                                            statementSize,
                                                            DatabaseDescriptor.getPreparedStatementsCacheSizeMB(),
                                                            queryString.substring(0, 200)));
        MD5Digest statementId = computeId(queryString, keyspace);
        preparedStatements.put(statementId, prepared);
        SystemKeyspace.writePreparedStatement(keyspace, statementId, queryString);
        ResultSet.PreparedMetadata preparedMetadata = ResultSet.PreparedMetadata.fromPrepared(prepared.statement);
        ResultSet.ResultMetadata resultMetadata = ResultSet.ResultMetadata.fromPrepared(prepared.statement);
        return new ResultMessage.Prepared(statementId, resultMetadata.getResultMetadataId(), preparedMetadata, resultMetadata);
    }

    public ResultMessage processPrepared(CQLStatement statement,
                                         QueryState state,
                                         QueryOptions options,
                                         Map<String, ByteBuffer> customPayload,
                                         long queryStartNanoTime)
                                                 throws RequestExecutionException, RequestValidationException
    {
        return processPrepared(statement, state, options, queryStartNanoTime);
    }

    public ResultMessage processPrepared(CQLStatement statement, QueryState queryState, QueryOptions options, long queryStartNanoTime)
    throws RequestExecutionException, RequestValidationException
    {
        List<ByteBuffer> variables = options.getValues();
        // Check to see if there are any bound variables to verify
        if (!(variables.isEmpty() && statement.getBindVariables().isEmpty()))
        {
            if (variables.size() != statement.getBindVariables().size())
                throw new InvalidRequestException(String.format("there were %d markers(?) in CQL but %d bound variables",
                                                                statement.getBindVariables().size(),
                                                                variables.size()));

            // at this point there is a match in count between markers and variables that is non-zero
            if (logger.isTraceEnabled())
                for (int i = 0; i < variables.size(); i++)
                    logger.trace("[{}] '{}'", i+1, variables.get(i));
        }

        metrics.preparedStatementsExecuted.inc();
        return processStatement(statement, queryState, options, queryStartNanoTime);
    }

    public ResultMessage processBatch(BatchStatement statement,
                                      QueryState state,
                                      BatchQueryOptions options,
                                      Map<String, ByteBuffer> customPayload,
                                      long queryStartNanoTime)
                                              throws RequestExecutionException, RequestValidationException
    {
        return processBatch(statement, state, options, queryStartNanoTime);
    }

    public ResultMessage processBatch(BatchStatement batch, QueryState queryState, BatchQueryOptions options, long queryStartNanoTime)
    throws RequestExecutionException, RequestValidationException
    {
        ClientState clientState = queryState.getClientState().cloneWithKeyspaceIfSet(options.getKeyspace());
        batch.authorize(clientState);
        batch.validate();
        batch.validate(clientState);
        return batch.execute(queryState, options, queryStartNanoTime);
    }

    public static CQLStatement getStatement(String queryStr, ClientState clientState)
    throws RequestValidationException
    {
        Tracing.trace("Parsing {}", queryStr);
        CQLStatement.Raw statement = parseStatement(queryStr);

        // Set keyspace for statement that require login
        if (statement instanceof QualifiedStatement)
            ((QualifiedStatement) statement).setKeyspace(clientState);

        Tracing.trace("Preparing statement");
        return statement.prepare(clientState);
    }

    public static <T extends CQLStatement.Raw> T parseStatement(String queryStr, Class<T> klass, String type) throws SyntaxException
    {
        try
        {
            CQLStatement.Raw stmt = parseStatement(queryStr);

            if (!klass.isAssignableFrom(stmt.getClass()))
                throw new IllegalArgumentException("Invalid query, must be a " + type + " statement but was: " + stmt.getClass());

            return klass.cast(stmt);
        }
        catch (RequestValidationException e)
        {
            throw new IllegalArgumentException(e.getMessage(), e);
        }
    }
    public static CQLStatement.Raw parseStatement(String queryStr) throws SyntaxException
    {
        try
        {
            return CQLFragmentParser.parseAnyUnhandled(CqlParser::query, queryStr);
        }
        catch (CassandraException ce)
        {
            throw ce;
        }
        catch (RuntimeException re)
        {
            logger.error(String.format("The statement: [%s] could not be parsed.", queryStr), re);
            throw new SyntaxException(String.format("Failed parsing statement: [%s] reason: %s %s",
                                                    queryStr,
                                                    re.getClass().getSimpleName(),
                                                    re.getMessage()));
        }
        catch (RecognitionException e)
        {
            throw new SyntaxException("Invalid or malformed CQL query string: " + e.getMessage());
        }
    }

    private static int measure(Object key, Prepared value)
    {
        return Ints.checkedCast(ObjectSizes.measureDeep(key) + ObjectSizes.measureDeep(value));
    }

    /**
     * Clear our internal statmeent cache for test purposes.
     */
    @VisibleForTesting
    public static void clearInternalStatementsCache()
    {
        internalStatements.clear();
    }

    @VisibleForTesting
    public static void clearPreparedStatementsCache()
    {
        preparedStatements.asMap().clear();
    }

<<<<<<< HEAD
    private static class StatementInvalidatingListener extends SchemaChangeListener
=======
    public static List<ParsedStatement.Prepared> getPreparedStatements()
    {
        return new ArrayList<>(preparedStatements.values());
    }

    private static class MigrationSubscriber extends MigrationListener
>>>>>>> 5d0aeb19
    {
        private static void removeInvalidPreparedStatements(String ksName, String cfName)
        {
            removeInvalidPreparedStatements(internalStatements.values().iterator(), ksName, cfName);
            removeInvalidPersistentPreparedStatements(preparedStatements.asMap().entrySet().iterator(), ksName, cfName);
        }

        private static void removeInvalidPreparedStatementsForFunction(String ksName, String functionName)
        {
            Predicate<Function> matchesFunction = f -> ksName.equals(f.name().keyspace) && functionName.equals(f.name().name);

            for (Iterator<Map.Entry<MD5Digest, Prepared>> iter = preparedStatements.asMap().entrySet().iterator();
                 iter.hasNext();)
            {
                Map.Entry<MD5Digest, Prepared> pstmt = iter.next();
                if (Iterables.any(pstmt.getValue().statement.getFunctions(), matchesFunction))
                {
                    SystemKeyspace.removePreparedStatement(pstmt.getKey());
                    iter.remove();
                }
            }


            Iterators.removeIf(internalStatements.values().iterator(),
                               statement -> Iterables.any(statement.statement.getFunctions(), matchesFunction));
        }

        private static void removeInvalidPersistentPreparedStatements(Iterator<Map.Entry<MD5Digest, Prepared>> iterator,
                                                                      String ksName, String cfName)
        {
            while (iterator.hasNext())
            {
                Map.Entry<MD5Digest, Prepared> entry = iterator.next();
                if (shouldInvalidate(ksName, cfName, entry.getValue().statement))
                {
                    SystemKeyspace.removePreparedStatement(entry.getKey());
                    iterator.remove();
                }
            }
        }

        private static void removeInvalidPreparedStatements(Iterator<Prepared> iterator, String ksName, String cfName)
        {
            while (iterator.hasNext())
            {
                if (shouldInvalidate(ksName, cfName, iterator.next().statement))
                    iterator.remove();
            }
        }

        private static boolean shouldInvalidate(String ksName, String cfName, CQLStatement statement)
        {
            String statementKsName;
            String statementCfName;

            if (statement instanceof ModificationStatement)
            {
                ModificationStatement modificationStatement = ((ModificationStatement) statement);
                statementKsName = modificationStatement.keyspace();
                statementCfName = modificationStatement.columnFamily();
            }
            else if (statement instanceof SelectStatement)
            {
                SelectStatement selectStatement = ((SelectStatement) statement);
                statementKsName = selectStatement.keyspace();
                statementCfName = selectStatement.columnFamily();
            }
            else if (statement instanceof BatchStatement)
            {
                BatchStatement batchStatement = ((BatchStatement) statement);
                for (ModificationStatement stmt : batchStatement.getStatements())
                {
                    if (shouldInvalidate(ksName, cfName, stmt))
                        return true;
                }
                return false;
            }
            else
            {
                return false;
            }

            return ksName.equals(statementKsName) && (cfName == null || cfName.equals(statementCfName));
        }

        public void onCreateFunction(String ksName, String functionName, List<AbstractType<?>> argTypes)
        {
            onCreateFunctionInternal(ksName, functionName, argTypes);
        }

        public void onCreateAggregate(String ksName, String aggregateName, List<AbstractType<?>> argTypes)
        {
            onCreateFunctionInternal(ksName, aggregateName, argTypes);
        }

        private static void onCreateFunctionInternal(String ksName, String functionName, List<AbstractType<?>> argTypes)
        {
            // in case there are other overloads, we have to remove all overloads since argument type
            // matching may change (due to type casting)
            if (Schema.instance.getKeyspaceMetadata(ksName).functions.get(new FunctionName(ksName, functionName)).size() > 1)
                removeInvalidPreparedStatementsForFunction(ksName, functionName);
        }

        public void onAlterTable(String ksName, String cfName, boolean affectsStatements)
        {
            logger.trace("Column definitions for {}.{} changed, invalidating related prepared statements", ksName, cfName);
            if (affectsStatements)
                removeInvalidPreparedStatements(ksName, cfName);
        }

        public void onAlterFunction(String ksName, String functionName, List<AbstractType<?>> argTypes)
        {
            // Updating a function may imply we've changed the body of the function, so we need to invalid statements so that
            // the new definition is picked (the function is resolved at preparation time).
            // TODO: if the function has multiple overload, we could invalidate only the statement refering to the overload
            // that was updated. This requires a few changes however and probably doesn't matter much in practice.
            removeInvalidPreparedStatementsForFunction(ksName, functionName);
        }

        public void onAlterAggregate(String ksName, String aggregateName, List<AbstractType<?>> argTypes)
        {
            // Updating a function may imply we've changed the body of the function, so we need to invalid statements so that
            // the new definition is picked (the function is resolved at preparation time).
            // TODO: if the function has multiple overload, we could invalidate only the statement refering to the overload
            // that was updated. This requires a few changes however and probably doesn't matter much in practice.
            removeInvalidPreparedStatementsForFunction(ksName, aggregateName);
        }

        public void onDropKeyspace(String ksName)
        {
            logger.trace("Keyspace {} was dropped, invalidating related prepared statements", ksName);
            removeInvalidPreparedStatements(ksName, null);
        }

        public void onDropTable(String ksName, String cfName)
        {
            logger.trace("Table {}.{} was dropped, invalidating related prepared statements", ksName, cfName);
            removeInvalidPreparedStatements(ksName, cfName);
        }

        public void onDropFunction(String ksName, String functionName, List<AbstractType<?>> argTypes)
        {
            removeInvalidPreparedStatementsForFunction(ksName, functionName);
        }

        public void onDropAggregate(String ksName, String aggregateName, List<AbstractType<?>> argTypes)
        {
            removeInvalidPreparedStatementsForFunction(ksName, aggregateName);
        }
    }
}<|MERGE_RESOLUTION|>--- conflicted
+++ resolved
@@ -67,21 +67,10 @@
 {
     public static final CassandraVersion CQL_VERSION = new CassandraVersion("3.4.5");
 
-<<<<<<< HEAD
-    /**
-     * If a query is prepared with a fully qualified name, but the user also uses USE (specifically when USE keyspace
-     * is different) then the IDs generated could change over time; invalidating the assumption that IDs won't ever
-     * change.  In the version defined below, the USE keyspace is ignored when a fully-qualified name is used as an
-     * attempt to make IDs stable.
-     */
-    private static final CassandraVersion PREPARE_ID_BEHAVIOR_CHANGE_30 = new CassandraVersion("3.0.26");
-    private static final CassandraVersion PREPARE_ID_BEHAVIOR_CHANGE_3X = new CassandraVersion("3.11.12");
-    private static final CassandraVersion PREPARE_ID_BEHAVIOR_CHANGE_40 = new CassandraVersion("4.0.1");
-=======
     // See comments on QueryProcessor #prepare
     public static final CassandraVersion NEW_PREPARED_STATEMENT_BEHAVIOUR_SINCE_30 = new CassandraVersion("3.0.26");
     public static final CassandraVersion NEW_PREPARED_STATEMENT_BEHAVIOUR_SINCE_3X = new CassandraVersion("3.11.12");
->>>>>>> 5d0aeb19
+    public static final CassandraVersion NEW_PREPARED_STATEMENT_BEHAVIOUR_SINCE_40 = new CassandraVersion("4.0.2");
 
     public static final QueryProcessor instance = new QueryProcessor();
 
@@ -155,23 +144,19 @@
         int count = SystemKeyspace.loadPreparedStatements((id, query, keyspace) -> {
             try
             {
-<<<<<<< HEAD
-                clientState.setKeyspace(useKeyspaceAndCQL.left);
-                prepare(useKeyspaceAndCQL.right, clientState);
-                count++;
-=======
                 ClientState clientState = ClientState.forInternalCalls();
                 if (keyspace != null)
                     clientState.setKeyspace(keyspace);
-                ParsedStatement.Prepared prepared = getStatement(query, clientState);
-                preparedStatements.putIfAbsent(id, prepared);
+
+                Prepared prepared = parseAndPrepare(query, clientState, false);
+                preparedStatements.put(id, prepared);
+
                 // Preload `null` statement for non-fully qualified statements, since it can't be parsed if loaded from cache and will be dropped
                 if (!prepared.fullyQualified)
-                    preparedStatements.putIfAbsent(computeId(query, null), getStatement(query, clientState));
+                    preparedStatements.get(computeId(query, null), (ignored_) -> prepared);
                 return true;
->>>>>>> 5d0aeb19
-            }
-            catch (Throwable e)
+            }
+            catch (RequestValidationException e)
             {
                 JVMStabilityInspector.inspectThrowable(e);
                 logger.warn(String.format("Prepared statement recreation error, removing statement: %s %s %s", id, query, keyspace));
@@ -207,19 +192,21 @@
         return new QueryState(InternalStateInstance.INSTANCE.clientState);
     }
 
-<<<<<<< HEAD
     private QueryProcessor()
-=======
+    {
+        Schema.instance.registerListener(new StatementInvalidatingListener());
+    }
+
     @VisibleForTesting
     public void evictPrepared(MD5Digest id)
     {
-        preparedStatements.remove(id);
-    }
-
-    public ParsedStatement.Prepared getPrepared(MD5Digest id)
->>>>>>> 5d0aeb19
-    {
-        Schema.instance.registerListener(new StatementInvalidatingListener());
+        preparedStatements.invalidate(id);
+        SystemKeyspace.removePreparedStatement(id);
+    }
+
+    public HashMap<MD5Digest, Prepared> getPreparedStatements()
+    {
+        return new HashMap<>(preparedStatements.asMap());
     }
 
     public Prepared getPrepared(MD5Digest id)
@@ -399,13 +386,35 @@
         if (prepared != null)
             return prepared;
 
-        // Note: if 2 threads prepare the same query, we'll live so don't bother synchronizing
-        CQLStatement statement = parseStatement(query, internalQueryState().getClientState());
-        statement.validate(internalQueryState().getClientState());
-
-        prepared = new Prepared(statement);
+        prepared = parseAndPrepare(query, internalQueryState().getClientState(), true);
         internalStatements.put(query, prepared);
         return prepared;
+    }
+
+    public static Prepared parseAndPrepare(String query, ClientState clientState, boolean isInternal) throws RequestValidationException
+    {
+        CQLStatement.Raw raw = parseStatement(query);
+
+        boolean fullyQualified = false;
+        String keyspace = null;
+
+        // Set keyspace for statement that require login
+        if (raw instanceof QualifiedStatement)
+        {
+            QualifiedStatement qualifiedStatement = ((QualifiedStatement) raw);
+            fullyQualified = qualifiedStatement.isFullyQualified();
+            qualifiedStatement.setKeyspace(clientState);
+            keyspace = qualifiedStatement.keyspace();
+        }
+
+        // Note: if 2 threads prepare the same query, we'll live so don't bother synchronizing
+        CQLStatement statement = raw.prepare(clientState);
+        statement.validate(clientState);
+
+        if (isInternal)
+            return new Prepared(statement, "", fullyQualified, keyspace);
+        else
+            return new Prepared(statement, query, fullyQualified, keyspace);
     }
 
     public static UntypedResultSet executeInternal(String query, Object... values)
@@ -521,22 +530,6 @@
         return prepare(query, clientState);
     }
 
-    public static ResultMessage.Prepared prepare(String queryString, ClientState clientState)
-    {
-<<<<<<< HEAD
-        ResultMessage.Prepared existing = getStoredPreparedStatement(queryString, clientState.getRawKeyspace());
-        if (existing != null)
-            return existing;
-
-        CQLStatement statement = getStatement(queryString, clientState);
-        Prepared prepared = new Prepared(statement, queryString);
-
-        int boundTerms = statement.getBindVariables().size();
-=======
-        ClientState cState = queryState.getClientState();
-        return prepare(queryString, cState, cState instanceof ThriftClientState);
-    }
-
     private volatile boolean newPreparedStatementBehaviour = false;
     public boolean useNewPreparedStatementBehaviour()
     {
@@ -545,10 +538,11 @@
 
         synchronized (this)
         {
-            CassandraVersion minVersion = Gossiper.instance.getMinVersion(DatabaseDescriptor.getWriteRpcTimeout(), TimeUnit.MILLISECONDS);
+            CassandraVersion minVersion = Gossiper.instance.getMinVersion(DatabaseDescriptor.getWriteRpcTimeout(TimeUnit.MILLISECONDS), TimeUnit.MILLISECONDS);
             if (minVersion != null &&
-                ((minVersion.is30() && minVersion.compareTo(NEW_PREPARED_STATEMENT_BEHAVIOUR_SINCE_30) >= 0) ||
-                 (minVersion.compareTo(NEW_PREPARED_STATEMENT_BEHAVIOUR_SINCE_3X) >= 0)))
+                ((minVersion.major == 3 && minVersion.minor == 0 && minVersion.compareTo(NEW_PREPARED_STATEMENT_BEHAVIOUR_SINCE_30) >= 0) ||
+                 (minVersion.major == 3 && minVersion.minor > 0 && minVersion.compareTo(NEW_PREPARED_STATEMENT_BEHAVIOUR_SINCE_3X) >= 0) ||
+                 (minVersion.compareTo(NEW_PREPARED_STATEMENT_BEHAVIOUR_SINCE_40, true) >= 0)))
             {
                 logger.info("Fully upgraded to at least {}", minVersion);
                 newPreparedStatementBehaviour = true;
@@ -571,90 +565,61 @@
      *
      * The correct combination to return is 2/3 - the problem is during upgrades (assuming upgrading from < 3.0.26)
      * - Existing clients have hash 1 or 3
-     * - Query prepared on a 3.0.26/3.11.12 instance needs to return hash 1/3 to be able to execute it on a 3.0.25 instance
+     * - Query prepared on a 3.0.25/3.11.12/4.0.2 instance needs to return hash 1/3 to be able to execute it on a 3.0.25 instance
      * - This is handled by the useNewPreparedStatementBehaviour flag - while there still are 3.0.25 instances in
      *   the cluster we always return hash 1/3
      * - Once fully upgraded we start returning hash 2/3, this will cause a prepared statement id mismatch for existing
      *   clients, but they will be able to continue using the old prepared statement id after that exception since we
      *   store the query both with and without keyspace.
      */
-    public ResultMessage.Prepared prepare(String queryString, ClientState clientState, boolean forThrift)
+    public ResultMessage.Prepared prepare(String queryString, ClientState clientState)
     {
         boolean useNewPreparedStatementBehaviour = useNewPreparedStatementBehaviour();
-
         MD5Digest hashWithoutKeyspace = computeId(queryString, null);
         MD5Digest hashWithKeyspace = computeId(queryString, clientState.getRawKeyspace());
-        ParsedStatement.Prepared cachedWithoutKeyspace = preparedStatements.get(hashWithoutKeyspace);
-        ParsedStatement.Prepared cachedWithKeyspace = preparedStatements.get(hashWithKeyspace);
+        Prepared cachedWithoutKeyspace = preparedStatements.getIfPresent(hashWithoutKeyspace);
+        Prepared cachedWithKeyspace = preparedStatements.getIfPresent(hashWithKeyspace);
         // We assume it is only safe to return cached prepare if we have both instances
         boolean safeToReturnCached = cachedWithoutKeyspace != null && cachedWithKeyspace != null;
 
-        if (!forThrift)
-        {
-            if (safeToReturnCached)
-            {
-                if (useNewPreparedStatementBehaviour)
-                {
-                    if (cachedWithoutKeyspace.fullyQualified) // For fully qualified statements, we always skip keyspace to avoid digest switching
-                        return new ResultMessage.Prepared(hashWithoutKeyspace, cachedWithoutKeyspace);
-
-                    if (clientState.getRawKeyspace() != null && !cachedWithKeyspace.fullyQualified) // For non-fully qualified statements, we always include keyspace to avoid ambiguity
-                        return new ResultMessage.Prepared(hashWithKeyspace, cachedWithKeyspace);
-                }
-                else // legacy caches, pre-CASSANDRA-15252 behaviour
-                {
-                    return new ResultMessage.Prepared(hashWithKeyspace, cachedWithKeyspace);
-                }
-            }
-            else
-            {
-                // Make sure the missing one is going to be eventually re-prepared
-                evictPrepared(hashWithKeyspace);
-                evictPrepared(hashWithoutKeyspace);
-            }
-        }
-
-        ParsedStatement.Prepared prepared = getStatement(queryString, clientState);
-        prepared.rawCQLStatement = queryString;
-
-        int boundTerms = prepared.statement.getBoundTerms();
->>>>>>> 5d0aeb19
+        if (safeToReturnCached)
+        {
+            if (useNewPreparedStatementBehaviour)
+            {
+                if (cachedWithoutKeyspace.fullyQualified) // For fully qualified statements, we always skip keyspace to avoid digest switching
+                    return createResultMessage(hashWithoutKeyspace, cachedWithoutKeyspace);
+
+                if (clientState.getRawKeyspace() != null && !cachedWithKeyspace.fullyQualified) // For non-fully qualified statements, we always include keyspace to avoid ambiguity
+                    return createResultMessage(hashWithKeyspace, cachedWithKeyspace);
+
+            }
+            else // legacy caches, pre-CASSANDRA-15252 behaviour
+            {
+                return createResultMessage(hashWithKeyspace, cachedWithKeyspace);
+            }
+        }
+        else
+        {
+            // Make sure the missing one is going to be eventually re-prepared
+            evictPrepared(hashWithKeyspace);
+            evictPrepared(hashWithoutKeyspace);
+        }
+
+        Prepared prepared = parseAndPrepare(queryString, clientState, false);
+        CQLStatement statement = prepared.statement;
+
+        int boundTerms = statement.getBindVariables().size();
         if (boundTerms > FBUtilities.MAX_UNSIGNED_SHORT)
             throw new InvalidRequestException(String.format("Too many markers(?). %d markers exceed the allowed maximum of %d", boundTerms, FBUtilities.MAX_UNSIGNED_SHORT));
 
-<<<<<<< HEAD
-        if (statement instanceof CQLStatement.SingleKeyspaceCqlStatement)
-        {
-            // Edge-case of CASSANDRA-15252 in mixed-mode cluster. We accept that 15252 itself can manifest in a
-            // cluster that has both old and new nodes, but we would like to avoid a situation when the fix adds
-            // a new behaviour that can break which, in addition, can get triggered more frequently.
-            // If statement ID was generated on the old node _with_ use, when attempting to execute on the new node,
-            // we may fall into infinite loop. To break out of this loop, we put a prepared statement that client
-            // expects into cache, so that it could get PREPARED response on the second try.
-            ResultMessage.Prepared newBehavior = storePreparedStatement(queryString, null, prepared);
-            ResultMessage.Prepared oldBehavior = clientState.getRawKeyspace() != null ? storePreparedStatement(queryString, clientState.getRawKeyspace(), prepared) : newBehavior;
-            CassandraVersion minVersion = Gossiper.instance.getMinVersion(20, TimeUnit.MILLISECONDS);
-
-            // Default to old behaviour in case we're not sure about the version. Even if we ever flip back to the old
-            // behaviour due to the gossip bug or incorrect version string, we'll end up with two re-prepare round-trips.
-
-            return minVersion != null &&
-                   ((minVersion.major == 3 && minVersion.minor == 0 && minVersion.compareTo(PREPARE_ID_BEHAVIOR_CHANGE_30) >= 0) ||
-                    (minVersion.major == 3 && minVersion.minor != 0 && minVersion.compareTo(PREPARE_ID_BEHAVIOR_CHANGE_3X) >= 0) ||
-                    (minVersion.major == 4 && minVersion.compareTo(PREPARE_ID_BEHAVIOR_CHANGE_40) >= 0)) ? newBehavior : oldBehavior;
-        }
-        else
-        {
-            return storePreparedStatement(queryString, clientState.getRawKeyspace(), prepared);
-=======
         if (prepared.fullyQualified)
         {
-            ResultMessage.Prepared qualifiedWithoutKeyspace = storePreparedStatement(queryString, null, prepared, forThrift);
+            ResultMessage.Prepared qualifiedWithoutKeyspace = storePreparedStatement(queryString, null, prepared);
             ResultMessage.Prepared qualifiedWithKeyspace = null;
             if (clientState.getRawKeyspace() != null)
-                qualifiedWithKeyspace = storePreparedStatement(queryString, clientState.getRawKeyspace(), prepared, forThrift);
-
-            if (!newPreparedStatementBehaviour && qualifiedWithKeyspace != null)
+                qualifiedWithKeyspace = storePreparedStatement(queryString, clientState.getRawKeyspace(), prepared);
+
+            if (!useNewPreparedStatementBehaviour && qualifiedWithKeyspace != null)
                 return qualifiedWithKeyspace;
 
             return qualifiedWithoutKeyspace;
@@ -663,13 +628,12 @@
         {
             clientState.warnAboutUseWithPreparedStatements(hashWithKeyspace, clientState.getRawKeyspace());
 
-            ResultMessage.Prepared nonQualifiedWithKeyspace = storePreparedStatement(queryString, clientState.getRawKeyspace(), prepared, forThrift);
-            ResultMessage.Prepared nonQualifiedWithNullKeyspace = storePreparedStatement(queryString, null, prepared, forThrift);
+            ResultMessage.Prepared nonQualifiedWithKeyspace = storePreparedStatement(queryString, clientState.getRawKeyspace(), prepared);
+            ResultMessage.Prepared nonQualifiedWithNullKeyspace = storePreparedStatement(queryString, null, prepared);
             if (!useNewPreparedStatementBehaviour)
                 return nonQualifiedWithNullKeyspace;
 
             return nonQualifiedWithKeyspace;
->>>>>>> 5d0aeb19
         }
     }
 
@@ -691,6 +655,13 @@
         checkTrue(queryString.equals(existing.rawCQLStatement),
                 String.format("MD5 hash collision: query with the same MD5 hash was already prepared. \n Existing: '%s'", existing.rawCQLStatement));
 
+        return createResultMessage(statementId, existing);
+    }
+
+    @VisibleForTesting
+    private static ResultMessage.Prepared createResultMessage(MD5Digest statementId, Prepared existing)
+    throws InvalidRequestException
+    {
         ResultSet.PreparedMetadata preparedMetadata = ResultSet.PreparedMetadata.fromPrepared(existing.statement);
         ResultSet.ResultMetadata resultMetadata = ResultSet.ResultMetadata.fromPrepared(existing.statement);
         return new ResultMessage.Prepared(statementId, resultMetadata.getResultMetadataId(), preparedMetadata, resultMetadata);
@@ -710,7 +681,10 @@
                                                             DatabaseDescriptor.getPreparedStatementsCacheSizeMB(),
                                                             queryString.substring(0, 200)));
         MD5Digest statementId = computeId(queryString, keyspace);
-        preparedStatements.put(statementId, prepared);
+        Prepared previous = preparedStatements.get(statementId, (ignored_) -> prepared);
+        if (previous == prepared)
+            SystemKeyspace.writePreparedStatement(keyspace, statementId, queryString);
+
         SystemKeyspace.writePreparedStatement(keyspace, statementId, queryString);
         ResultSet.PreparedMetadata preparedMetadata = ResultSet.PreparedMetadata.fromPrepared(prepared.statement);
         ResultSet.ResultMetadata resultMetadata = ResultSet.ResultMetadata.fromPrepared(prepared.statement);
@@ -843,16 +817,7 @@
         preparedStatements.asMap().clear();
     }
 
-<<<<<<< HEAD
     private static class StatementInvalidatingListener extends SchemaChangeListener
-=======
-    public static List<ParsedStatement.Prepared> getPreparedStatements()
-    {
-        return new ArrayList<>(preparedStatements.values());
-    }
-
-    private static class MigrationSubscriber extends MigrationListener
->>>>>>> 5d0aeb19
     {
         private static void removeInvalidPreparedStatements(String ksName, String cfName)
         {
