/*
 * Licensed to the Apache Software Foundation (ASF) under one
 * or more contributor license agreements.  See the NOTICE file
 * distributed with this work for additional information
 * regarding copyright ownership.  The ASF licenses this file
 * to you under the Apache License, Version 2.0 (the
 * "License"); you may not use this file except in compliance
 * with the License.  You may obtain a copy of the License at
 *
 *     http://www.apache.org/licenses/LICENSE-2.0
 *
 * Unless required by applicable law or agreed to in writing, software
 * distributed under the License is distributed on an "AS IS" BASIS,
 * WITHOUT WARRANTIES OR CONDITIONS OF ANY KIND, either express or implied.
 * See the License for the specific language governing permissions and
 * limitations under the License.
 */
package org.apache.cassandra.cql3;

import com.google.common.base.Objects;

import org.apache.cassandra.db.marshal.AbstractType;

public class ColumnSpecification
{
    public final String ksName;
    public final String cfName;
    public final ColumnIdentifier name;
    public final AbstractType<?> type;

    public ColumnSpecification(String ksName, String cfName, ColumnIdentifier name, AbstractType<?> type)
    {
        this.ksName = ksName;
        this.cfName = cfName;
        this.name = name;
        this.type = type;
    }
<<<<<<< HEAD
=======

    @Override
    public String toString()
    {
        // Not fully conventional, but convenient (for error message to users in particular)
        return name.toString();
    }

    public boolean equals(Object obj)
    {
        if (null == obj)
            return false;

        if(!(obj instanceof ColumnSpecification))
            return false;

        ColumnSpecification other = (ColumnSpecification)obj;
        return Objects.equal(ksName, other.ksName)
            && Objects.equal(cfName, other.cfName)
            && Objects.equal(name, other.name)
            && Objects.equal(type, other.type);
    }

    public int hashCode()
    {
        return Objects.hashCode(ksName, cfName, name, type);
    }
>>>>>>> f32cff8e
}<|MERGE_RESOLUTION|>--- conflicted
+++ resolved
@@ -35,15 +35,6 @@
         this.name = name;
         this.type = type;
     }
-<<<<<<< HEAD
-=======
-
-    @Override
-    public String toString()
-    {
-        // Not fully conventional, but convenient (for error message to users in particular)
-        return name.toString();
-    }
 
     public boolean equals(Object obj)
     {
@@ -64,5 +55,4 @@
     {
         return Objects.hashCode(ksName, cfName, name, type);
     }
->>>>>>> f32cff8e
 }