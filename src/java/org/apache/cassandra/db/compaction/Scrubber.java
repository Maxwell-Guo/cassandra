--- conflicted
+++ resolved
@@ -262,16 +262,10 @@
                             throwIfFatal(th2);
                             throwIfCannotContinue(key, th2);
 
-<<<<<<< HEAD
                             outputHandler.warn("Retry failed too. Skipping to next partition (retry's stacktrace follows)", th2);
                             badPartitions++;
-                            seekToNextPartition();
-=======
-                            outputHandler.warn("Retry failed too. Skipping to next row (retry's stacktrace follows)", th2);
-                            badRows++;
-                            if (!seekToNextRow())
+                            if (!seekToNextPartition())
                                 break;
->>>>>>> a78db628
                         }
                     }
                     else
@@ -281,12 +275,8 @@
                         outputHandler.warn("Partition starting at position " + dataStart + " is unreadable; skipping to next");
                         badPartitions++;
                         if (currentIndexKey != null)
-<<<<<<< HEAD
-                            seekToNextPartition();
-=======
-                            if (!seekToNextRow())
+                            if (!seekToNextPartition())
                                 break;
->>>>>>> a78db628
                     }
                 }
             }
@@ -408,23 +398,14 @@
         return indexFile != null && !indexFile.isEOF();
     }
 
-<<<<<<< HEAD
-    private void seekToNextPartition()
-=======
-    private boolean seekToNextRow()
->>>>>>> a78db628
+    private boolean seekToNextPartition()
     {
         while(nextPartitionPositionFromIndex < dataFile.length())
         {
             try
             {
-<<<<<<< HEAD
                 dataFile.seek(nextPartitionPositionFromIndex);
-                return;
-=======
-                dataFile.seek(nextRowPositionFromIndex);
                 return true;
->>>>>>> a78db628
             }
             catch (Throwable th)
             {
