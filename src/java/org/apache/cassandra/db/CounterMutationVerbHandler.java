/*
 * Licensed to the Apache Software Foundation (ASF) under one
 * or more contributor license agreements.  See the NOTICE file
 * distributed with this work for additional information
 * regarding copyright ownership.  The ASF licenses this file
 * to you under the Apache License, Version 2.0 (the
 * "License"); you may not use this file except in compliance
 * with the License.  You may obtain a copy of the License at
 *
 *     http://www.apache.org/licenses/LICENSE-2.0
 *
 * Unless required by applicable law or agreed to in writing, software
 * distributed under the License is distributed on an "AS IS" BASIS,
 * WITHOUT WARRANTIES OR CONDITIONS OF ANY KIND, either express or implied.
 * See the License for the specific language governing permissions and
 * limitations under the License.
 */
package org.apache.cassandra.db;

import org.slf4j.Logger;
import org.slf4j.LoggerFactory;

import org.apache.cassandra.config.DatabaseDescriptor;
import org.apache.cassandra.locator.InetAddressAndPort;
import org.apache.cassandra.net.Message;
import org.apache.cassandra.net.MessagingService;
import org.apache.cassandra.service.StorageProxy;
import org.apache.cassandra.transport.Dispatcher;

public class CounterMutationVerbHandler extends AbstractMutationVerbHandler<CounterMutation>
{
    public static final CounterMutationVerbHandler instance = new CounterMutationVerbHandler();

    private static final Logger logger = LoggerFactory.getLogger(CounterMutationVerbHandler.class);

    @Override
    protected void applyMutation(final Message<CounterMutation> message, InetAddressAndPort respondToAddress)
    {
        final CounterMutation cm = message.payload;
        logger.trace("Applying forwarded {}", cm);

        String localDataCenter = DatabaseDescriptor.getEndpointSnitch().getLocalDatacenter();
        // We should not wait for the result of the write in this thread,
        // otherwise we could have a distributed deadlock between replicas
        // running this VerbHandler (see #4578).
        // Instead, we use a callback to send the response. Note that the callback
        // will not be called if the request timeout, but this is ok
        // because the coordinator of the counter mutation will timeout on
        // it's own in that case.
        StorageProxy.applyCounterMutationOnLeader(cm,
                                                  localDataCenter,
<<<<<<< HEAD
                                                  () -> MessagingService.instance().send(message.emptyResponse(), message.from()),
                                                  Dispatcher.RequestTime.forImmediateExecution());
=======
                                                  () -> MessagingService.instance().send(message.emptyResponse(), respondToAddress),
                                                  queryStartNanoTime);
>>>>>>> b4f1c6d2
    }
}<|MERGE_RESOLUTION|>--- conflicted
+++ resolved
@@ -49,12 +49,7 @@
         // it's own in that case.
         StorageProxy.applyCounterMutationOnLeader(cm,
                                                   localDataCenter,
-<<<<<<< HEAD
-                                                  () -> MessagingService.instance().send(message.emptyResponse(), message.from()),
+                                                  () -> MessagingService.instance().send(message.emptyResponse(), respondToAddress),
                                                   Dispatcher.RequestTime.forImmediateExecution());
-=======
-                                                  () -> MessagingService.instance().send(message.emptyResponse(), respondToAddress),
-                                                  queryStartNanoTime);
->>>>>>> b4f1c6d2
     }
 }