/*
 * Licensed to the Apache Software Foundation (ASF) under one
 * or more contributor license agreements.  See the NOTICE file
 * distributed with this work for additional information
 * regarding copyright ownership.  The ASF licenses this file
 * to you under the Apache License, Version 2.0 (the
 * "License"); you may not use this file except in compliance
 * with the License.  You may obtain a copy of the License at
 *
 *     http://www.apache.org/licenses/LICENSE-2.0
 *
 * Unless required by applicable law or agreed to in writing, software
 * distributed under the License is distributed on an "AS IS" BASIS,
 * WITHOUT WARRANTIES OR CONDITIONS OF ANY KIND, either express or implied.
 * See the License for the specific language governing permissions and
 * limitations under the License.
 */
package org.apache.cassandra.db.commitlog;

import java.util.concurrent.atomic.AtomicLong;

import com.google.common.annotations.VisibleForTesting;
import org.slf4j.Logger;
import org.slf4j.LoggerFactory;

import org.apache.cassandra.concurrent.Interruptible;
import org.apache.cassandra.concurrent.Interruptible.TerminateException;
import org.apache.cassandra.config.Config;
import org.apache.cassandra.db.commitlog.CommitLogSegment.Allocation;
import org.apache.cassandra.utils.MonotonicClock;
import org.apache.cassandra.utils.NoSpamLogger;
import org.apache.cassandra.utils.concurrent.Semaphore;
import org.apache.cassandra.utils.concurrent.WaitQueue;

import static com.codahale.metrics.Timer.Context;
import static java.util.concurrent.TimeUnit.MILLISECONDS;
import static java.util.concurrent.TimeUnit.MINUTES;
import static java.util.concurrent.TimeUnit.NANOSECONDS;

import static org.apache.cassandra.concurrent.ExecutorFactory.Global.executorFactory;
import static org.apache.cassandra.concurrent.InfiniteLoopExecutor.Daemon.NON_DAEMON;
import static org.apache.cassandra.concurrent.InfiniteLoopExecutor.Interrupts.SYNCHRONIZED;
import static org.apache.cassandra.concurrent.InfiniteLoopExecutor.SimulatorSafe.SAFE;
import static org.apache.cassandra.concurrent.Interruptible.State.NORMAL;
import static org.apache.cassandra.concurrent.Interruptible.State.SHUTTING_DOWN;
import static org.apache.cassandra.utils.Clock.Global.currentTimeMillis;
import static org.apache.cassandra.utils.Clock.Global.nanoTime;
import static org.apache.cassandra.utils.MonotonicClock.Global.preciseTime;
import static org.apache.cassandra.utils.concurrent.Semaphore.newSemaphore;
import static org.apache.cassandra.utils.concurrent.WaitQueue.newWaitQueue;

public abstract class AbstractCommitLogService
{
    /**
     * When in {@link Config.CommitLogSync#periodic} mode, the default number of milliseconds to wait between updating
     * the commit log chained markers.
     */
    static final long DEFAULT_MARKER_INTERVAL_MILLIS = 100;

    private volatile Interruptible executor;

    // all Allocations written before this time will be synced
<<<<<<< HEAD
    protected volatile long lastSyncedAt = currentTimeMillis();
=======
    protected volatile long lastSyncedAt = MonotonicClock.preciseTime.now();
>>>>>>> d0c984fa

    // counts of total written, and pending, log messages
    private final AtomicLong written = new AtomicLong(0);
    protected final AtomicLong pending = new AtomicLong(0);

    // signal that writers can wait on to be notified of a completed sync
    protected final WaitQueue syncComplete = newWaitQueue();
    protected final Semaphore haveWork = newSemaphore(1);

    final CommitLog commitLog;
    private final String name;

    /**
     * The duration between syncs to disk.
     */
    final long syncIntervalNanos;

    /**
     * The duration between updating the chained markers in the the commit log file. This value should be
     * 0 < {@link #markerIntervalNanos} <= {@link #syncIntervalNanos}.
     */
    final long markerIntervalNanos;

    /**
     * A flag that callers outside of the sync thread can use to signal they want the commitlog segments
     * to be flushed to disk. Note: this flag is primarily to support commit log's batch mode, which requires
     * an immediate flush to disk on every mutation; see {@link BatchCommitLogService#maybeWaitForSync(Allocation)}.
     */
    private volatile boolean syncRequested;

    private static final Logger logger = LoggerFactory.getLogger(AbstractCommitLogService.class);

    /**
     * CommitLogService provides a fsync service for Allocations, fulfilling either the
     * Batch or Periodic contract.
     *
     * Subclasses may be notified when a sync finishes by using the syncComplete WaitQueue.
     */
    AbstractCommitLogService(final CommitLog commitLog, final String name, long syncIntervalMillis)
    {
        this (commitLog, name, syncIntervalMillis, false);
    }

    /**
     * CommitLogService provides a fsync service for Allocations, fulfilling either the
     * Batch or Periodic contract.
     *
     * Subclasses may be notified when a sync finishes by using the syncComplete WaitQueue.
     *
     * @param markHeadersFaster true if the chained markers should be updated more frequently than on the disk sync bounds.
     */
    AbstractCommitLogService(final CommitLog commitLog, final String name, long syncIntervalMillis, boolean markHeadersFaster)
    {
        this.commitLog = commitLog;
        this.name = name;

        final long markerIntervalMillis;
        if (syncIntervalMillis < 0)
        {
            markerIntervalMillis = -1;
        }
        else if (markHeadersFaster && syncIntervalMillis > DEFAULT_MARKER_INTERVAL_MILLIS)
        {
            markerIntervalMillis = DEFAULT_MARKER_INTERVAL_MILLIS;
            long modulo = syncIntervalMillis % markerIntervalMillis;
            if (modulo != 0)
            {
                // quantize syncIntervalMillis to a multiple of markerIntervalMillis
                syncIntervalMillis -= modulo;

                if (modulo >= markerIntervalMillis / 2)
                    syncIntervalMillis += markerIntervalMillis;
            }
            assert syncIntervalMillis % markerIntervalMillis == 0;
            logger.debug("Will update the commitlog markers every {}ms and flush every {}ms", markerIntervalMillis, syncIntervalMillis);
        }
        else
        {
            markerIntervalMillis = syncIntervalMillis;
        }
        this.markerIntervalNanos = NANOSECONDS.convert(markerIntervalMillis, MILLISECONDS);
        this.syncIntervalNanos = NANOSECONDS.convert(syncIntervalMillis, MILLISECONDS);
    }

    // Separated into individual method to ensure relevant objects are constructed before this is started.
    void start()
    {
        if (syncIntervalNanos < 1 && !(this instanceof BatchCommitLogService)) // permit indefinite waiting with batch, as perfectly sensible
            throw new IllegalArgumentException(String.format("Commit log flush interval must be positive: %fms",
                                                             syncIntervalNanos * 1e-6));

        SyncRunnable sync = new SyncRunnable(preciseTime);
        executor = executorFactory().infiniteLoop(name, sync, SAFE, NON_DAEMON, SYNCHRONIZED);
    }

    class SyncRunnable implements Interruptible.Task
    {
        private final MonotonicClock clock;
        private long firstLagAt = 0;
        private long totalSyncDuration = 0; // total time spent syncing since firstLagAt
        private long syncExceededIntervalBy = 0; // time that syncs exceeded pollInterval since firstLagAt
        private int lagCount = 0;
        private int syncCount = 0;

        SyncRunnable(MonotonicClock clock)
        {
            this.clock = clock;
        }

        public void run(Interruptible.State state) throws InterruptedException
        {
            try
            {
                // sync and signal
                long pollStarted = clock.now();
                boolean flushToDisk = lastSyncedAt + syncIntervalNanos <= pollStarted || state != NORMAL || syncRequested;
                // synchronized to prevent thread interrupts while performing IO operations and also
                // clear interrupted status to prevent ClosedByInterruptException in CommitLog::sync
                synchronized (this)
                {
                    Thread.interrupted();
                    if (flushToDisk)
                    {
                        // in this branch, we want to flush the commit log to disk
                        syncRequested = false;
                        commitLog.sync(true);
                        lastSyncedAt = pollStarted;
                        syncComplete.signalAll();
                        syncCount++;
                    }
                    else
                    {
                        // in this branch, just update the commit log sync headers
                        commitLog.sync(false);
                    }
                }

                if (state == SHUTTING_DOWN)
                    return;

                if (markerIntervalNanos <= 0)
                {
                    haveWork.acquire(1);
                }
                else
                {
                    long now = clock.now();
                    if (flushToDisk)
                        maybeLogFlushLag(pollStarted, now);

                    long wakeUpAt = pollStarted + markerIntervalNanos;
                    if (wakeUpAt > now)
                        haveWork.tryAcquireUntil(1, wakeUpAt);
                }
            }
            catch (Throwable t)
            {
                if (!CommitLog.handleCommitError("Failed to persist commits to disk", t))
                    throw new TerminateException();
                else // sleep for full poll-interval after an error, so we don't spam the log file
                    haveWork.tryAcquire(1, markerIntervalNanos, NANOSECONDS);
            }
        }

        /**
         * Add a log entry whenever the time to flush the commit log to disk exceeds {@link #syncIntervalNanos}.
         */
        @VisibleForTesting
        boolean maybeLogFlushLag(long pollStarted, long now)
        {
            long flushDuration = now - pollStarted;
            totalSyncDuration += flushDuration;

            // this is the timestamp by which we should have completed the flush
            long maxFlushTimestamp = pollStarted + syncIntervalNanos;
            if (maxFlushTimestamp > now)
                return false;

            // if we have lagged noticeably, update our lag counter
            if (firstLagAt == 0)
            {
                firstLagAt = now;
                syncExceededIntervalBy = lagCount = 0;
                syncCount = 1;
                totalSyncDuration = flushDuration;
            }
            syncExceededIntervalBy += now - maxFlushTimestamp;
            lagCount++;

            if (firstLagAt > 0)
            {
                //Only reset the lag tracking if it actually logged this time
                boolean logged = NoSpamLogger.log(logger,
                                                  NoSpamLogger.Level.WARN,
                                                  5,
                                                  MINUTES,
                                                  "Out of {} commit log syncs over the past {}s with average duration of {}ms, {} have exceeded the configured commit interval by an average of {}ms",
                                                  syncCount,
                                                  String.format("%.2f", (now - firstLagAt) * 1e-9d),
                                                  String.format("%.2f", totalSyncDuration * 1e-6d / syncCount),
                                                  lagCount,
                                                  String.format("%.2f", syncExceededIntervalBy * 1e-6d / lagCount));
                if (logged)
                    firstLagAt = 0;
            }
            return true;
        }

        @VisibleForTesting
        long getTotalSyncDuration()
        {
            return totalSyncDuration;
        }
    }

    /**
     * Block for @param alloc to be sync'd as necessary, and handle bookkeeping
     */
    public void finishWriteFor(Allocation alloc)
    {
        maybeWaitForSync(alloc);
        written.incrementAndGet();
    }

    protected abstract void maybeWaitForSync(Allocation alloc);

    /**
     * Request an additional sync cycle without blocking.
     */
    void requestExtraSync()
    {
        // note: cannot simply invoke executor.interrupt() as some filesystems don't like it (jimfs, at least)
        syncRequested = true;
        haveWork.release(1);
    }

    public void shutdown()
    {
        executor.shutdown();
    }

    /**
     * Request sync and wait until the current state is synced.
     *
     * Note: If a sync is in progress at the time of this request, the call will return after both it and a cycle
     * initiated immediately afterwards complete.
     */
    public void syncBlocking()
    {
        long requestTime = nanoTime();
        requestExtraSync();
        awaitSyncAt(requestTime, null);
    }

    void awaitSyncAt(long syncTime, Context context)
    {
        do
        {
            WaitQueue.Signal signal = context != null ? syncComplete.register(context, Context::stop) : syncComplete.register();
            if (lastSyncedAt < syncTime)
                signal.awaitUninterruptibly();
            else
                signal.cancel();
        }
        while (lastSyncedAt < syncTime);
    }

    public void awaitTermination() throws InterruptedException
    {
        executor.awaitTermination(5L, MINUTES);
    }

    public long getCompletedTasks()
    {
        return written.get();
    }

    public long getPendingTasks()
    {
        return pending.get();
    }
}<|MERGE_RESOLUTION|>--- conflicted
+++ resolved
@@ -43,7 +43,6 @@
 import static org.apache.cassandra.concurrent.InfiniteLoopExecutor.SimulatorSafe.SAFE;
 import static org.apache.cassandra.concurrent.Interruptible.State.NORMAL;
 import static org.apache.cassandra.concurrent.Interruptible.State.SHUTTING_DOWN;
-import static org.apache.cassandra.utils.Clock.Global.currentTimeMillis;
 import static org.apache.cassandra.utils.Clock.Global.nanoTime;
 import static org.apache.cassandra.utils.MonotonicClock.Global.preciseTime;
 import static org.apache.cassandra.utils.concurrent.Semaphore.newSemaphore;
@@ -60,11 +59,7 @@
     private volatile Interruptible executor;
 
     // all Allocations written before this time will be synced
-<<<<<<< HEAD
-    protected volatile long lastSyncedAt = currentTimeMillis();
-=======
-    protected volatile long lastSyncedAt = MonotonicClock.preciseTime.now();
->>>>>>> d0c984fa
+    protected volatile long lastSyncedAt = MonotonicClock.Global.preciseTime.now();
 
     // counts of total written, and pending, log messages
     private final AtomicLong written = new AtomicLong(0);
