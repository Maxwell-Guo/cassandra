/*
 * Licensed to the Apache Software Foundation (ASF) under one
 * or more contributor license agreements.  See the NOTICE file
 * distributed with this work for additional information
 * regarding copyright ownership.  The ASF licenses this file
 * to you under the Apache License, Version 2.0 (the
 * "License"); you may not use this file except in compliance
 * with the License.  You may obtain a copy of the License at
 *
 *     http://www.apache.org/licenses/LICENSE-2.0
 *
 * Unless required by applicable law or agreed to in writing, software
 * distributed under the License is distributed on an "AS IS" BASIS,
 * WITHOUT WARRANTIES OR CONDITIONS OF ANY KIND, either express or implied.
 * See the License for the specific language governing permissions and
 * limitations under the License.
 */
package org.apache.cassandra.db.filter;

import java.io.IOException;
import java.nio.ByteBuffer;
import java.util.ArrayList;
import java.util.Collections;
import java.util.Iterator;
import java.util.List;
import java.util.concurrent.ConcurrentHashMap;
import java.util.concurrent.ConcurrentMap;
import java.util.concurrent.atomic.AtomicInteger;

import com.google.common.base.Objects;
import org.slf4j.Logger;
import org.slf4j.LoggerFactory;

import org.apache.cassandra.cql3.ColumnIdentifier;
import org.apache.cassandra.cql3.Operator;
import org.apache.cassandra.cql3.QueryOptions;
import org.apache.cassandra.cql3.restrictions.StatementRestrictions;
import org.apache.cassandra.db.Clustering;
import org.apache.cassandra.db.DecoratedKey;
import org.apache.cassandra.db.DeletionPurger;
import org.apache.cassandra.db.Keyspace;
import org.apache.cassandra.db.TypeSizes;
import org.apache.cassandra.db.context.CounterContext;
import org.apache.cassandra.db.marshal.AbstractType;
import org.apache.cassandra.db.marshal.ByteBufferAccessor;
import org.apache.cassandra.db.marshal.BytesType;
import org.apache.cassandra.db.marshal.CollectionType;
import org.apache.cassandra.db.marshal.CompositeType;
import org.apache.cassandra.db.marshal.ListType;
import org.apache.cassandra.db.marshal.LongType;
import org.apache.cassandra.db.marshal.MapType;
import org.apache.cassandra.db.marshal.UTF8Type;
import org.apache.cassandra.db.partitions.PartitionIterator;
import org.apache.cassandra.db.partitions.UnfilteredPartitionIterator;
import org.apache.cassandra.db.rows.BaseRowIterator;
import org.apache.cassandra.db.rows.Cell;
import org.apache.cassandra.db.rows.CellPath;
import org.apache.cassandra.db.rows.ComplexColumnData;
import org.apache.cassandra.db.rows.Row;
import org.apache.cassandra.db.rows.RowIterator;
import org.apache.cassandra.db.rows.UnfilteredRowIterator;
import org.apache.cassandra.db.transform.Transformation;
import org.apache.cassandra.exceptions.InvalidRequestException;
import org.apache.cassandra.index.IndexRegistry;
import org.apache.cassandra.io.util.DataInputPlus;
import org.apache.cassandra.io.util.DataOutputPlus;
import org.apache.cassandra.schema.ColumnMetadata;
import org.apache.cassandra.schema.IndexMetadata;
import org.apache.cassandra.schema.TableMetadata;
import org.apache.cassandra.utils.ByteBufferUtil;
import org.apache.cassandra.utils.FBUtilities;

import static org.apache.cassandra.cql3.statements.RequestValidations.checkBindValueSet;
import static org.apache.cassandra.cql3.statements.RequestValidations.checkFalse;
import static org.apache.cassandra.cql3.statements.RequestValidations.checkNotNull;

/**
 * A filter on which rows a given query should include or exclude.
 * <p>
 * This corresponds to the restrictions on rows that are not handled by the query
 * {@link ClusteringIndexFilter}. Some of the expressions of this filter may
 * be handled by a 2ndary index, and the rest is simply filtered out from the
 * result set (the later can only happen if the query was using ALLOW FILTERING).
 */
public class RowFilter implements Iterable<RowFilter.Expression>
{
    private static final Logger logger = LoggerFactory.getLogger(RowFilter.class);

    public static final Serializer serializer = new Serializer();
    private static final RowFilter NONE = new RowFilter(Collections.emptyList(), false);

    protected final List<Expression> expressions;

    private final boolean needsReconciliation;

    protected RowFilter(List<Expression> expressions, boolean needsReconciliation)
    {
        this.expressions = expressions;
        this.needsReconciliation = needsReconciliation;
    }

    /**
     * 
     * @param needsReconciliation whether or not this filter belongs to a read that requires coordinator reconciliation 
     * 
     * @return a new {@link RowFilter} with an empty {@link Expression} list
     */
    public static RowFilter create(boolean needsReconciliation)
    {
        return new RowFilter(new ArrayList<>(), needsReconciliation);
    }

    public static RowFilter none()
    {
        return NONE;
    }

    public SimpleExpression add(ColumnMetadata def, Operator op, ByteBuffer value)
    {
        SimpleExpression expression = new SimpleExpression(def, op, value);
        add(expression);
        return expression;
    }

    public void addMapEquality(ColumnMetadata def, ByteBuffer key, Operator op, ByteBuffer value)
    {
        add(new MapElementExpression(def, key, op, value));
    }

    public void addCustomIndexExpression(TableMetadata metadata, IndexMetadata targetIndex, ByteBuffer value)
    {
        add(new CustomExpression(metadata, targetIndex, value));
    }

    private void add(Expression expression)
    {
        expression.validate();
        expressions.add(expression);
    }

    public List<Expression> getExpressions()
    {
        return expressions;
    }

    /**
     * @return true if this filter belongs to a read that requires reconciliation at the coordinator
     * @see StatementRestrictions#getRowFilter(IndexRegistry, QueryOptions)
     */
    public boolean needsReconciliation()
    {
        return needsReconciliation;
    }

    /**
     * If this filter belongs to a read that requires reconciliation at the coordinator, and it contains an intersection
     * on two or more non-key (and therefore mutable) columns, we cannot strictly apply it to local, unrepaired rows.
     * When this occurs, we must downgrade the intersection of expressions to a union and leave the coordinator to 
     * filter strictly before sending results to the client.
     * 
     * @return true if strict filtering is safe
     *
     * @see <a href="https://issues.apache.org/jira/browse/CASSANDRA-19018">CASSANDRA-19018</a>
     */
    public boolean isStrict()
    {
        return !needsReconciliation || !isMutableIntersection();
    }

    /**
     * @return true if this filter contains an intersection on two or more mutable columns
     */
    public boolean isMutableIntersection()
    {
        return expressions.stream().filter(e -> !e.column.isPrimaryKeyColumn()).count() > 1;
    }

    /**
     * Checks if some of the expressions apply to clustering or regular columns.
     * @return {@code true} if some of the expressions apply to clustering or regular columns, {@code false} otherwise.
     */
    public boolean hasExpressionOnClusteringOrRegularColumns()
    {
        for (Expression expression : expressions)
        {
            ColumnMetadata column = expression.column();
            if (column.isClusteringColumn() || column.isRegular())
                return true;
        }
        return false;
    }

    /**
     * Note that the application of this transformation does not yet take {@link #isStrict()} into account. This means
     * that even when strict filtering is not safe, expressions will be applied as intersections rather than unions.
     * The filter will always be evaluated strictly in conjunction with replica filtering protection at the 
     * coordinator, however, even after CASSANDRA-19007 is addressed.
     * 
     * @see <a href="https://issues.apache.org/jira/browse/CASSANDRA-190007">CASSANDRA-19007</a>
     */
    protected Transformation<BaseRowIterator<?>> filter(TableMetadata metadata, long nowInSec)
    {
        List<Expression> partitionLevelExpressions = new ArrayList<>();
        List<Expression> rowLevelExpressions = new ArrayList<>();
        for (Expression e: expressions)
        {
            if (e.column.isStatic() || e.column.isPartitionKey())
                partitionLevelExpressions.add(e);
            else
                rowLevelExpressions.add(e);
        }

        long numberOfRegularColumnExpressions = rowLevelExpressions.size();
        final boolean filterNonStaticColumns = numberOfRegularColumnExpressions > 0;

        return new Transformation<>()
        {
            DecoratedKey pk;

            @Override
            protected BaseRowIterator<?> applyToPartition(BaseRowIterator<?> partition)
            {
                pk = partition.partitionKey();

                // Short-circuit all partitions that won't match based on static and partition keys
                for (Expression e : partitionLevelExpressions)
                    if (!e.isSatisfiedBy(metadata, partition.partitionKey(), partition.staticRow(), nowInSec))
                    {
                        partition.close();
                        return null;
                    }

                BaseRowIterator<?> iterator = partition instanceof UnfilteredRowIterator
                                              ? Transformation.apply((UnfilteredRowIterator) partition, this)
                                              : Transformation.apply((RowIterator) partition, this);

                if (filterNonStaticColumns && !iterator.hasNext())
                {
                    iterator.close();
                    return null;
                }

                return iterator;
            }

            @Override
            public Row applyToRow(Row row)
            {
                Row purged = row.purge(DeletionPurger.PURGE_ALL, nowInSec, metadata.enforceStrictLiveness());
                if (purged == null)
                    return null;

                for (Expression e : rowLevelExpressions)
                    if (!e.isSatisfiedBy(metadata, pk, purged, nowInSec))
                        return null;

                return row;
            }
        };
    }

    /**
     * Filters the provided iterator so that only the row satisfying the expression of this filter
     * are included in the resulting iterator.
     *
     * @param iter the iterator to filter
     * @param nowInSec the time of query in seconds.
     * @return the filtered iterator.
     */
    public UnfilteredPartitionIterator filter(UnfilteredPartitionIterator iter, long nowInSec)
    {
        return expressions.isEmpty() ? iter : Transformation.apply(iter, filter(iter.metadata(), nowInSec));
    }

    /**
     * Filters the provided iterator so that only the row satisfying the expression of this filter
     * are included in the resulting iterator.
     *
     * @param iter the iterator to filter
     * @param nowInSec the time of query in seconds.
     * @return the filtered iterator.
     */
    public PartitionIterator filter(PartitionIterator iter, TableMetadata metadata, long nowInSec)
    {
        return expressions.isEmpty() ? iter : Transformation.apply(iter, filter(metadata, nowInSec));
    }

    /**
     * Whether the provided row in the provided partition satisfies this filter.
     *
     * @param metadata the table metadata.
     * @param partitionKey the partition key for partition to test.
     * @param row the row to test.
     * @param nowInSec the current time in seconds (to know what is live and what isn't).
     * @return {@code true} if {@code row} in partition {@code partitionKey} satisfies this row filter.
     */
    public boolean isSatisfiedBy(TableMetadata metadata, DecoratedKey partitionKey, Row row, long nowInSec)
    {
        // We purge all tombstones as the expressions isSatisfiedBy methods expects it
        Row purged = row.purge(DeletionPurger.PURGE_ALL, nowInSec, metadata.enforceStrictLiveness());
        if (purged == null)
            return expressions.isEmpty();

        for (Expression e : expressions)
        {
            if (!e.isSatisfiedBy(metadata, partitionKey, purged, nowInSec))
                return false;
        }
        return true;
    }

    /**
     * Returns true if all of the expressions within this filter that apply to the partition key are satisfied by
     * the given key, false otherwise.
     */
    public boolean partitionKeyRestrictionsAreSatisfiedBy(DecoratedKey key, AbstractType<?> keyValidator)
    {
        for (Expression e : expressions)
        {
            if (!e.column.isPartitionKey())
                continue;

            ByteBuffer value = keyValidator instanceof CompositeType
                             ? ((CompositeType) keyValidator).split(key.getKey())[e.column.position()]
                             : key.getKey();
            if (!e.operator().isSatisfiedBy(e.column.type, value, e.value))
                return false;
        }
        return true;
    }

    /**
     * Returns true if all of the expressions within this filter that apply to the clustering key are satisfied by
     * the given Clustering, false otherwise.
     */
    public boolean clusteringKeyRestrictionsAreSatisfiedBy(Clustering<?> clustering)
    {
        for (Expression e : expressions)
        {
            if (!e.column.isClusteringColumn())
                continue;

            if (!e.operator().isSatisfiedBy(e.column.type, clustering.bufferAt(e.column.position()), e.value))
            {
                return false;
            }
        }
        return true;
    }

    /**
     * Returns this filter but without the provided expression. This method
     * *assumes* that the filter contains the provided expression.
     */
    public RowFilter without(Expression expression)
    {
        assert expressions.contains(expression);
        if (expressions.size() == 1)
            return RowFilter.none();

        List<Expression> newExpressions = new ArrayList<>(expressions.size() - 1);
        for (Expression e : expressions)
            if (!e.equals(expression))
                newExpressions.add(e);

        return withNewExpressions(newExpressions);
    }

    /**
     * Returns a copy of this filter but without the provided expression. If this filter doesn't contain the specified
     * expression this method will just return an identical copy of this filter.
     */
    public RowFilter without(ColumnMetadata column, Operator op, ByteBuffer value)
    {
        if (isEmpty())
            return this;

        List<Expression> newExpressions = new ArrayList<>(expressions.size() - 1);
        for (Expression e : expressions)
            if (!e.column().equals(column) || e.operator() != op || !e.value.equals(value))
                newExpressions.add(e);

        return withNewExpressions(newExpressions);
    }

    public boolean hasNonKeyExpressions()
    {
        for (Expression e : expressions)
            if (!e.column().isPrimaryKeyColumn())
                return true;

        return false;
    }

    public RowFilter withoutExpressions()
    {
        return withNewExpressions(Collections.emptyList());
    }

    protected RowFilter withNewExpressions(List<Expression> expressions)
    {
        return new RowFilter(expressions, needsReconciliation);
    }

    public boolean isEmpty()
    {
        return expressions.isEmpty();
    }

    public Iterator<Expression> iterator()
    {
        return expressions.iterator();
    }

    @Override
    public String toString()
    {
        return toString(false);
    }

    /**
     * Returns a CQL representation of this row filter.
     *
     * @return a CQL representation of this row filter
     */
    public String toCQLString()
    {
        return toString(true);
    }

    private String toString(boolean cql)
    {
        StringBuilder sb = new StringBuilder();
        for (int i = 0; i < expressions.size(); i++)
        {
            if (i > 0)
                sb.append(" AND ");
            sb.append(expressions.get(i).toString(cql));
        }
        return sb.toString();
    }

    public static abstract class Expression
    {
        private static final Serializer serializer = new Serializer();

        // Note: the order of this enum matter, it's used for serialization,
        // and this is why we have some UNUSEDX for values we don't use anymore
        // (we could clean those on a major protocol update, but it's not worth
        // the trouble for now)
        protected enum Kind { SIMPLE, MAP_ELEMENT, UNUSED1, CUSTOM, USER }

        protected abstract Kind kind();
        protected final ColumnMetadata column;
        protected final Operator operator;
        protected final ByteBuffer value;

        protected Expression(ColumnMetadata column, Operator operator, ByteBuffer value)
        {
            this.column = column;
            this.operator = operator;
            this.value = value;
        }

        public boolean isCustom()
        {
            return kind() == Kind.CUSTOM;
        }

        public boolean isUserDefined()
        {
            return kind() == Kind.USER;
        }

        public ColumnMetadata column()
        {
            return column;
        }

        public Operator operator()
        {
            return operator;
        }

        /**
         * If this expression is used to query an index, the value to use as
         * partition key for that index query.
         */
        public ByteBuffer getIndexValue()
        {
            return value;
        }

        public void validate()
        {
            checkNotNull(value, "Unsupported null value for column %s", column.name);
            checkBindValueSet(value, "Unsupported unset value for column %s", column.name);
        }

        /** @deprecated See CASSANDRA-6377 */
        @Deprecated(since = "3.5")
        public void validateForIndexing()
        {
            checkFalse(value.remaining() > FBUtilities.MAX_UNSIGNED_SHORT,
                       "Index expression values may not be larger than 64K");
        }

        /**
         * Returns whether the provided row satisfied this expression or not.
         *
         *
         * @param metadata
         * @param partitionKey the partition key for row to check.
         * @param row the row to check. It should *not* contain deleted cells
         * (i.e. it should come from a RowIterator).
         * @return whether the row is satisfied by this expression.
         */
        public abstract boolean isSatisfiedBy(TableMetadata metadata, DecoratedKey partitionKey, Row row, long nowInSec);

        protected ByteBuffer getValue(TableMetadata metadata, DecoratedKey partitionKey, Row row, long nowInSec)
        {
            switch (column.kind)
            {
                case PARTITION_KEY:
                    return metadata.partitionKeyType instanceof CompositeType
                         ? CompositeType.extractComponent(partitionKey.getKey(), column.position())
                         : partitionKey.getKey();
                case CLUSTERING:
                    return row.clustering().bufferAt(column.position());
                default:
                    Cell<?> cell = row.getCell(column);
                    return cell == null || cell.isTombstone() || !cell.isLive(nowInSec) ? null : cell.buffer();
            }
        }

        @Override
        public boolean equals(Object o)
        {
            if (this == o)
                return true;

            if (!(o instanceof Expression))
                return false;

            Expression that = (Expression)o;

            return Objects.equal(this.kind(), that.kind())
                && Objects.equal(this.column.name, that.column.name)
                && Objects.equal(this.operator, that.operator)
                && Objects.equal(this.value, that.value);
        }

        @Override
        public int hashCode()
        {
            return Objects.hashCode(column.name, operator, value);
        }

        @Override
        public String toString()
        {
            return toString(false);
        }

        /**
         * Returns a CQL representation of this expression.
         *
         * @return a CQL representation of this expression
         */
        public String toCQLString()
        {
            return toString(true);
        }

        protected abstract String toString(boolean cql);

        private static class Serializer
        {
            public void serialize(Expression expression, DataOutputPlus out, int version) throws IOException
            {
                out.writeByte(expression.kind().ordinal());

                // Custom expressions include neither a column or operator, but all
                // other expressions do.
                if (expression.kind() == Kind.CUSTOM)
                {
                    IndexMetadata.serializer.serialize(((CustomExpression)expression).targetIndex, out, version);
                    ByteBufferUtil.writeWithShortLength(expression.value, out);
                    return;
                }

                if (expression.kind() == Kind.USER)
                {
                    UserExpression.serialize((UserExpression)expression, out, version);
                    return;
                }

                ByteBufferUtil.writeWithShortLength(expression.column.name.bytes, out);
                expression.operator.writeTo(out);

                switch (expression.kind())
                {
                    case SIMPLE:
                        ByteBufferUtil.writeWithShortLength(expression.value, out);
                        break;
                    case MAP_ELEMENT:
                        MapElementExpression mexpr = (MapElementExpression)expression;
                        ByteBufferUtil.writeWithShortLength(mexpr.key, out);
                        ByteBufferUtil.writeWithShortLength(mexpr.value, out);
                        break;
                }
            }

            public Expression deserialize(DataInputPlus in, int version, TableMetadata metadata) throws IOException
            {
                Kind kind = Kind.values()[in.readByte()];

                // custom expressions (3.0+ only) do not contain a column or operator, only a value
                if (kind == Kind.CUSTOM)
                {
                    return new CustomExpression(metadata,
                            IndexMetadata.serializer.deserialize(in, version, metadata),
                            ByteBufferUtil.readWithShortLength(in));
                }

                if (kind == Kind.USER)
                    return UserExpression.deserialize(in, version, metadata);

                ByteBuffer name = ByteBufferUtil.readWithShortLength(in);
                Operator operator = Operator.readFrom(in);
                ColumnMetadata column = metadata.getColumn(name);

                // Compact storage tables, when used with thrift, used to allow falling through this withouot throwing an
                // exception. However, since thrift was removed in 4.0, this behaviour was not restored in CASSANDRA-16217
                if (column == null)
                    throw new RuntimeException("Unknown (or dropped) column " + UTF8Type.instance.getString(name) + " during deserialization");

                switch (kind)
                {
                    case SIMPLE:
                        return new SimpleExpression(column, operator, ByteBufferUtil.readWithShortLength(in));
                    case MAP_ELEMENT:
                        ByteBuffer key = ByteBufferUtil.readWithShortLength(in);
                        ByteBuffer value = ByteBufferUtil.readWithShortLength(in);
                        return new MapElementExpression(column, key, operator, value);
                }
                throw new AssertionError();
            }

            public long serializedSize(Expression expression, int version)
            {
                long size = 1; // kind byte

                // Custom expressions include neither a column or operator, but all
                // other expressions do.
                if (expression.kind() != Kind.CUSTOM && expression.kind() != Kind.USER)
                    size += ByteBufferUtil.serializedSizeWithShortLength(expression.column().name.bytes)
                            + Operator.serializedSize();

                switch (expression.kind())
                {
                    case SIMPLE:
                        size += ByteBufferUtil.serializedSizeWithShortLength(((SimpleExpression)expression).value);
                        break;
                    case MAP_ELEMENT:
                        MapElementExpression mexpr = (MapElementExpression)expression;
                        size += ByteBufferUtil.serializedSizeWithShortLength(mexpr.key)
                              + ByteBufferUtil.serializedSizeWithShortLength(mexpr.value);
                        break;
                    case CUSTOM:
                        size += IndexMetadata.serializer.serializedSize(((CustomExpression)expression).targetIndex, version)
                               + ByteBufferUtil.serializedSizeWithShortLength(expression.value);
                        break;
                    case USER:
                        size += UserExpression.serializedSize((UserExpression)expression, version);
                        break;
                }
                return size;
            }
        }
    }

    /**
     * An expression of the form 'column' 'op' 'value'.
     */
    public static class SimpleExpression extends Expression
    {
        SimpleExpression(ColumnMetadata column, Operator operator, ByteBuffer value)
        {
            super(column, operator, value);
        }

        public boolean isSatisfiedBy(TableMetadata metadata, DecoratedKey partitionKey, Row row, long nowInSec)
        {
            // We support null conditions for LWT (in ColumnCondition) but not for RowFilter.
            // TODO: we should try to merge both code someday.
            assert value != null;

            if (operator.appliesToColumnValues())
            {
<<<<<<< HEAD
                assert !column.isComplex() : "Only CONTAINS and CONTAINS_KEY are supported for 'complex' types";

                // In order to support operators on Counter types, their value has to be extracted from internal
                // representation. See CASSANDRA-11629
                if (column.type.isCounter())
                {
                    ByteBuffer foundValue = getValue(metadata, partitionKey, row);
                    if (foundValue == null)
                        return false;

                    ByteBuffer counterValue = LongType.instance.decompose(CounterContext.instance().total(foundValue, ByteBufferAccessor.instance));
                    return operator.isSatisfiedBy(LongType.instance, counterValue, value);
                }
                else
                {
                    // Note that CQL expression are always of the form 'x < 4', i.e. the tested value is on the left.
                    ByteBuffer foundValue = getValue(metadata, partitionKey, row);
                    return foundValue != null && operator.isSatisfiedBy(column.type, foundValue, value);
                }
            }
            else if (operator.appliesToCollectionElements() || operator.appliesToMapKeys())
            {
                assert column.type.isCollection();
                CollectionType<?> type = (CollectionType<?>) column.type;
                if (column.isComplex())
                {
                    ComplexColumnData complexData = row.getComplexColumnData(column);
                    return complexData != null && operator.isSatisfiedBy(type, complexData, value);
                }
                else
                {
                    ByteBuffer foundValue = getValue(metadata, partitionKey, row);
                    return foundValue != null && operator.isSatisfiedBy(column.type, foundValue, value);
                }
=======
                case EQ:
                case IN:
                case LT:
                case LTE:
                case GTE:
                case GT:
                    {
                        assert !column.isComplex() : "Only CONTAINS and CONTAINS_KEY are supported for collection types";

                        // In order to support operators on Counter types, their value has to be extracted from internal
                        // representation. See CASSANDRA-11629
                        if (column.type.isCounter())
                        {
                            ByteBuffer foundValue = getValue(metadata, partitionKey, row, nowInSec);
                            if (foundValue == null)
                                return false;

                            ByteBuffer counterValue = LongType.instance.decompose(CounterContext.instance().total(foundValue, ByteBufferAccessor.instance));
                            return operator.isSatisfiedBy(LongType.instance, counterValue, value);
                        }
                        else
                        {
                            // Note that CQL expression are always of the form 'x < 4', i.e. the tested value is on the left.
                            ByteBuffer foundValue = getValue(metadata, partitionKey, row, nowInSec);
                            return foundValue != null && operator.isSatisfiedBy(column.type, foundValue, value);
                        }
                    }
                case NEQ:
                case LIKE_PREFIX:
                case LIKE_SUFFIX:
                case LIKE_CONTAINS:
                case LIKE_MATCHES:
                case ANN:
                    {
                        assert !column.isComplex() : "Only CONTAINS and CONTAINS_KEY are supported for collection types";
                        ByteBuffer foundValue = getValue(metadata, partitionKey, row, nowInSec);
                        // Note that CQL expression are always of the form 'x < 4', i.e. the tested value is on the left.
                        return foundValue != null && operator.isSatisfiedBy(column.type, foundValue, value);
                    }
                case CONTAINS:
                    assert column.type.isCollection();
                    CollectionType<?> type = (CollectionType<?>)column.type;
                    if (column.isComplex())
                    {
                        ComplexColumnData complexData = row.getComplexColumnData(column);
                        if (complexData != null)
                        {
                            for (Cell<?> cell : complexData)
                            {
                                if (type.kind == CollectionType.Kind.SET)
                                {
                                    if (type.nameComparator().compare(cell.path().get(0), value) == 0)
                                        return true;
                                }
                                else
                                {
                                    if (type.valueComparator().compare(cell.buffer(), value) == 0)
                                        return true;
                                }
                            }
                        }
                        return false;
                    }
                    else
                    {
                        ByteBuffer foundValue = getValue(metadata, partitionKey, row, nowInSec);
                        if (foundValue == null)
                            return false;

                        switch (type.kind)
                        {
                            case LIST:
                                ListType<?> listType = (ListType<?>)type;
                                return listType.compose(foundValue).contains(listType.getElementsType().compose(value));
                            case SET:
                                SetType<?> setType = (SetType<?>)type;
                                return setType.compose(foundValue).contains(setType.getElementsType().compose(value));
                            case MAP:
                                MapType<?,?> mapType = (MapType<?, ?>)type;
                                return mapType.compose(foundValue).containsValue(mapType.getValuesType().compose(value));
                        }
                        throw new AssertionError();
                    }
                case CONTAINS_KEY:
                    assert column.type.isCollection() && column.type instanceof MapType;
                    MapType<?, ?> mapType = (MapType<?, ?>)column.type;
                    if (column.isComplex())
                    {
                         return row.getCell(column, CellPath.create(value)) != null;
                    }
                    else
                    {
                        ByteBuffer foundValue = getValue(metadata, partitionKey, row, nowInSec);
                        return foundValue != null && mapType.getSerializer().getSerializedValue(foundValue, value, mapType.getKeysType()) != null;
                    }
>>>>>>> 8125a694
            }
            throw new AssertionError();
        }

        @Override
        protected String toString(boolean cql)
        {
            AbstractType<?> type = column.type;
            switch (operator)
            {
                case CONTAINS:
                case NOT_CONTAINS:
                    assert type instanceof CollectionType;
                    CollectionType<?> ct = (CollectionType<?>)type;
                    type = ct.kind == CollectionType.Kind.SET ? ct.nameComparator() : ct.valueComparator();
                    break;
                case CONTAINS_KEY:
                case NOT_CONTAINS_KEY:
                    assert type instanceof MapType;
                    type = ((MapType<?, ?>)type).nameComparator();
                    break;
                case IN:
                case NOT_IN:
                case BETWEEN:
                    type = ListType.getInstance(type, false);
                    break;
                default:
                    break;
            }

            if (operator.isTernary())
            {
                ListType<?> listType = (ListType<?>) type;
                List<? extends ByteBuffer> buffers = listType.unpack(value);
                AbstractType<?> elementType = listType.getElementsType();
                return cql
                    ? String.format("%s %s %s AND %s", column.name.toCQLString(), operator, elementType.toCQLString(buffers.get(0)), elementType.toCQLString(buffers.get(1)))
                    : String.format("%s %s %s AND %s", column.name.toString(), operator, elementType.getString(buffers.get(0)), elementType.getString(buffers.get(1)));
            }

            return cql
                 ? String.format("%s %s %s", column.name.toCQLString(), operator, type.toCQLString(value) )
                 : String.format("%s %s %s", column.name.toString(), operator, type.getString(value));
        }

        @Override
        protected Kind kind()
        {
            return Kind.SIMPLE;
        }
    }

    /**
     * An expression of the form 'column' ['key'] = 'value' (which is only
     * supported when 'column' is a map).
     */
    private static class MapElementExpression extends Expression
    {
        private final ByteBuffer key;

        public MapElementExpression(ColumnMetadata column, ByteBuffer key, Operator operator, ByteBuffer value)
        {
            super(column, operator, value);
            assert column.type instanceof MapType && (operator == Operator.EQ || operator == Operator.NEQ);
            this.key = key;
        }

        @Override
        public void validate() throws InvalidRequestException
        {
            checkNotNull(key, "Unsupported null map key for column %s", column.name);
            checkBindValueSet(key, "Unsupported unset map key for column %s", column.name);
            checkNotNull(value, "Unsupported null map value for column %s", column.name);
            checkBindValueSet(value, "Unsupported unset map value for column %s", column.name);
        }

        @Override
        public ByteBuffer getIndexValue()
        {
            return CompositeType.build(ByteBufferAccessor.instance, key, value);
        }

        @Override
        public boolean isSatisfiedBy(TableMetadata metadata, DecoratedKey partitionKey, Row row, long nowInSec)
        {
            assert key != null;
            // We support null conditions for LWT (in ColumnCondition) but not for RowFilter.
            // TODO: we should try to merge both code someday.
            assert value != null;

            if (row.isStatic() != column.isStatic())
                return true;

            MapType<?, ?> mt = (MapType<?, ?>) column.type;
            if (column.isComplex())
            {
                Cell<?> cell = row.getCell(column, CellPath.create(key));
                return cell != null && operator.isSatisfiedBy(mt.getValuesType(), cell.buffer(), value);
            }
            else
            {
                ByteBuffer serializedMap = getValue(metadata, partitionKey, row, nowInSec);
                if (serializedMap == null)
                    return false;

                ByteBuffer foundValue = mt.getSerializer().getSerializedValue(serializedMap, key, mt.getKeysType());
                return foundValue != null && operator.isSatisfiedBy(mt.getValuesType(), foundValue, value);
            }
        }

        @Override
        protected String toString(boolean cql)
        {
            MapType<?, ?> mt = (MapType<?, ?>) column.type;
            AbstractType<?> nt = mt.nameComparator();
            AbstractType<?> vt = mt.valueComparator();
            return cql
                    ? String.format("%s[%s] %s %s", column.name.toCQLString(), nt.toCQLString(key), operator, vt.toCQLString(value))
                    : String.format("%s[%s] %s %s", column.name.toString(), nt.getString(key), operator, vt.getString(value));
        }

        @Override
        public boolean equals(Object o)
        {
            if (this == o)
                return true;

            if (!(o instanceof MapElementExpression))
                return false;

            MapElementExpression that = (MapElementExpression)o;

            return Objects.equal(this.column.name, that.column.name)
                && Objects.equal(this.operator, that.operator)
                && Objects.equal(this.key, that.key)
                && Objects.equal(this.value, that.value);
        }

        @Override
        public int hashCode()
        {
            return Objects.hashCode(column.name, operator, key, value);
        }

        @Override
        protected Kind kind()
        {
            return Kind.MAP_ELEMENT;
        }
    }

    /**
     * A custom index expression for use with 2i implementations which support custom syntax and which are not
     * necessarily linked to a single column in the base table.
     */
    public static final class CustomExpression extends Expression
    {
        private final IndexMetadata targetIndex;
        private final TableMetadata table;

        public CustomExpression(TableMetadata table, IndexMetadata targetIndex, ByteBuffer value)
        {
            // The operator is not relevant, but Expression requires it so for now we just hardcode EQ
            super(makeDefinition(table, targetIndex), Operator.EQ, value);
            this.targetIndex = targetIndex;
            this.table = table;
        }

        private static ColumnMetadata makeDefinition(TableMetadata table, IndexMetadata index)
        {
            // Similarly to how we handle non-defined columns in thift, we create a fake column definition to
            // represent the target index. This is definitely something that can be improved though.
            return ColumnMetadata.regularColumn(table, ByteBuffer.wrap(index.name.getBytes()), BytesType.instance);
        }

        public IndexMetadata getTargetIndex()
        {
            return targetIndex;
        }

        public ByteBuffer getValue()
        {
            return value;
        }

        @Override
        protected String toString(boolean cql)
        {
            return String.format("expr(%s, %s)",
                                 cql ? ColumnIdentifier.maybeQuote(targetIndex.name) : targetIndex.name,
                                 Keyspace.openAndGetStore(table)
                                         .indexManager
                                         .getIndex(targetIndex)
                                         .customExpressionValueType());
        }

        protected Kind kind()
        {
            return Kind.CUSTOM;
        }

        // Filtering by custom expressions isn't supported yet, so just accept any row
        @Override
        public boolean isSatisfiedBy(TableMetadata metadata, DecoratedKey partitionKey, Row row, long nowInSec)
        {
            return true;
        }
    }

    /**
     * A user defined filtering expression. These may be added to RowFilter programmatically by a
     * QueryHandler implementation. No concrete implementations are provided and adding custom impls
     * to the classpath is a task for operators (needless to say, this is something of a power
     * user feature). Care must also be taken to register implementations, via the static register
     * method during system startup. An implementation and its corresponding Deserializer must be
     * registered before sending or receiving any messages containing expressions of that type.
     * Use of custom filtering expressions in a mixed version cluster should be handled with caution
     * as the order in which types are registered is significant: if continuity of use during upgrades
     * is important, new types should registered last and obsoleted types should still be registered (
     * or dummy implementations registered in their place) to preserve consistent identifiers across
     * the cluster).
     *
     * During serialization, the identifier for the Deserializer implementation is prepended to the
     * implementation specific payload. To deserialize, the identifier is read first to obtain the
     * Deserializer, which then provides the concrete expression instance.
     */
    public static abstract class UserExpression extends Expression
    {
        private static final DeserializerRegistry deserializers = new DeserializerRegistry();
        private static final class DeserializerRegistry
        {
            private final AtomicInteger counter = new AtomicInteger(0);
            private final ConcurrentMap<Integer, Deserializer> deserializers = new ConcurrentHashMap<>();
            private final ConcurrentMap<Class<? extends UserExpression>, Integer> registeredClasses = new ConcurrentHashMap<>();

            public void registerUserExpressionClass(Class<? extends UserExpression> expressionClass,
                                                    UserExpression.Deserializer deserializer)
            {
                int id = registeredClasses.computeIfAbsent(expressionClass, (cls) -> counter.getAndIncrement());
                deserializers.put(id, deserializer);

                logger.debug("Registered user defined expression type {} and serializer {} with identifier {}",
                             expressionClass.getName(), deserializer.getClass().getName(), id);
            }

            public Integer getId(UserExpression expression)
            {
                return registeredClasses.get(expression.getClass());
            }

            public Deserializer getDeserializer(int id)
            {
                return deserializers.get(id);
            }
        }

        protected static abstract class Deserializer
        {
            protected abstract UserExpression deserialize(DataInputPlus in,
                                                          int version,
                                                          TableMetadata metadata) throws IOException;
        }

        public static void register(Class<? extends UserExpression> expressionClass, Deserializer deserializer)
        {
            deserializers.registerUserExpressionClass(expressionClass, deserializer);
        }

        private static UserExpression deserialize(DataInputPlus in, int version, TableMetadata metadata) throws IOException
        {
            int id = in.readInt();
            Deserializer deserializer = deserializers.getDeserializer(id);
            assert deserializer != null : "No user defined expression type registered with id " + id;
            return deserializer.deserialize(in, version, metadata);
        }

        private static void serialize(UserExpression expression, DataOutputPlus out, int version) throws IOException
        {
            Integer id = deserializers.getId(expression);
            assert id != null : "User defined expression type " + expression.getClass().getName() + " is not registered";
            out.writeInt(id);
            expression.serialize(out, version);
        }

        private static long serializedSize(UserExpression expression, int version)
        {   // 4 bytes for the expression type id
            return 4 + expression.serializedSize(version);
        }

        protected UserExpression(ColumnMetadata column, Operator operator, ByteBuffer value)
        {
            super(column, operator, value);
        }

        protected Kind kind()
        {
            return Kind.USER;
        }

        protected abstract void serialize(DataOutputPlus out, int version) throws IOException;
        protected abstract long serializedSize(int version);
    }

    public static class Serializer
    {
        public void serialize(RowFilter filter, DataOutputPlus out, int version) throws IOException
        {
            out.writeBoolean(false); // Old "is for thrift" boolean
            out.writeUnsignedVInt32(filter.expressions.size());
            for (Expression expr : filter.expressions)
                Expression.serializer.serialize(expr, out, version);

        }

        public RowFilter deserialize(DataInputPlus in, int version, TableMetadata metadata, boolean needsReconciliation) throws IOException
        {
            in.readBoolean(); // Unused
            int size = in.readUnsignedVInt32();
            List<Expression> expressions = new ArrayList<>(size);
            for (int i = 0; i < size; i++)
                expressions.add(Expression.serializer.deserialize(in, version, metadata));

            return new RowFilter(expressions, needsReconciliation);
        }

        public long serializedSize(RowFilter filter, int version)
        {
            long size = 1 // unused boolean
                      + TypeSizes.sizeofUnsignedVInt(filter.expressions.size());
            for (Expression expr : filter.expressions)
                size += Expression.serializer.serializedSize(expr, version);
            return size;
        }
    }
}<|MERGE_RESOLUTION|>--- conflicted
+++ resolved
@@ -690,6 +690,7 @@
             super(column, operator, value);
         }
 
+        @Override
         public boolean isSatisfiedBy(TableMetadata metadata, DecoratedKey partitionKey, Row row, long nowInSec)
         {
             // We support null conditions for LWT (in ColumnCondition) but not for RowFilter.
@@ -698,14 +699,13 @@
 
             if (operator.appliesToColumnValues())
             {
-<<<<<<< HEAD
                 assert !column.isComplex() : "Only CONTAINS and CONTAINS_KEY are supported for 'complex' types";
 
                 // In order to support operators on Counter types, their value has to be extracted from internal
                 // representation. See CASSANDRA-11629
                 if (column.type.isCounter())
                 {
-                    ByteBuffer foundValue = getValue(metadata, partitionKey, row);
+                    ByteBuffer foundValue = getValue(metadata, partitionKey, row, nowInSec);
                     if (foundValue == null)
                         return false;
 
@@ -715,7 +715,7 @@
                 else
                 {
                     // Note that CQL expression are always of the form 'x < 4', i.e. the tested value is on the left.
-                    ByteBuffer foundValue = getValue(metadata, partitionKey, row);
+                    ByteBuffer foundValue = getValue(metadata, partitionKey, row, nowInSec);
                     return foundValue != null && operator.isSatisfiedBy(column.type, foundValue, value);
                 }
             }
@@ -730,106 +730,9 @@
                 }
                 else
                 {
-                    ByteBuffer foundValue = getValue(metadata, partitionKey, row);
+                    ByteBuffer foundValue = getValue(metadata, partitionKey, row, nowInSec);
                     return foundValue != null && operator.isSatisfiedBy(column.type, foundValue, value);
                 }
-=======
-                case EQ:
-                case IN:
-                case LT:
-                case LTE:
-                case GTE:
-                case GT:
-                    {
-                        assert !column.isComplex() : "Only CONTAINS and CONTAINS_KEY are supported for collection types";
-
-                        // In order to support operators on Counter types, their value has to be extracted from internal
-                        // representation. See CASSANDRA-11629
-                        if (column.type.isCounter())
-                        {
-                            ByteBuffer foundValue = getValue(metadata, partitionKey, row, nowInSec);
-                            if (foundValue == null)
-                                return false;
-
-                            ByteBuffer counterValue = LongType.instance.decompose(CounterContext.instance().total(foundValue, ByteBufferAccessor.instance));
-                            return operator.isSatisfiedBy(LongType.instance, counterValue, value);
-                        }
-                        else
-                        {
-                            // Note that CQL expression are always of the form 'x < 4', i.e. the tested value is on the left.
-                            ByteBuffer foundValue = getValue(metadata, partitionKey, row, nowInSec);
-                            return foundValue != null && operator.isSatisfiedBy(column.type, foundValue, value);
-                        }
-                    }
-                case NEQ:
-                case LIKE_PREFIX:
-                case LIKE_SUFFIX:
-                case LIKE_CONTAINS:
-                case LIKE_MATCHES:
-                case ANN:
-                    {
-                        assert !column.isComplex() : "Only CONTAINS and CONTAINS_KEY are supported for collection types";
-                        ByteBuffer foundValue = getValue(metadata, partitionKey, row, nowInSec);
-                        // Note that CQL expression are always of the form 'x < 4', i.e. the tested value is on the left.
-                        return foundValue != null && operator.isSatisfiedBy(column.type, foundValue, value);
-                    }
-                case CONTAINS:
-                    assert column.type.isCollection();
-                    CollectionType<?> type = (CollectionType<?>)column.type;
-                    if (column.isComplex())
-                    {
-                        ComplexColumnData complexData = row.getComplexColumnData(column);
-                        if (complexData != null)
-                        {
-                            for (Cell<?> cell : complexData)
-                            {
-                                if (type.kind == CollectionType.Kind.SET)
-                                {
-                                    if (type.nameComparator().compare(cell.path().get(0), value) == 0)
-                                        return true;
-                                }
-                                else
-                                {
-                                    if (type.valueComparator().compare(cell.buffer(), value) == 0)
-                                        return true;
-                                }
-                            }
-                        }
-                        return false;
-                    }
-                    else
-                    {
-                        ByteBuffer foundValue = getValue(metadata, partitionKey, row, nowInSec);
-                        if (foundValue == null)
-                            return false;
-
-                        switch (type.kind)
-                        {
-                            case LIST:
-                                ListType<?> listType = (ListType<?>)type;
-                                return listType.compose(foundValue).contains(listType.getElementsType().compose(value));
-                            case SET:
-                                SetType<?> setType = (SetType<?>)type;
-                                return setType.compose(foundValue).contains(setType.getElementsType().compose(value));
-                            case MAP:
-                                MapType<?,?> mapType = (MapType<?, ?>)type;
-                                return mapType.compose(foundValue).containsValue(mapType.getValuesType().compose(value));
-                        }
-                        throw new AssertionError();
-                    }
-                case CONTAINS_KEY:
-                    assert column.type.isCollection() && column.type instanceof MapType;
-                    MapType<?, ?> mapType = (MapType<?, ?>)column.type;
-                    if (column.isComplex())
-                    {
-                         return row.getCell(column, CellPath.create(value)) != null;
-                    }
-                    else
-                    {
-                        ByteBuffer foundValue = getValue(metadata, partitionKey, row, nowInSec);
-                        return foundValue != null && mapType.getSerializer().getSerializedValue(foundValue, value, mapType.getKeysType()) != null;
-                    }
->>>>>>> 8125a694
             }
             throw new AssertionError();
         }
