Apache Cassandra
-----------------

Apache Cassandra is a highly-scalable partitioned row store. Rows are organized into tables with a required primary key.

https://cwiki.apache.org/confluence/display/CASSANDRA2/Partitioners[Partitioning] means that Cassandra can distribute your data across multiple machines in an application-transparent matter. Cassandra will automatically repartition as machines are added and removed from the cluster.

https://cwiki.apache.org/confluence/display/CASSANDRA2/DataModel[Row store] means that like relational databases, Cassandra organizes data by rows and columns. The Cassandra Query Language (CQL) is a close relative of SQL.

For more information, see http://cassandra.apache.org/[the Apache Cassandra web site].

Requirements
------------
. Java >= 1.8 (OpenJDK and Oracle JVMS have been tested)
. Python 3.6+ (for cqlsh)

Getting started
---------------

This short guide will walk you through getting a basic one node cluster up
and running, and demonstrate some simple reads and writes. For a more-complete guide, please see the Apache Cassandra website's http://cassandra.apache.org/doc/latest/getting_started/[Getting Started Guide].

First, we'll unpack our archive:

  $ tar -zxvf apache-cassandra-$VERSION.tar.gz
  $ cd apache-cassandra-$VERSION

After that we start the server. Running the startup script with the -f argument will cause
Cassandra to remain in the foreground and log to standard out; it can be stopped with ctrl-C.

  $ bin/cassandra -f

Now let's try to read and write some data using the Cassandra Query Language:

  $ bin/cqlsh

The command line client is interactive so if everything worked you should
be sitting in front of a prompt:

----
Connected to Test Cluster at localhost:9160.
<<<<<<< HEAD
[cqlsh 6.2.0 | Cassandra 4.2-SNAPSHOT | CQL spec 3.4.5 | Native protocol v5]
=======
[cqlsh 6.0.0 | Cassandra 4.1 | CQL spec 3.4.6 | Native protocol v5]
>>>>>>> f77a7a29
Use HELP for help.
cqlsh>
----

As the banner says, you can use 'help;' or '?' to see what CQL has to
offer, and 'quit;' or 'exit;' when you've had enough fun. But lets try
something slightly more interesting:

----
cqlsh> CREATE KEYSPACE schema1
       WITH replication = { 'class' : 'SimpleStrategy', 'replication_factor' : 1 };
cqlsh> USE schema1;
cqlsh:Schema1> CREATE TABLE users (
                 user_id varchar PRIMARY KEY,
                 first varchar,
                 last varchar,
                 age int
               );
cqlsh:Schema1> INSERT INTO users (user_id, first, last, age)
               VALUES ('jsmith', 'John', 'Smith', 42);
cqlsh:Schema1> SELECT * FROM users;
 user_id | age | first | last
---------+-----+-------+-------
  jsmith |  42 |  john | smith
cqlsh:Schema1>
----

If your session looks similar to what's above, congrats, your single node
cluster is operational!

For more on what commands are supported by CQL, see
http://cassandra.apache.org/doc/latest/cql/[the CQL reference]. A
reasonable way to think of it is as, "SQL minus joins and subqueries, plus collections."

Wondering where to go from here?

  * Join us in #cassandra on the https://s.apache.org/slack-invite[ASF Slack] and ask questions
  * Subscribe to the Users mailing list by sending a mail to
    user-subscribe@cassandra.apache.org
  * Visit the http://cassandra.apache.org/community/[community section] of the Cassandra website for more information on getting involved.
  * Visit the http://cassandra.apache.org/doc/latest/development/index.html[development section] of the Cassandra website for more information on how to contribute.<|MERGE_RESOLUTION|>--- conflicted
+++ resolved
@@ -39,11 +39,7 @@
 
 ----
 Connected to Test Cluster at localhost:9160.
-<<<<<<< HEAD
-[cqlsh 6.2.0 | Cassandra 4.2-SNAPSHOT | CQL spec 3.4.5 | Native protocol v5]
-=======
-[cqlsh 6.0.0 | Cassandra 4.1 | CQL spec 3.4.6 | Native protocol v5]
->>>>>>> f77a7a29
+[cqlsh 6.2.0 | Cassandra 4.2-SNAPSHOT | CQL spec 3.4.6 | Native protocol v5]
 Use HELP for help.
 cqlsh>
 ----
