# Licensed to the Apache Software Foundation (ASF) under one
# or more contributor license agreements.  See the NOTICE file
# distributed with this work for additional information
# regarding copyright ownership.  The ASF licenses this file
# to you under the Apache License, Version 2.0 (the
# "License"); you may not use this file except in compliance
# with the License.  You may obtain a copy of the License at
#
#     http://www.apache.org/licenses/LICENSE-2.0
#
# Unless required by applicable law or agreed to in writing, software
# distributed under the License is distributed on an "AS IS" BASIS,
# WITHOUT WARRANTIES OR CONDITIONS OF ANY KIND, either express or implied.
# See the License for the specific language governing permissions and
# limitations under the License.

calculate_heap_sizes()
{
    case "`uname`" in
        Linux)
            system_memory_in_mb=`free -m | awk '/:/ {print $2;exit}'`
            system_cpu_cores=`egrep -c 'processor([[:space:]]+):.*' /proc/cpuinfo`
        ;;
        FreeBSD)
            system_memory_in_bytes=`sysctl hw.physmem | awk '{print $2}'`
            system_memory_in_mb=`expr $system_memory_in_bytes / 1024 / 1024`
            system_cpu_cores=`sysctl hw.ncpu | awk '{print $2}'`
        ;;
        SunOS)
            system_memory_in_mb=`prtconf | awk '/Memory size:/ {print $3}'`
            system_cpu_cores=`psrinfo | wc -l`
        ;;
        Darwin)
            system_memory_in_bytes=`sysctl hw.memsize | awk '{print $2}'`
            system_memory_in_mb=`expr $system_memory_in_bytes / 1024 / 1024`
            system_cpu_cores=`sysctl hw.ncpu | awk '{print $2}'`
        ;;
        *)
            # assume reasonable defaults for e.g. a modern desktop or
            # cheap server
            system_memory_in_mb="2048"
            system_cpu_cores="2"
        ;;
    esac

    # some systems like the raspberry pi don't report cores, use at least 1
    if [ "$system_cpu_cores" -lt "1" ]
    then
        system_cpu_cores="1"
    fi

    # set max heap size based on the following
    # max(min(1/2 ram, 1024MB), min(1/4 ram, 8GB))
    # calculate 1/2 ram and cap to 1024MB
    # calculate 1/4 ram and cap to 8192MB
    # pick the max
    half_system_memory_in_mb=`expr $system_memory_in_mb / 2`
    quarter_system_memory_in_mb=`expr $half_system_memory_in_mb / 2`
    if [ "$half_system_memory_in_mb" -gt "1024" ]
    then
        half_system_memory_in_mb="1024"
    fi
    if [ "$quarter_system_memory_in_mb" -gt "8192" ]
    then
        quarter_system_memory_in_mb="8192"
    fi
    if [ "$half_system_memory_in_mb" -gt "$quarter_system_memory_in_mb" ]
    then
        max_heap_size_in_mb="$half_system_memory_in_mb"
    else
        max_heap_size_in_mb="$quarter_system_memory_in_mb"
    fi
    MAX_HEAP_SIZE="${max_heap_size_in_mb}M"

    # Young gen: min(max_sensible_per_modern_cpu_core * num_cores, 1/4 * heap size)
    max_sensible_yg_per_core_in_mb="100"
    max_sensible_yg_in_mb=`expr $max_sensible_yg_per_core_in_mb "*" $system_cpu_cores`

    desired_yg_in_mb=`expr $max_heap_size_in_mb / 4`

    if [ "$desired_yg_in_mb" -gt "$max_sensible_yg_in_mb" ]
    then
        HEAP_NEWSIZE="${max_sensible_yg_in_mb}M"
    else
        HEAP_NEWSIZE="${desired_yg_in_mb}M"
    fi
}

# Determine the sort of JVM we'll be running on.
java_ver_output=`"${JAVA:-java}" -version 2>&1`
jvmver=`echo "$java_ver_output" | grep '[openjdk|java] version' | awk -F'"' 'NR==1 {print $2}'`
JVM_VERSION=${jvmver%_*}
JVM_PATCH_VERSION=${jvmver#*_}

if [ "$JVM_VERSION" \< "1.8" ] ; then
    echo "Cassandra 3.0 and later require Java 8u40 or later."
    exit 1;
fi

if [ "$JVM_VERSION" \< "1.8" ] && [ "$JVM_PATCH_VERSION" \< "40" ] ; then
    echo "Cassandra 3.0 and later require Java 8u40 or later."
    exit 1;
fi

jvm=`echo "$java_ver_output" | grep -A 1 'java version' | awk 'NR==2 {print $1}'`
case "$jvm" in
    OpenJDK)
        JVM_VENDOR=OpenJDK
        # this will be "64-Bit" or "32-Bit"
        JVM_ARCH=`echo "$java_ver_output" | awk 'NR==3 {print $2}'`
        ;;
    "Java(TM)")
        JVM_VENDOR=Oracle
        # this will be "64-Bit" or "32-Bit"
        JVM_ARCH=`echo "$java_ver_output" | awk 'NR==3 {print $3}'`
        ;;
    *)
        # Help fill in other JVM values
        JVM_VENDOR=other
        JVM_ARCH=unknown
        ;;
esac

# Override these to set the amount of memory to allocate to the JVM at
# start-up. For production use you may wish to adjust this for your
# environment. MAX_HEAP_SIZE is the total amount of memory dedicated
# to the Java heap. HEAP_NEWSIZE refers to the size of the young
# generation. Both MAX_HEAP_SIZE and HEAP_NEWSIZE should be either set
# or not (if you set one, set the other).
#
# The main trade-off for the young generation is that the larger it
# is, the longer GC pause times will be. The shorter it is, the more
# expensive GC will be (usually).
#
# The example HEAP_NEWSIZE assumes a modern 8-core+ machine for decent pause
# times. If in doubt, and if you do not particularly want to tweak, go with
# 100 MB per physical CPU core.

#MAX_HEAP_SIZE="4G"
#HEAP_NEWSIZE="800M"

# Set this to control the amount of arenas per-thread in glibc
#export MALLOC_ARENA_MAX=4

# only calculate the size if it's not set manually
if [ "x$MAX_HEAP_SIZE" = "x" ] && [ "x$HEAP_NEWSIZE" = "x" ]; then
    calculate_heap_sizes
else
    if [ "x$MAX_HEAP_SIZE" = "x" ] ||  [ "x$HEAP_NEWSIZE" = "x" ]; then
        echo "please set or unset MAX_HEAP_SIZE and HEAP_NEWSIZE in pairs (see cassandra-env.sh)"
        exit 1
    fi
fi

if [ "x$MALLOC_ARENA_MAX" = "x" ] ; then
    export MALLOC_ARENA_MAX=4
fi

# Cassandra uses an installed jemalloc via LD_PRELOAD / DYLD_INSERT_LIBRARIES by default to improve off-heap
# memory allocation performance. The following code searches for an installed libjemalloc.dylib/.so/.1.so using
# Linux and OS-X specific approaches.
# To specify your own libjemalloc in a different path, configure the fully qualified path in CASSANDRA_LIBJEMALLOC.
# To disable jemalloc at all set CASSANDRA_LIBJEMALLOC=-
#
#CASSANDRA_LIBJEMALLOC=
#
find_library()
{
    pattern=$1
    path=$(echo ${2} | tr ":" " ")

    find $path -regex "$pattern" -print 2>/dev/null | head -n 1
}
case "`uname -s`" in
    Linux)
        if [ -z $CASSANDRA_LIBJEMALLOC ] ; then
            which ldconfig > /dev/null 2>&1
            if [ $? = 0 ] ; then
                # e.g. for CentOS
                dirs="/lib64 /lib /usr/lib64 /usr/lib `ldconfig -v 2>/dev/null | grep -v ^$'\t' | sed 's/^\([^:]*\):.*$/\1/'`"
            else
                # e.g. for Debian, OpenSUSE
                dirs="/lib64 /lib /usr/lib64 /usr/lib `cat /etc/ld.so.conf /etc/ld.so.conf.d/*.conf | grep '^/'`"
            fi
            dirs=`echo $dirs | tr " " ":"`
            CASSANDRA_LIBJEMALLOC=$(find_library '.*/libjemalloc\.so\(\.1\)*' $dirs)
        fi
        if [ ! -z $CASSANDRA_LIBJEMALLOC ] && [ "-" != "$CASSANDRA_LIBJEMALLOC" ] ; then
            echo "INFO preloading $CASSANDRA_LIBJEMALLOC"
            export LD_PRELOAD=$CASSANDRA_LIBJEMALLOC
        else
            echo "WARNING could not find libjemalloc.dylib, please install for better performance - search path: $dirs"
        fi
    ;;
    Darwin)
        if [ -z $CASSANDRA_LIBJEMALLOC ] ; then
            CASSANDRA_LIBJEMALLOC=$(find_library '.*/libjemalloc\.dylib' $DYLD_LIBRARY_PATH:${DYLD_FALLBACK_LIBRARY_PATH-$HOME/lib:/usr/local/lib:/lib:/usr/lib})
        fi
        if [ ! -z $CASSANDRA_LIBJEMALLOC ] && [ "-" != "$CASSANDRA_LIBJEMALLOC" ] ; then
            echo "INFO preloading $CASSANDRA_LIBJEMALLOC"
            export DYLD_INSERT_LIBRARIES=$CASSANDRA_LIBJEMALLOC
        else
            echo "WARNING could not find libjemalloc.dylib, please install for better performance - search path: $DYLD_LIBRARY_PATH:${DYLD_FALLBACK_LIBRARY_PATH-$HOME/lib:/usr/local/lib:/lib:/usr/lib}"
        fi
    ;;
esac

# Here we create the arguments that will get passed to the jvm when
# starting cassandra.

# Read user-defined JVM options from jvm.options file
JVM_OPTS_FILE=$CASSANDRA_CONF/jvm.options
for opt in `grep "^-" $JVM_OPTS_FILE`
do
  JVM_OPTS="$JVM_OPTS $opt"
done

# Check what parameters were defined on jvm.options file to avoid conflicts
echo $JVM_OPTS | grep -q Xmn
DEFINED_XMN=$?
echo $JVM_OPTS | grep -q Xmx
DEFINED_XMX=$?
echo $JVM_OPTS | grep -q Xms
DEFINED_XMS=$?
echo $JVM_OPTS | grep -q UseConcMarkSweepGC
USING_CMS=$?

# We only set -Xms and -Xmx if they were not defined on jvm.options file
# If defined, both Xmx and Xms should be defined together.
if [ $DEFINED_XMX -ne 0 ] && [ $DEFINED_XMS -ne 0 ]; then
     JVM_OPTS="$JVM_OPTS -Xms${MAX_HEAP_SIZE}"
     JVM_OPTS="$JVM_OPTS -Xmx${MAX_HEAP_SIZE}"
elif [ $DEFINED_XMX -ne 0 ] || [ $DEFINED_XMS -ne 0 ]; then
     echo "Please set or unset -Xmx and -Xms flags in pairs on jvm.options file."
     exit 1
fi

# We only set -Xmn flag if it was not defined in jvm.options file
# and if the CMS GC is being used
# If defined, both Xmn and Xmx should be defined together.
if [ $DEFINED_XMN -eq 0 ] && [ $DEFINED_XMX -ne 0 ]; then
    echo "Please set or unset -Xmx and -Xmn flags in pairs on jvm.options file."
    exit 1
elif [ $DEFINED_XMN -ne 0 ] && [ $USING_CMS -eq 0 ]; then
    JVM_OPTS="$JVM_OPTS -Xmn${HEAP_NEWSIZE}"
fi

if [ "$JVM_ARCH" = "64-Bit" ] && [ $USING_CMS -eq 0 ]; then
    JVM_OPTS="$JVM_OPTS -XX:+UseCondCardMark"
fi

# enable assertions.  disabling this in production will give a modest
# performance benefit (around 5%).
JVM_OPTS="$JVM_OPTS -ea"

# Per-thread stack size.
JVM_OPTS="$JVM_OPTS -Xss256k"

# Make sure all memory is faulted and zeroed on startup.
# This helps prevent soft faults in containers and makes
# transparent hugepage allocation more effective.
JVM_OPTS="$JVM_OPTS -XX:+AlwaysPreTouch"

# Biased locking does not benefit Cassandra.
JVM_OPTS="$JVM_OPTS -XX:-UseBiasedLocking"

# Larger interned string table, for gossip's benefit (CASSANDRA-6410)
JVM_OPTS="$JVM_OPTS -XX:StringTableSize=1000003"

# Enable thread-local allocation blocks and allow the JVM to automatically
# resize them at runtime.
JVM_OPTS="$JVM_OPTS -XX:+UseTLAB -XX:+ResizeTLAB"

# http://www.evanjones.ca/jvm-mmap-pause.html
JVM_OPTS="$JVM_OPTS -XX:+PerfDisableSharedMem"

# provides hints to the JIT compiler
JVM_OPTS="$JVM_OPTS -XX:CompileCommandFile=$CASSANDRA_CONF/hotspot_compiler"

# add the jamm javaagent
JVM_OPTS="$JVM_OPTS -javaagent:$CASSANDRA_HOME/lib/jamm-0.3.0.jar"

# enable thread priorities, primarily so we can give periodic tasks
# a lower priority to avoid interfering with client workload
JVM_OPTS="$JVM_OPTS -XX:+UseThreadPriorities"
# allows lowering thread priority without being root.  see
# http://tech.stolsvik.com/2010/01/linux-java-thread-priorities-workaround.html
JVM_OPTS="$JVM_OPTS -XX:ThreadPriorityPolicy=42"

# set jvm HeapDumpPath with CASSANDRA_HEAPDUMP_DIR
JVM_OPTS="$JVM_OPTS -XX:+HeapDumpOnOutOfMemoryError"
if [ "x$CASSANDRA_HEAPDUMP_DIR" != "x" ]; then
    JVM_OPTS="$JVM_OPTS -XX:HeapDumpPath=$CASSANDRA_HEAPDUMP_DIR/cassandra-`date +%s`-pid$$.hprof"
fi

<<<<<<< HEAD
# Configure the following for JEMallocAllocator and if jemalloc is not available in the system 
# library path (Example: /usr/local/lib/). Usually "make install" will do the right thing. 
# export LD_LIBRARY_PATH=<JEMALLOC_HOME>/lib/
# JVM_OPTS="$JVM_OPTS -Djava.library.path=<JEMALLOC_HOME>/lib/"
=======

startswith() { [ "${1#$2}" != "$1" ]; }

# Per-thread stack size.
JVM_OPTS="$JVM_OPTS -Xss256k"

# Larger interned string table, for gossip's benefit (CASSANDRA-6410)
JVM_OPTS="$JVM_OPTS -XX:StringTableSize=1000003"

# GC tuning options
JVM_OPTS="$JVM_OPTS -XX:+UseParNewGC" 
JVM_OPTS="$JVM_OPTS -XX:+UseConcMarkSweepGC" 
JVM_OPTS="$JVM_OPTS -XX:+CMSParallelRemarkEnabled" 
JVM_OPTS="$JVM_OPTS -XX:SurvivorRatio=8" 
JVM_OPTS="$JVM_OPTS -XX:MaxTenuringThreshold=1"
JVM_OPTS="$JVM_OPTS -XX:CMSInitiatingOccupancyFraction=75"
JVM_OPTS="$JVM_OPTS -XX:+UseCMSInitiatingOccupancyOnly"
JVM_OPTS="$JVM_OPTS -XX:+UseTLAB"
JVM_OPTS="$JVM_OPTS -XX:+PerfDisableSharedMem"
JVM_OPTS="$JVM_OPTS -XX:CompileCommandFile=$CASSANDRA_CONF/hotspot_compiler"
JVM_OPTS="$JVM_OPTS -XX:CMSWaitDuration=10000"

# note: bash evals '1.7.x' as > '1.7' so this is really a >= 1.7 jvm check
if { [ "$JVM_VERSION" \> "1.7" ] && [ "$JVM_VERSION" \< "1.8.0" ] && [ "$JVM_PATCH_VERSION" -ge "60" ]; } || [ "$JVM_VERSION" \> "1.8" ] ; then
    JVM_OPTS="$JVM_OPTS -XX:+CMSParallelInitialMarkEnabled -XX:+CMSEdenChunksRecordAlways -XX:CMSWaitDuration=10000"
fi

if [ "$JVM_ARCH" = "64-Bit" ] ; then
    JVM_OPTS="$JVM_OPTS -XX:+UseCondCardMark"
fi

# GC logging options -- uncomment to enable
# JVM_OPTS="$JVM_OPTS -XX:+PrintGCDetails"
# JVM_OPTS="$JVM_OPTS -XX:+PrintGCDateStamps"
# JVM_OPTS="$JVM_OPTS -XX:+PrintHeapAtGC"
# JVM_OPTS="$JVM_OPTS -XX:+PrintTenuringDistribution"
# JVM_OPTS="$JVM_OPTS -XX:+PrintGCApplicationStoppedTime"
# JVM_OPTS="$JVM_OPTS -XX:+PrintPromotionFailure"
# JVM_OPTS="$JVM_OPTS -XX:PrintFLSStatistics=1"
# JVM_OPTS="$JVM_OPTS -Xloggc:/var/log/cassandra/gc-`date +%s`.log"
# If you are using JDK 6u34 7u2 or later you can enable GC log rotation
# don't stick the date in the log name if rotation is on.
# JVM_OPTS="$JVM_OPTS -Xloggc:/var/log/cassandra/gc.log"
# JVM_OPTS="$JVM_OPTS -XX:+UseGCLogFileRotation"
# JVM_OPTS="$JVM_OPTS -XX:NumberOfGCLogFiles=10"
# JVM_OPTS="$JVM_OPTS -XX:GCLogFileSize=10M"
>>>>>>> 83fcc926

# uncomment to have Cassandra JVM listen for remote debuggers/profilers on port 1414
# JVM_OPTS="$JVM_OPTS -agentlib:jdwp=transport=dt_socket,server=y,suspend=n,address=1414"

# uncomment to have Cassandra JVM log internal method compilation (developers only)
# JVM_OPTS="$JVM_OPTS -XX:+UnlockDiagnosticVMOptions -XX:+LogCompilation"
# JVM_OPTS="$JVM_OPTS -XX:+UnlockCommercialFeatures -XX:+FlightRecorder"

# Prefer binding to IPv4 network intefaces (when net.ipv6.bindv6only=1). See
# http://bugs.sun.com/bugdatabase/view_bug.do?bug_id=6342561 (short version:
# comment out this entry to enable IPv6 support).
JVM_OPTS="$JVM_OPTS -Djava.net.preferIPv4Stack=true"

# jmx: metrics and administration interface
#
# add this if you're having trouble connecting:
# JVM_OPTS="$JVM_OPTS -Djava.rmi.server.hostname=<public name>"
#
# see
# https://blogs.oracle.com/jmxetc/entry/troubleshooting_connection_problems_in_jconsole
# for more on configuring JMX through firewalls, etc. (Short version:
# get it working with no firewall first.)
#
# Cassandra ships with JMX accessible *only* from localhost.  
# To enable remote JMX connections, uncomment lines below
# with authentication and/or ssl enabled. See https://wiki.apache.org/cassandra/JmxSecurity 
#
if [ "x$LOCAL_JMX" = "x" ]; then
    LOCAL_JMX=yes
fi

# Specifies the default port over which Cassandra will be available for
# JMX connections.
# For security reasons, you should not expose this port to the internet.  Firewall it if needed.
JMX_PORT="7199"

if [ "$LOCAL_JMX" = "yes" ]; then
  JVM_OPTS="$JVM_OPTS -Dcassandra.jmx.local.port=$JMX_PORT -XX:+DisableExplicitGC"
else
  JVM_OPTS="$JVM_OPTS -Dcom.sun.management.jmxremote.port=$JMX_PORT"
  JVM_OPTS="$JVM_OPTS -Dcom.sun.management.jmxremote.rmi.port=$JMX_PORT"
  JVM_OPTS="$JVM_OPTS -Dcom.sun.management.jmxremote.ssl=false"
  JVM_OPTS="$JVM_OPTS -Dcom.sun.management.jmxremote.authenticate=true"
  JVM_OPTS="$JVM_OPTS -Dcom.sun.management.jmxremote.password.file=/etc/cassandra/jmxremote.password"
#  JVM_OPTS="$JVM_OPTS -Djavax.net.ssl.keyStore=/path/to/keystore"
#  JVM_OPTS="$JVM_OPTS -Djavax.net.ssl.keyStorePassword=<keystore-password>"
#  JVM_OPTS="$JVM_OPTS -Djavax.net.ssl.trustStore=/path/to/truststore"
#  JVM_OPTS="$JVM_OPTS -Djavax.net.ssl.trustStorePassword=<truststore-password>"
#  JVM_OPTS="$JVM_OPTS -Dcom.sun.management.jmxremote.ssl.need.client.auth=true"
#  JVM_OPTS="$JVM_OPTS -Dcom.sun.management.jmxremote.registry.ssl=true"
#  JVM_OPTS="$JVM_OPTS -Dcom.sun.management.jmxremote.ssl.enabled.protocols=<enabled-protocols>"
#  JVM_OPTS="$JVM_OPTS -Dcom.sun.management.jmxremote.ssl.enabled.cipher.suites=<enabled-cipher-suites>"
fi

# To use mx4j, an HTML interface for JMX, add mx4j-tools.jar to the lib/
# directory.
# See http://wiki.apache.org/cassandra/Operations#Monitoring_with_MX4J
# By default mx4j listens on 0.0.0.0:8081. Uncomment the following lines
# to control its listen address and port.
#MX4J_ADDRESS="-Dmx4jaddress=127.0.0.1"
#MX4J_PORT="-Dmx4jport=8081"

# Cassandra uses SIGAR to capture OS metrics CASSANDRA-7838
# for SIGAR we have to set the java.library.path
# to the location of the native libraries.
JVM_OPTS="$JVM_OPTS -Djava.library.path=$CASSANDRA_HOME/lib/sigar-bin"

JVM_OPTS="$JVM_OPTS $MX4J_ADDRESS"
JVM_OPTS="$JVM_OPTS $MX4J_PORT"
JVM_OPTS="$JVM_OPTS $JVM_EXTRA_OPTS"<|MERGE_RESOLUTION|>--- conflicted
+++ resolved
@@ -293,60 +293,6 @@
     JVM_OPTS="$JVM_OPTS -XX:HeapDumpPath=$CASSANDRA_HEAPDUMP_DIR/cassandra-`date +%s`-pid$$.hprof"
 fi
 
-<<<<<<< HEAD
-# Configure the following for JEMallocAllocator and if jemalloc is not available in the system 
-# library path (Example: /usr/local/lib/). Usually "make install" will do the right thing. 
-# export LD_LIBRARY_PATH=<JEMALLOC_HOME>/lib/
-# JVM_OPTS="$JVM_OPTS -Djava.library.path=<JEMALLOC_HOME>/lib/"
-=======
-
-startswith() { [ "${1#$2}" != "$1" ]; }
-
-# Per-thread stack size.
-JVM_OPTS="$JVM_OPTS -Xss256k"
-
-# Larger interned string table, for gossip's benefit (CASSANDRA-6410)
-JVM_OPTS="$JVM_OPTS -XX:StringTableSize=1000003"
-
-# GC tuning options
-JVM_OPTS="$JVM_OPTS -XX:+UseParNewGC" 
-JVM_OPTS="$JVM_OPTS -XX:+UseConcMarkSweepGC" 
-JVM_OPTS="$JVM_OPTS -XX:+CMSParallelRemarkEnabled" 
-JVM_OPTS="$JVM_OPTS -XX:SurvivorRatio=8" 
-JVM_OPTS="$JVM_OPTS -XX:MaxTenuringThreshold=1"
-JVM_OPTS="$JVM_OPTS -XX:CMSInitiatingOccupancyFraction=75"
-JVM_OPTS="$JVM_OPTS -XX:+UseCMSInitiatingOccupancyOnly"
-JVM_OPTS="$JVM_OPTS -XX:+UseTLAB"
-JVM_OPTS="$JVM_OPTS -XX:+PerfDisableSharedMem"
-JVM_OPTS="$JVM_OPTS -XX:CompileCommandFile=$CASSANDRA_CONF/hotspot_compiler"
-JVM_OPTS="$JVM_OPTS -XX:CMSWaitDuration=10000"
-
-# note: bash evals '1.7.x' as > '1.7' so this is really a >= 1.7 jvm check
-if { [ "$JVM_VERSION" \> "1.7" ] && [ "$JVM_VERSION" \< "1.8.0" ] && [ "$JVM_PATCH_VERSION" -ge "60" ]; } || [ "$JVM_VERSION" \> "1.8" ] ; then
-    JVM_OPTS="$JVM_OPTS -XX:+CMSParallelInitialMarkEnabled -XX:+CMSEdenChunksRecordAlways -XX:CMSWaitDuration=10000"
-fi
-
-if [ "$JVM_ARCH" = "64-Bit" ] ; then
-    JVM_OPTS="$JVM_OPTS -XX:+UseCondCardMark"
-fi
-
-# GC logging options -- uncomment to enable
-# JVM_OPTS="$JVM_OPTS -XX:+PrintGCDetails"
-# JVM_OPTS="$JVM_OPTS -XX:+PrintGCDateStamps"
-# JVM_OPTS="$JVM_OPTS -XX:+PrintHeapAtGC"
-# JVM_OPTS="$JVM_OPTS -XX:+PrintTenuringDistribution"
-# JVM_OPTS="$JVM_OPTS -XX:+PrintGCApplicationStoppedTime"
-# JVM_OPTS="$JVM_OPTS -XX:+PrintPromotionFailure"
-# JVM_OPTS="$JVM_OPTS -XX:PrintFLSStatistics=1"
-# JVM_OPTS="$JVM_OPTS -Xloggc:/var/log/cassandra/gc-`date +%s`.log"
-# If you are using JDK 6u34 7u2 or later you can enable GC log rotation
-# don't stick the date in the log name if rotation is on.
-# JVM_OPTS="$JVM_OPTS -Xloggc:/var/log/cassandra/gc.log"
-# JVM_OPTS="$JVM_OPTS -XX:+UseGCLogFileRotation"
-# JVM_OPTS="$JVM_OPTS -XX:NumberOfGCLogFiles=10"
-# JVM_OPTS="$JVM_OPTS -XX:GCLogFileSize=10M"
->>>>>>> 83fcc926
-
 # uncomment to have Cassandra JVM listen for remote debuggers/profilers on port 1414
 # JVM_OPTS="$JVM_OPTS -agentlib:jdwp=transport=dt_socket,server=y,suspend=n,address=1414"
 
