--- conflicted
+++ resolved
@@ -36,7 +36,6 @@
 import static org.junit.Assert.assertNotNull;
 import static org.junit.Assert.assertNull;
 import static org.junit.Assert.assertTrue;
-import static org.junit.Assert.assertFalse;
 import static org.junit.Assert.fail;
 
 import org.apache.cassandra.SchemaLoader;
@@ -48,8 +47,8 @@
 import org.apache.cassandra.exceptions.ConfigurationException;
 import org.apache.cassandra.io.sstable.format.SSTableReader;
 import org.apache.cassandra.schema.KeyspaceParams;
+import org.apache.cassandra.MockSchema;
 import org.apache.cassandra.utils.Pair;
-import org.apache.cassandra.MockSchema;
 
 import static org.apache.cassandra.db.compaction.TimeWindowCompactionStrategy.getWindowBoundsInMillis;
 import static org.apache.cassandra.db.compaction.TimeWindowCompactionStrategy.newestBucket;
@@ -311,7 +310,6 @@
     }
 
     @Test
-<<<<<<< HEAD
     public void testDropOverlappingExpiredSSTables() throws InterruptedException
     {
         Keyspace keyspace = Keyspace.open(KEYSPACE1);
@@ -373,7 +371,9 @@
         assertEquals(sstable, expiredSSTable);
         twcs.shutdown();
         t.transaction.abort();
-=======
+    }
+
+    @Test
     public void testGroupForAntiCompaction()
     {
         ColumnFamilyStore cfs = MockSchema.newCFS("test_group_for_anticompaction");
@@ -388,10 +388,9 @@
             sstables.add(MockSchema.sstableWithTimestamp(i, curr + TimeUnit.MILLISECONDS.convert(i, TimeUnit.MINUTES), cfs));
 
         cfs.addSSTables(sstables);
-        Collection<Collection<SSTableReader>> groups = cfs.getCompactionStrategyManager().getStrategies().get(1).groupSSTablesForAntiCompaction(sstables);
+        Collection<Collection<SSTableReader>> groups = cfs.getCompactionStrategyManager().getCompactionStrategyFor(sstables.get(0)).groupSSTablesForAntiCompaction(sstables);
         assertTrue(groups.size() > 0);
         for (Collection<SSTableReader> group : groups)
             assertEquals(1, group.size());
->>>>>>> 730b898b
     }
 }