package org.apache.cassandra.db;
/*
 *
 * Licensed to the Apache Software Foundation (ASF) under one
 * or more contributor license agreements.  See the NOTICE file
 * distributed with this work for additional information
 * regarding copyright ownership.  The ASF licenses this file
 * to you under the Apache License, Version 2.0 (the
 * "License"); you may not use this file except in compliance
 * with the License.  You may obtain a copy of the License at
 *
 *   http://www.apache.org/licenses/LICENSE-2.0
 *
 * Unless required by applicable law or agreed to in writing,
 * software distributed under the License is distributed on an
 * "AS IS" BASIS, WITHOUT WARRANTIES OR CONDITIONS OF ANY
 * KIND, either express or implied.  See the License for the
 * specific language governing permissions and limitations
 * under the License.
 *
 */

import java.io.IOException;
import java.util.HashMap;
import java.util.Map;
import java.util.concurrent.ExecutionException;

import org.apache.cassandra.cache.KeyCacheKey;
import org.apache.cassandra.db.filter.QueryFilter;
import org.apache.cassandra.service.CacheService;
import org.apache.cassandra.thrift.ColumnParent;

import org.junit.AfterClass;
import org.junit.Test;

import org.apache.cassandra.SchemaLoader;
import org.apache.cassandra.Util;
import org.apache.cassandra.db.compaction.CompactionManager;
import org.apache.cassandra.utils.ByteBufferUtil;
import static junit.framework.Assert.assertEquals;

public class KeyCacheTest extends SchemaLoader
{
    private static final String TABLE1 = "KeyCacheSpace";
    private static final String COLUMN_FAMILY1 = "Standard1";
    private static final String COLUMN_FAMILY2 = "Standard2";

    @AfterClass
    public static void cleanup()
    {
        cleanupSavedCaches();
    }

    @Test
    public void testKeyCacheLoad() throws Exception
    {
        CompactionManager.instance.disableAutoCompaction();

        ColumnFamilyStore store = Table.open(TABLE1).getColumnFamilyStore(COLUMN_FAMILY2);

        // empty the cache
        CacheService.instance.invalidateKeyCache();
        assert CacheService.instance.keyCache.size() == 0;

        // insert data and force to disk
        insertData(TABLE1, COLUMN_FAMILY2, 0, 100);
        store.forceBlockingFlush();

        // populate the cache
        readData(TABLE1, COLUMN_FAMILY2, 0, 100);
        assertEquals(100, CacheService.instance.keyCache.size());

        // really? our caches don't implement the map interface? (hence no .addAll)
        Map<KeyCacheKey, RowIndexEntry> savedMap = new HashMap<KeyCacheKey, RowIndexEntry>();
        for (KeyCacheKey k : CacheService.instance.keyCache.getKeySet())
        {
            savedMap.put(k, CacheService.instance.keyCache.get(k));
        }

        // force the cache to disk
        CacheService.instance.keyCache.submitWrite(Integer.MAX_VALUE).get();

        CacheService.instance.invalidateKeyCache();
        assert CacheService.instance.keyCache.size() == 0;
    }

    @Test
    public void testKeyCache() throws IOException, ExecutionException, InterruptedException
    {
        CompactionManager.instance.disableAutoCompaction();

        Table table = Table.open(TABLE1);
        ColumnFamilyStore cfs = table.getColumnFamilyStore(COLUMN_FAMILY1);

        // just to make sure that everything is clean
        CacheService.instance.invalidateKeyCache();

        // KeyCache should start at size 0 if we're caching X% of zero data.
        assertEquals(0, CacheService.instance.keyCache.size());

        DecoratedKey key1 = Util.dk("key1");
        DecoratedKey key2 = Util.dk("key2");
        RowMutation rm;

        // inserts
        rm = new RowMutation(TABLE1, key1.key);
        rm.add(COLUMN_FAMILY1, ByteBufferUtil.bytes("1"), ByteBufferUtil.EMPTY_BYTE_BUFFER, 0);
        rm.apply();
        rm = new RowMutation(TABLE1, key2.key);
        rm.add(COLUMN_FAMILY1, ByteBufferUtil.bytes("2"), ByteBufferUtil.EMPTY_BYTE_BUFFER, 0);
        rm.apply();

        // to make sure we have SSTable
        cfs.forceBlockingFlush();

        // reads to cache key position
        cfs.getColumnFamily(QueryFilter.getSliceFilter(key1,
                                                       COLUMN_FAMILY1,
                                                       ByteBufferUtil.EMPTY_BYTE_BUFFER,
                                                       ByteBufferUtil.EMPTY_BYTE_BUFFER,
                                                       false,
                                                       10));

        cfs.getColumnFamily(QueryFilter.getSliceFilter(key2,
                                                       COLUMN_FAMILY1,
                                                       ByteBufferUtil.EMPTY_BYTE_BUFFER,
                                                       ByteBufferUtil.EMPTY_BYTE_BUFFER,
                                                       false,
                                                       10));

        assertEquals(2, CacheService.instance.keyCache.size());

        Util.compactAll(cfs).get();
        // after compaction cache should have entries for
        // new SSTables, if we had 2 keys in cache previously it should become 4
<<<<<<< HEAD
        assertEquals(4, CacheService.instance.keyCache.size());
=======
        assertEquals(4, keyCacheSize);
>>>>>>> 27ed655f

        // re-read same keys to verify that key cache didn't grow further
        cfs.getColumnFamily(QueryFilter.getSliceFilter(key1,
                                                       COLUMN_FAMILY1,
                                                       ByteBufferUtil.EMPTY_BYTE_BUFFER,
                                                       ByteBufferUtil.EMPTY_BYTE_BUFFER,
                                                       false,
                                                       10));

        cfs.getColumnFamily(QueryFilter.getSliceFilter(key2,
                                                       COLUMN_FAMILY1,
                                                       ByteBufferUtil.EMPTY_BYTE_BUFFER,
                                                       ByteBufferUtil.EMPTY_BYTE_BUFFER,
                                                       false,
                                                       10));

        assert CacheService.instance.keyCache.size() == 4;
    }
}<|MERGE_RESOLUTION|>--- conflicted
+++ resolved
@@ -133,11 +133,7 @@
         Util.compactAll(cfs).get();
         // after compaction cache should have entries for
         // new SSTables, if we had 2 keys in cache previously it should become 4
-<<<<<<< HEAD
         assertEquals(4, CacheService.instance.keyCache.size());
-=======
-        assertEquals(4, keyCacheSize);
->>>>>>> 27ed655f
 
         // re-read same keys to verify that key cache didn't grow further
         cfs.getColumnFamily(QueryFilter.getSliceFilter(key1,
