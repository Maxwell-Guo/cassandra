/*
 * Licensed to the Apache Software Foundation (ASF) under one
 * or more contributor license agreements.  See the NOTICE file
 * distributed with this work for additional information
 * regarding copyright ownership.  The ASF licenses this file
 * to you under the Apache License, Version 2.0 (the
 * "License"); you may not use this file except in compliance
 * with the License.  You may obtain a copy of the License at
 *
 *   http://www.apache.org/licenses/LICENSE-2.0
 *
 * Unless required by applicable law or agreed to in writing,
 * software distributed under the License is distributed on an
 * "AS IS" BASIS, WITHOUT WARRANTIES OR CONDITIONS OF ANY
 * KIND, either express or implied.  See the License for the
 * specific language governing permissions and limitations
 * under the License.
 */
package org.apache.cassandra.db;

import java.io.*;
import java.nio.ByteBuffer;
import java.util.*;
import java.util.concurrent.ExecutionException;

import org.apache.commons.lang3.StringUtils;
import org.junit.BeforeClass;
import org.junit.Test;
import org.junit.runner.RunWith;

import org.apache.cassandra.*;
import org.apache.cassandra.config.CFMetaData;
import org.apache.cassandra.config.DatabaseDescriptor;
import org.apache.cassandra.cql3.Operator;
import org.apache.cassandra.cql3.QueryProcessor;
import org.apache.cassandra.cql3.UntypedResultSet;
import org.apache.cassandra.db.compaction.CompactionManager;
import org.apache.cassandra.db.compaction.OperationType;
import org.apache.cassandra.db.compaction.Scrubber;
import org.apache.cassandra.db.lifecycle.LifecycleTransaction;
import org.apache.cassandra.db.marshal.LongType;
import org.apache.cassandra.db.marshal.UUIDType;
import org.apache.cassandra.db.partitions.Partition;
import org.apache.cassandra.db.partitions.PartitionUpdate;
import org.apache.cassandra.db.rows.EncodingStats;
import org.apache.cassandra.dht.ByteOrderedPartitioner;
import org.apache.cassandra.dht.IPartitioner;
import org.apache.cassandra.exceptions.ConfigurationException;
import org.apache.cassandra.exceptions.RequestExecutionException;
import org.apache.cassandra.exceptions.WriteTimeoutException;
import org.apache.cassandra.io.compress.CompressionMetadata;
import org.apache.cassandra.io.sstable.*;
import org.apache.cassandra.io.sstable.format.SSTableFormat;
import org.apache.cassandra.io.sstable.format.SSTableReader;
import org.apache.cassandra.io.sstable.format.SSTableWriter;
import org.apache.cassandra.io.sstable.format.big.BigTableWriter;
import org.apache.cassandra.io.sstable.metadata.MetadataCollector;
import org.apache.cassandra.io.util.FileUtils;
import org.apache.cassandra.schema.KeyspaceParams;
import org.apache.cassandra.utils.ByteBufferUtil;

import static org.junit.Assert.assertEquals;
import static org.junit.Assert.assertNotNull;
import static org.junit.Assert.assertTrue;
import static org.junit.Assert.fail;
import static org.junit.Assume.assumeTrue;

@RunWith(OrderedJUnit4ClassRunner.class)
public class ScrubTest
{
    public static final String KEYSPACE = "Keyspace1";
    public static final String CF = "Standard1";
    public static final String CF2 = "Standard2";
    public static final String CF3 = "Standard3";
    public static final String COUNTER_CF = "Counter1";
    public static final String CF_UUID = "UUIDKeys";
    public static final String CF_INDEX1 = "Indexed1";
    public static final String CF_INDEX2 = "Indexed2";
    public static final String CF_INDEX1_BYTEORDERED = "Indexed1_ordered";
    public static final String CF_INDEX2_BYTEORDERED = "Indexed2_ordered";

    public static final String COL_INDEX = "birthdate";
    public static final String COL_NON_INDEX = "notbirthdate";

    public static final Integer COMPRESSION_CHUNK_LENGTH = 4096;

    @BeforeClass
    public static void defineSchema() throws ConfigurationException
    {
        SchemaLoader.loadSchema();
        SchemaLoader.createKeyspace(KEYSPACE,
                                    KeyspaceParams.simple(1),
                                    SchemaLoader.standardCFMD(KEYSPACE, CF),
                                    SchemaLoader.standardCFMD(KEYSPACE, CF2),
                                    SchemaLoader.standardCFMD(KEYSPACE, CF3),
                                    SchemaLoader.counterCFMD(KEYSPACE, COUNTER_CF)
                                                .compression(SchemaLoader.getCompressionParameters(COMPRESSION_CHUNK_LENGTH)),
                                    SchemaLoader.standardCFMD(KEYSPACE, CF_UUID, 0, UUIDType.instance),
                                    SchemaLoader.keysIndexCFMD(KEYSPACE, CF_INDEX1, true),
                                    SchemaLoader.compositeIndexCFMD(KEYSPACE, CF_INDEX2, true),
                                    SchemaLoader.keysIndexCFMD(KEYSPACE, CF_INDEX1_BYTEORDERED, true).copy(ByteOrderedPartitioner.instance),
                                    SchemaLoader.compositeIndexCFMD(KEYSPACE, CF_INDEX2_BYTEORDERED, true).copy(ByteOrderedPartitioner.instance));
    }

    @Test
    public void testScrubOneRow() throws ExecutionException, InterruptedException
    {
        CompactionManager.instance.disableAutoCompaction();
        Keyspace keyspace = Keyspace.open(KEYSPACE);
        ColumnFamilyStore cfs = keyspace.getColumnFamilyStore(CF);
        cfs.clearUnsafe();

        // insert data and verify we get it back w/ range query
        fillCF(cfs, 1);
        assertOrderedAll(cfs, 1);

        CompactionManager.instance.performScrub(cfs, false, true);

        // check data is still there
        assertOrderedAll(cfs, 1);
    }

    @Test
    public void testScrubCorruptedCounterRow() throws IOException, WriteTimeoutException
    {
        // When compression is enabled, for testing corrupted chunks we need enough partitions to cover
        // at least 3 chunks of size COMPRESSION_CHUNK_LENGTH
        int numPartitions = 1000;

        CompactionManager.instance.disableAutoCompaction();
        Keyspace keyspace = Keyspace.open(KEYSPACE);
        ColumnFamilyStore cfs = keyspace.getColumnFamilyStore(COUNTER_CF);
        cfs.clearUnsafe();

        fillCounterCF(cfs, numPartitions);

        assertOrderedAll(cfs, numPartitions);

        assertEquals(1, cfs.getLiveSSTables().size());

        SSTableReader sstable = cfs.getLiveSSTables().iterator().next();

        //make sure to override at most 1 chunk when compression is enabled
        overrideWithGarbage(sstable, ByteBufferUtil.bytes("0"), ByteBufferUtil.bytes("1"));

        // with skipCorrupted == false, the scrub is expected to fail
        try (LifecycleTransaction txn = cfs.getTracker().tryModify(Arrays.asList(sstable), OperationType.SCRUB);
<<<<<<< HEAD
             Scrubber scrubber = new Scrubber(cfs, txn, false, false, true))
=======
             Scrubber scrubber = new Scrubber(cfs, txn, false, true);)
>>>>>>> 7d7ff7f3
        {
            scrubber.scrub();
            fail("Expected a CorruptSSTableException to be thrown");
        }
        catch (IOError err) {}

        // with skipCorrupted == true, the corrupt rows will be skipped
        Scrubber.ScrubResult scrubResult;
        try (LifecycleTransaction txn = cfs.getTracker().tryModify(Arrays.asList(sstable), OperationType.SCRUB);
<<<<<<< HEAD
             Scrubber scrubber = new Scrubber(cfs, txn, true, false, true))
=======
             Scrubber scrubber = new Scrubber(cfs, txn, true, true);)
>>>>>>> 7d7ff7f3
        {
            scrubResult = scrubber.scrubWithResult();
        }

        assertNotNull(scrubResult);

        boolean compression = Boolean.parseBoolean(System.getProperty("cassandra.test.compression", "false"));
        if (compression)
        {
            assertEquals(0, scrubResult.emptyRows);
            assertEquals(numPartitions, scrubResult.badRows + scrubResult.goodRows);
            //because we only corrupted 1 chunk and we chose enough partitions to cover at least 3 chunks
            assertTrue(scrubResult.goodRows >= scrubResult.badRows * 2);
        }
        else
        {
            assertEquals(0, scrubResult.emptyRows);
            assertEquals(1, scrubResult.badRows);
            assertEquals(numPartitions-1, scrubResult.goodRows);
        }
        assertEquals(1, cfs.getLiveSSTables().size());

        assertOrderedAll(cfs, scrubResult.goodRows);
    }

    @Test
    public void testScrubCorruptedRowInSmallFile() throws IOException, WriteTimeoutException
    {
        // cannot test this with compression
        assumeTrue(!Boolean.parseBoolean(System.getProperty("cassandra.test.compression", "false")));

        CompactionManager.instance.disableAutoCompaction();
        Keyspace keyspace = Keyspace.open(KEYSPACE);
        ColumnFamilyStore cfs = keyspace.getColumnFamilyStore(COUNTER_CF);
        cfs.clearUnsafe();

        fillCounterCF(cfs, 2);

        assertOrderedAll(cfs, 2);

        SSTableReader sstable = cfs.getLiveSSTables().iterator().next();

        // overwrite one row with garbage
        overrideWithGarbage(sstable, ByteBufferUtil.bytes("0"), ByteBufferUtil.bytes("1"));

        // with skipCorrupted == false, the scrub is expected to fail
        try (LifecycleTransaction txn = cfs.getTracker().tryModify(Arrays.asList(sstable), OperationType.SCRUB);
             Scrubber scrubber = new Scrubber(cfs, txn, false, true))
        {
            // with skipCorrupted == true, the corrupt row will be skipped
            scrubber.scrub();
            fail("Expected a CorruptSSTableException to be thrown");
        }
        catch (IOError err) {}

        try (LifecycleTransaction txn = cfs.getTracker().tryModify(Arrays.asList(sstable), OperationType.SCRUB);
             Scrubber scrubber = new Scrubber(cfs, txn, true, true))
        {
            // with skipCorrupted == true, the corrupt row will be skipped
            scrubber.scrub();
            scrubber.close();
        }

        assertEquals(1, cfs.getLiveSSTables().size());
        // verify that we can read all of the rows, and there is now one less row
        assertOrderedAll(cfs, 1);
    }

    @Test
    public void testScrubOneRowWithCorruptedKey() throws IOException, ExecutionException, InterruptedException, ConfigurationException
    {
        // cannot test this with compression
        assumeTrue(!Boolean.parseBoolean(System.getProperty("cassandra.test.compression", "false")));

        CompactionManager.instance.disableAutoCompaction();
        Keyspace keyspace = Keyspace.open(KEYSPACE);
        ColumnFamilyStore cfs = keyspace.getColumnFamilyStore(CF);
        cfs.clearUnsafe();

        // insert data and verify we get it back w/ range query
        fillCF(cfs, 4);
        assertOrderedAll(cfs, 4);

        SSTableReader sstable = cfs.getLiveSSTables().iterator().next();
        overrideWithGarbage(sstable, 0, 2);

        CompactionManager.instance.performScrub(cfs, false, true);

        // check data is still there
        assertOrderedAll(cfs, 4);
    }

    @Test
    public void testScrubCorruptedCounterRowNoEarlyOpen() throws IOException, WriteTimeoutException
    {
        boolean oldDisabledVal = SSTableRewriter.disableEarlyOpeningForTests;
        try
        {
            SSTableRewriter.disableEarlyOpeningForTests = true;
            testScrubCorruptedCounterRow();
        }
        finally
        {
            SSTableRewriter.disableEarlyOpeningForTests = oldDisabledVal;
        }
    }

    @Test
    public void testScrubMultiRow() throws ExecutionException, InterruptedException
    {
        CompactionManager.instance.disableAutoCompaction();
        Keyspace keyspace = Keyspace.open(KEYSPACE);
        ColumnFamilyStore cfs = keyspace.getColumnFamilyStore(CF);
        cfs.clearUnsafe();

        // insert data and verify we get it back w/ range query
        fillCF(cfs, 10);
        assertOrderedAll(cfs, 10);

        CompactionManager.instance.performScrub(cfs, false, true);

        // check data is still there
        assertOrderedAll(cfs, 10);
    }

    @Test
    public void testScrubNoIndex() throws IOException, ExecutionException, InterruptedException, ConfigurationException
    {
        CompactionManager.instance.disableAutoCompaction();
        Keyspace keyspace = Keyspace.open(KEYSPACE);
        ColumnFamilyStore cfs = keyspace.getColumnFamilyStore(CF);
        cfs.clearUnsafe();

        // insert data and verify we get it back w/ range query
        fillCF(cfs, 10);
        assertOrderedAll(cfs, 10);

        for (SSTableReader sstable : cfs.getLiveSSTables())
            new File(sstable.descriptor.filenameFor(Component.PRIMARY_INDEX)).delete();

        CompactionManager.instance.performScrub(cfs, false, true);

        // check data is still there
        assertOrderedAll(cfs, 10);
    }

    @Test
    public void testScrubOutOfOrder() throws Exception
    {
        // This test assumes ByteOrderPartitioner to create out-of-order SSTable
        IPartitioner oldPartitioner = DatabaseDescriptor.getPartitioner();
        DatabaseDescriptor.setPartitionerUnsafe(new ByteOrderedPartitioner());

        // Create out-of-order SSTable
        File tempDir = File.createTempFile("ScrubTest.testScrubOutOfOrder", "").getParentFile();
        // create ks/cf directory
        File tempDataDir = new File(tempDir, String.join(File.separator, KEYSPACE, CF3));
        tempDataDir.mkdirs();
        try
        {
<<<<<<< HEAD
            CompactionManager.instance.disableAutoCompaction();
            Keyspace keyspace = Keyspace.open(KEYSPACE);
            String columnFamily = CF3;
            ColumnFamilyStore cfs = keyspace.getColumnFamilyStore(columnFamily);
            cfs.clearUnsafe();

            List<String> keys = Arrays.asList("t", "a", "b", "z", "c", "y", "d");
            String filename = cfs.getSSTablePath(tempDataDir);
            Descriptor desc = Descriptor.fromFilename(filename);

            LifecycleTransaction txn = LifecycleTransaction.offline(OperationType.WRITE);
            try (SSTableTxnWriter writer = new SSTableTxnWriter(txn, createTestWriter(desc, (long) keys.size(), cfs.metadata, txn)))
            {

                for (String k : keys)
                {
                    PartitionUpdate update = UpdateBuilder.create(cfs.metadata, Util.dk(k))
                                                          .newRow("someName").add("val", "someValue")
                                                          .build();
=======
            SSTableReader.open(desc, metadata);
            fail("SSTR validation should have caught the out-of-order rows");
        }
        catch (IllegalStateException ise) { /* this is expected */ }

        // open without validation for scrubbing
        Set<Component> components = new HashSet<>();
        components.add(Component.COMPRESSION_INFO);
        components.add(Component.DATA);
        components.add(Component.PRIMARY_INDEX);
        components.add(Component.FILTER);
        components.add(Component.STATS);
        components.add(Component.SUMMARY);
        components.add(Component.TOC);

        SSTableReader sstable = SSTableReader.openNoValidation(desc, components, cfs);
        if (sstable.last.compareTo(sstable.first) < 0)
            sstable.last = sstable.first;

        try (LifecycleTransaction txn = LifecycleTransaction.offline(OperationType.SCRUB, sstable);
             Scrubber scrubber = new Scrubber(cfs, txn, false, true);)
        {
            scrubber.scrub();
        }
        cfs.loadNewSSTables();
        List<Row> rows = cfs.getRangeSlice(Util.range("", ""), null, new IdentityQueryFilter(), 1000);
        assert isRowOrdered(rows) : "Scrub failed: " + rows;
        assert rows.size() == 6 : "Got " + rows.size();
    }

    @Test
    public void testScrub10791() throws Exception
    {
        // Table is created by StreamingTransferTest.testTransferRangeTombstones with CASSANDRA-10791 fix disabled.
        CompactionManager.instance.disableAutoCompaction();
        Keyspace keyspace = Keyspace.open(KEYSPACE);
        String columnFamily = CFI1;
        ColumnFamilyStore cfs = keyspace.getColumnFamilyStore(columnFamily);
        cfs.clearUnsafe();

        String root = System.getProperty("corrupt-sstable-root");
        assert root != null;
        File rootDir = new File(root);
        assert rootDir.isDirectory();
        Descriptor desc = new Descriptor("ka", rootDir, KEYSPACE, columnFamily, 2, Descriptor.Type.FINAL, SSTableFormat.Type.LEGACY);

        // open without validation for scrubbing
        Set<Component> components = new HashSet<>();
        components.add(Component.DATA);
        components.add(Component.PRIMARY_INDEX);
        components.add(Component.FILTER);
        components.add(Component.STATS);
        components.add(Component.SUMMARY);
        components.add(Component.TOC);
        SSTableReader sstable = SSTableReader.openNoValidation(desc, components, cfs);

        try (LifecycleTransaction txn = LifecycleTransaction.offline(OperationType.SCRUB, sstable);
             Scrubber scrubber = new Scrubber(cfs, txn, false, true);)
        {
            scrubber.scrub();
        }
>>>>>>> 7d7ff7f3

                    writer.append(update.unfilteredIterator());
                }
                writer.finish(false);
            }

            try
            {
                SSTableReader.open(desc, cfs.metadata);
                fail("SSTR validation should have caught the out-of-order rows");
            }
            catch (IllegalStateException ise)
            { /* this is expected */ }

            // open without validation for scrubbing
            Set<Component> components = new HashSet<>();
            if (new File(desc.filenameFor(Component.COMPRESSION_INFO)).exists())
                components.add(Component.COMPRESSION_INFO);
            components.add(Component.DATA);
            components.add(Component.PRIMARY_INDEX);
            components.add(Component.FILTER);
            components.add(Component.STATS);
            components.add(Component.SUMMARY);
            components.add(Component.TOC);

            SSTableReader sstable = SSTableReader.openNoValidation(desc, components, cfs);
            if (sstable.last.compareTo(sstable.first) < 0)
                sstable.last = sstable.first;

            try (LifecycleTransaction scrubTxn = LifecycleTransaction.offline(OperationType.SCRUB, sstable);
                 Scrubber scrubber = new Scrubber(cfs, scrubTxn, false, true, true))
            {
                scrubber.scrub();
            }
            LifecycleTransaction.waitForDeletions();
            cfs.loadNewSSTables();
            assertOrderedAll(cfs, 7);
        }
        finally
        {
            FileUtils.deleteRecursive(tempDataDir);
            // reset partitioner
            DatabaseDescriptor.setPartitionerUnsafe(oldPartitioner);
        }
    }

    private void overrideWithGarbage(SSTableReader sstable, ByteBuffer key1, ByteBuffer key2) throws IOException
    {
        boolean compression = Boolean.parseBoolean(System.getProperty("cassandra.test.compression", "false"));
        long startPosition, endPosition;

        if (compression)
        { // overwrite with garbage the compression chunks from key1 to key2
            CompressionMetadata compData = CompressionMetadata.create(sstable.getFilename());

            CompressionMetadata.Chunk chunk1 = compData.chunkFor(
                    sstable.getPosition(PartitionPosition.ForKey.get(key1, sstable.getPartitioner()), SSTableReader.Operator.EQ).position);
            CompressionMetadata.Chunk chunk2 = compData.chunkFor(
                    sstable.getPosition(PartitionPosition.ForKey.get(key2, sstable.getPartitioner()), SSTableReader.Operator.EQ).position);

            startPosition = Math.min(chunk1.offset, chunk2.offset);
            endPosition = Math.max(chunk1.offset + chunk1.length, chunk2.offset + chunk2.length);

            compData.close();
        }
        else
        { // overwrite with garbage from key1 to key2
            long row0Start = sstable.getPosition(PartitionPosition.ForKey.get(key1, sstable.getPartitioner()), SSTableReader.Operator.EQ).position;
            long row1Start = sstable.getPosition(PartitionPosition.ForKey.get(key2, sstable.getPartitioner()), SSTableReader.Operator.EQ).position;
            startPosition = Math.min(row0Start, row1Start);
            endPosition = Math.max(row0Start, row1Start);
        }

        overrideWithGarbage(sstable, startPosition, endPosition);
    }

    private void overrideWithGarbage(SSTableReader sstable, long startPosition, long endPosition) throws IOException
    {
        RandomAccessFile file = new RandomAccessFile(sstable.getFilename(), "rw");
        file.seek(startPosition);
        file.writeBytes(StringUtils.repeat('z', (int) (endPosition - startPosition)));
        file.close();
    }

    private static void assertOrderedAll(ColumnFamilyStore cfs, int expectedSize)
    {
        assertOrdered(Util.cmd(cfs).build(), expectedSize);
    }

    private static void assertOrdered(ReadCommand cmd, int expectedSize)
    {
        int size = 0;
        DecoratedKey prev = null;
        for (Partition partition : Util.getAllUnfiltered(cmd))
        {
            DecoratedKey current = partition.partitionKey();
            assertTrue("key " + current + " does not sort after previous key " + prev, prev == null || prev.compareTo(current) < 0);
            prev = current;
            ++size;
        }
        assertEquals(expectedSize, size);
    }

    protected void fillCF(ColumnFamilyStore cfs, int partitionsPerSSTable)
    {
        for (int i = 0; i < partitionsPerSSTable; i++)
        {
            PartitionUpdate update = UpdateBuilder.create(cfs.metadata, String.valueOf(i))
                                                  .newRow("r1").add("val", "1")
                                                  .newRow("r1").add("val", "1")
                                                  .build();

            new Mutation(update).applyUnsafe();
        }

        cfs.forceBlockingFlush();
    }

    public static void fillIndexCF(ColumnFamilyStore cfs, boolean composite, long ... values)
    {
        assertTrue(values.length % 2 == 0);
        for (int i = 0; i < values.length; i +=2)
        {
            UpdateBuilder builder = UpdateBuilder.create(cfs.metadata, String.valueOf(i));
            if (composite)
            {
                builder.newRow("c" + i)
                       .add(COL_INDEX, values[i])
                       .add(COL_NON_INDEX, values[i + 1]);
            }
            else
            {
                builder.newRow()
                       .add(COL_INDEX, values[i])
                       .add(COL_NON_INDEX, values[i + 1]);
            }
            new Mutation(builder.build()).applyUnsafe();
        }

        cfs.forceBlockingFlush();
    }

    protected void fillCounterCF(ColumnFamilyStore cfs, int partitionsPerSSTable) throws WriteTimeoutException
    {
        for (int i = 0; i < partitionsPerSSTable; i++)
        {
            PartitionUpdate update = UpdateBuilder.create(cfs.metadata, String.valueOf(i))
                                                  .newRow("r1").add("val", 100L)
                                                  .build();
            new CounterMutation(new Mutation(update), ConsistencyLevel.ONE).apply();
        }

        cfs.forceBlockingFlush();
    }

    @Test
    public void testScrubColumnValidation() throws InterruptedException, RequestExecutionException, ExecutionException
    {
        QueryProcessor.process(String.format("CREATE TABLE \"%s\".test_compact_static_columns (a bigint, b timeuuid, c boolean static, d text, PRIMARY KEY (a, b))", KEYSPACE), ConsistencyLevel.ONE);

        Keyspace keyspace = Keyspace.open(KEYSPACE);
        ColumnFamilyStore cfs = keyspace.getColumnFamilyStore("test_compact_static_columns");

        QueryProcessor.executeInternal(String.format("INSERT INTO \"%s\".test_compact_static_columns (a, b, c, d) VALUES (123, c3db07e8-b602-11e3-bc6b-e0b9a54a6d93, true, 'foobar')", KEYSPACE));
        cfs.forceBlockingFlush();
        CompactionManager.instance.performScrub(cfs, false, true);

        QueryProcessor.process("CREATE TABLE \"Keyspace1\".test_scrub_validation (a text primary key, b int)", ConsistencyLevel.ONE);
        ColumnFamilyStore cfs2 = keyspace.getColumnFamilyStore("test_scrub_validation");

        new Mutation(UpdateBuilder.create(cfs2.metadata, "key").newRow().add("b", LongType.instance.decompose(1L)).build()).apply();
        cfs2.forceBlockingFlush();

        CompactionManager.instance.performScrub(cfs2, false, false);
    }

    /**
     * For CASSANDRA-6892 too, check that for a compact table with one cluster column, we can insert whatever
     * we want as value for the clustering column, including something that would conflict with a CQL column definition.
     */
    @Test
    public void testValidationCompactStorage() throws Exception
    {
        QueryProcessor.process(String.format("CREATE TABLE \"%s\".test_compact_dynamic_columns (a int, b text, c text, PRIMARY KEY (a, b)) WITH COMPACT STORAGE", KEYSPACE), ConsistencyLevel.ONE);

        Keyspace keyspace = Keyspace.open(KEYSPACE);
        ColumnFamilyStore cfs = keyspace.getColumnFamilyStore("test_compact_dynamic_columns");

        QueryProcessor.executeInternal(String.format("INSERT INTO \"%s\".test_compact_dynamic_columns (a, b, c) VALUES (0, 'a', 'foo')", KEYSPACE));
        QueryProcessor.executeInternal(String.format("INSERT INTO \"%s\".test_compact_dynamic_columns (a, b, c) VALUES (0, 'b', 'bar')", KEYSPACE));
        QueryProcessor.executeInternal(String.format("INSERT INTO \"%s\".test_compact_dynamic_columns (a, b, c) VALUES (0, 'c', 'boo')", KEYSPACE));
        cfs.forceBlockingFlush();
        CompactionManager.instance.performScrub(cfs, true, true);

        // Scrub is silent, but it will remove broken records. So reading everything back to make sure nothing to "scrubbed away"
        UntypedResultSet rs = QueryProcessor.executeInternal(String.format("SELECT * FROM \"%s\".test_compact_dynamic_columns", KEYSPACE));
        assertEquals(3, rs.size());

        Iterator<UntypedResultSet.Row> iter = rs.iterator();
        assertEquals("foo", iter.next().getString("c"));
        assertEquals("bar", iter.next().getString("c"));
        assertEquals("boo", iter.next().getString("c"));
    }

    @Test /* CASSANDRA-5174 */
    public void testScrubKeysIndex_preserveOrder() throws IOException, ExecutionException, InterruptedException
    {
        //If the partitioner preserves the order then SecondaryIndex uses BytesType comparator,
        // otherwise it uses LocalByPartitionerType
        testScrubIndex(CF_INDEX1_BYTEORDERED, COL_INDEX, false, true);
    }

    @Test /* CASSANDRA-5174 */
    public void testScrubCompositeIndex_preserveOrder() throws IOException, ExecutionException, InterruptedException
    {
        testScrubIndex(CF_INDEX2_BYTEORDERED, COL_INDEX, true, true);
    }

    @Test /* CASSANDRA-5174 */
    public void testScrubKeysIndex() throws IOException, ExecutionException, InterruptedException
    {
        testScrubIndex(CF_INDEX1, COL_INDEX, false, true);
    }

    @Test /* CASSANDRA-5174 */
    public void testScrubCompositeIndex() throws IOException, ExecutionException, InterruptedException
    {
        testScrubIndex(CF_INDEX2, COL_INDEX, true, true);
    }

    @Test /* CASSANDRA-5174 */
    public void testFailScrubKeysIndex() throws IOException, ExecutionException, InterruptedException
    {
        testScrubIndex(CF_INDEX1, COL_INDEX, false, false);
    }

    @Test /* CASSANDRA-5174 */
    public void testFailScrubCompositeIndex() throws IOException, ExecutionException, InterruptedException
    {
        testScrubIndex(CF_INDEX2, COL_INDEX, true, false);
    }

    @Test /* CASSANDRA-5174 */
    public void testScrubTwice() throws IOException, ExecutionException, InterruptedException
    {
        testScrubIndex(CF_INDEX1, COL_INDEX, false, true, true);
    }

    private void testScrubIndex(String cfName, String colName, boolean composite, boolean ... scrubs)
            throws IOException, ExecutionException, InterruptedException
    {
        CompactionManager.instance.disableAutoCompaction();
        Keyspace keyspace = Keyspace.open(KEYSPACE);
        ColumnFamilyStore cfs = keyspace.getColumnFamilyStore(cfName);
        cfs.clearUnsafe();

        int numRows = 1000;
        long[] colValues = new long [numRows * 2]; // each row has two columns
        for (int i = 0; i < colValues.length; i+=2)
        {
            colValues[i] = (i % 4 == 0 ? 1L : 2L); // index column
            colValues[i+1] = 3L; //other column
        }
        fillIndexCF(cfs, composite, colValues);

        // check index

        assertOrdered(Util.cmd(cfs).filterOn(colName, Operator.EQ, 1L).build(), numRows / 2);

        // scrub index
        Set<ColumnFamilyStore> indexCfss = cfs.indexManager.getAllIndexColumnFamilyStores();
        assertTrue(indexCfss.size() == 1);
        for(ColumnFamilyStore indexCfs : indexCfss)
        {
            for (int i = 0; i < scrubs.length; i++)
            {
                boolean failure = !scrubs[i];
                if (failure)
                { //make sure the next scrub fails
                    overrideWithGarbage(indexCfs.getLiveSSTables().iterator().next(), ByteBufferUtil.bytes(1L), ByteBufferUtil.bytes(2L));
                }
                CompactionManager.AllSSTableOpStatus result = indexCfs.scrub(false, false, true, true);
                assertEquals(failure ?
                             CompactionManager.AllSSTableOpStatus.ABORTED :
                             CompactionManager.AllSSTableOpStatus.SUCCESSFUL,
                                result);
            }
        }


        // check index is still working
        assertOrdered(Util.cmd(cfs).filterOn(colName, Operator.EQ, 1L).build(), numRows / 2);
    }

    private static SSTableMultiWriter createTestWriter(Descriptor descriptor, long keyCount, CFMetaData metadata, LifecycleTransaction txn)
    {
        SerializationHeader header = new SerializationHeader(true, metadata, metadata.partitionColumns(), EncodingStats.NO_STATS);
        MetadataCollector collector = new MetadataCollector(metadata.comparator).sstableLevel(0);
        return new TestMultiWriter(new TestWriter(descriptor, keyCount, 0, metadata, collector, header, txn));
    }

    private static class TestMultiWriter extends SimpleSSTableMultiWriter
    {
        TestMultiWriter(SSTableWriter writer)
        {
            super(writer);
        }
    }

    /**
     * Test writer that allows to write out of order SSTable.
     */
    private static class TestWriter extends BigTableWriter
    {
        TestWriter(Descriptor descriptor, long keyCount, long repairedAt, CFMetaData metadata,
                   MetadataCollector collector, SerializationHeader header, LifecycleTransaction txn)
        {
            super(descriptor, keyCount, repairedAt, metadata, collector, header, txn);
        }

        @Override
        protected long beforeAppend(DecoratedKey decoratedKey)
        {
            return dataFile.position();
        }
    }
}<|MERGE_RESOLUTION|>--- conflicted
+++ resolved
@@ -145,11 +145,7 @@
 
         // with skipCorrupted == false, the scrub is expected to fail
         try (LifecycleTransaction txn = cfs.getTracker().tryModify(Arrays.asList(sstable), OperationType.SCRUB);
-<<<<<<< HEAD
-             Scrubber scrubber = new Scrubber(cfs, txn, false, false, true))
-=======
-             Scrubber scrubber = new Scrubber(cfs, txn, false, true);)
->>>>>>> 7d7ff7f3
+             Scrubber scrubber = new Scrubber(cfs, txn, false, true))
         {
             scrubber.scrub();
             fail("Expected a CorruptSSTableException to be thrown");
@@ -159,11 +155,7 @@
         // with skipCorrupted == true, the corrupt rows will be skipped
         Scrubber.ScrubResult scrubResult;
         try (LifecycleTransaction txn = cfs.getTracker().tryModify(Arrays.asList(sstable), OperationType.SCRUB);
-<<<<<<< HEAD
-             Scrubber scrubber = new Scrubber(cfs, txn, true, false, true))
-=======
-             Scrubber scrubber = new Scrubber(cfs, txn, true, true);)
->>>>>>> 7d7ff7f3
+             Scrubber scrubber = new Scrubber(cfs, txn, true, true))
         {
             scrubResult = scrubber.scrubWithResult();
         }
@@ -324,7 +316,6 @@
         tempDataDir.mkdirs();
         try
         {
-<<<<<<< HEAD
             CompactionManager.instance.disableAutoCompaction();
             Keyspace keyspace = Keyspace.open(KEYSPACE);
             String columnFamily = CF3;
@@ -344,69 +335,6 @@
                     PartitionUpdate update = UpdateBuilder.create(cfs.metadata, Util.dk(k))
                                                           .newRow("someName").add("val", "someValue")
                                                           .build();
-=======
-            SSTableReader.open(desc, metadata);
-            fail("SSTR validation should have caught the out-of-order rows");
-        }
-        catch (IllegalStateException ise) { /* this is expected */ }
-
-        // open without validation for scrubbing
-        Set<Component> components = new HashSet<>();
-        components.add(Component.COMPRESSION_INFO);
-        components.add(Component.DATA);
-        components.add(Component.PRIMARY_INDEX);
-        components.add(Component.FILTER);
-        components.add(Component.STATS);
-        components.add(Component.SUMMARY);
-        components.add(Component.TOC);
-
-        SSTableReader sstable = SSTableReader.openNoValidation(desc, components, cfs);
-        if (sstable.last.compareTo(sstable.first) < 0)
-            sstable.last = sstable.first;
-
-        try (LifecycleTransaction txn = LifecycleTransaction.offline(OperationType.SCRUB, sstable);
-             Scrubber scrubber = new Scrubber(cfs, txn, false, true);)
-        {
-            scrubber.scrub();
-        }
-        cfs.loadNewSSTables();
-        List<Row> rows = cfs.getRangeSlice(Util.range("", ""), null, new IdentityQueryFilter(), 1000);
-        assert isRowOrdered(rows) : "Scrub failed: " + rows;
-        assert rows.size() == 6 : "Got " + rows.size();
-    }
-
-    @Test
-    public void testScrub10791() throws Exception
-    {
-        // Table is created by StreamingTransferTest.testTransferRangeTombstones with CASSANDRA-10791 fix disabled.
-        CompactionManager.instance.disableAutoCompaction();
-        Keyspace keyspace = Keyspace.open(KEYSPACE);
-        String columnFamily = CFI1;
-        ColumnFamilyStore cfs = keyspace.getColumnFamilyStore(columnFamily);
-        cfs.clearUnsafe();
-
-        String root = System.getProperty("corrupt-sstable-root");
-        assert root != null;
-        File rootDir = new File(root);
-        assert rootDir.isDirectory();
-        Descriptor desc = new Descriptor("ka", rootDir, KEYSPACE, columnFamily, 2, Descriptor.Type.FINAL, SSTableFormat.Type.LEGACY);
-
-        // open without validation for scrubbing
-        Set<Component> components = new HashSet<>();
-        components.add(Component.DATA);
-        components.add(Component.PRIMARY_INDEX);
-        components.add(Component.FILTER);
-        components.add(Component.STATS);
-        components.add(Component.SUMMARY);
-        components.add(Component.TOC);
-        SSTableReader sstable = SSTableReader.openNoValidation(desc, components, cfs);
-
-        try (LifecycleTransaction txn = LifecycleTransaction.offline(OperationType.SCRUB, sstable);
-             Scrubber scrubber = new Scrubber(cfs, txn, false, true);)
-        {
-            scrubber.scrub();
-        }
->>>>>>> 7d7ff7f3
 
                     writer.append(update.unfilteredIterator());
                 }
@@ -437,7 +365,7 @@
                 sstable.last = sstable.first;
 
             try (LifecycleTransaction scrubTxn = LifecycleTransaction.offline(OperationType.SCRUB, sstable);
-                 Scrubber scrubber = new Scrubber(cfs, scrubTxn, false, true, true))
+                 Scrubber scrubber = new Scrubber(cfs, scrubTxn, false, true))
             {
                 scrubber.scrub();
             }
