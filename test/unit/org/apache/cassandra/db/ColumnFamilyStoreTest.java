--- conflicted
+++ resolved
@@ -29,22 +29,11 @@
 import org.junit.BeforeClass;
 import org.junit.Test;
 
-<<<<<<< HEAD
+import org.apache.cassandra.db.lifecycle.LifecycleTransaction;
 import org.apache.cassandra.io.util.FileUtils;
 import org.apache.cassandra.schema.SchemaConstants;
 import org.apache.cassandra.service.snapshot.SnapshotManifest;
 import org.apache.cassandra.service.snapshot.TableSnapshot;
-=======
-import org.apache.cassandra.db.lifecycle.LifecycleTransaction;
-import org.apache.cassandra.utils.Pair;
-import org.json.simple.JSONArray;
-import org.json.simple.JSONObject;
-import org.json.simple.parser.JSONParser;
-
-import static org.assertj.core.api.Assertions.assertThat;
-import static org.junit.Assert.assertEquals;
-import static org.junit.Assert.assertTrue;
->>>>>>> 5f50c797
 
 import com.google.common.collect.Iterators;
 import org.apache.cassandra.*;
@@ -282,14 +271,14 @@
         cfs.snapshot("basic", null, false, false);
 
         // check snapshot was created
-        Map<String, Directories.SnapshotSizeDetails> snapshotDetails = cfs.getSnapshotDetails();
+        Map<String, TableSnapshot> snapshotDetails = cfs.listSnapshots();
         assertThat(snapshotDetails).hasSize(1);
         assertThat(snapshotDetails).containsKey("basic");
 
         // check that sizeOnDisk > trueSize = 0
-        Directories.SnapshotSizeDetails details = snapshotDetails.get("basic");
-        assertThat(details.sizeOnDiskBytes).isGreaterThan(details.dataSizeBytes);
-        assertThat(details.dataSizeBytes).isZero();
+        TableSnapshot details = snapshotDetails.get("basic");
+        assertThat(details.computeSizeOnDiskBytes()).isGreaterThan(details.computeTrueSizeBytes());
+        assertThat(details.computeTrueSizeBytes()).isZero();
 
         // compact base table to make trueSize > 0
         cfs.forceMajorCompaction();
@@ -297,10 +286,10 @@
 
         // sizeOnDisk > trueSize because trueSize does not include manifest.json
         // Check that truesize now is > 0
-        snapshotDetails = cfs.getSnapshotDetails();
+        snapshotDetails = cfs.listSnapshots();
         details = snapshotDetails.get("basic");
-        assertThat(details.sizeOnDiskBytes).isGreaterThan(details.dataSizeBytes);
-        assertThat(details.dataSizeBytes).isPositive();
+        assertThat(details.computeSizeOnDiskBytes()).isGreaterThan(details.computeTrueSizeBytes());
+        assertThat(details.computeTrueSizeBytes()).isPositive();
     }
 
     @Test
