/*
 * Licensed to the Apache Software Foundation (ASF) under one
 * or more contributor license agreements.  See the NOTICE file
 * distributed with this work for additional information
 * regarding copyright ownership.  The ASF licenses this file
 * to you under the Apache License, Version 2.0 (the
 * "License"); you may not use this file except in compliance
 * with the License.  You may obtain a copy of the License at
 *
 *     http://www.apache.org/licenses/LICENSE-2.0
 *
 * Unless required by applicable law or agreed to in writing, software
 * distributed under the License is distributed on an "AS IS" BASIS,
 * WITHOUT WARRANTIES OR CONDITIONS OF ANY KIND, either express or implied.
 * See the License for the specific language governing permissions and
 * limitations under the License.
 */

package org.apache.cassandra.db.commitlog;

import java.io.BufferedReader;
import java.io.IOException;
import java.nio.ByteBuffer;
import java.nio.file.Files;
import java.nio.file.Path;
import java.util.*;
import java.util.concurrent.TimeUnit;

import com.google.monitoring.runtime.instrumentation.common.util.concurrent.Uninterruptibles;
import org.apache.cassandra.io.util.File;
import org.apache.cassandra.io.util.FileReader;
import org.junit.Assert;
import org.junit.Before;
import org.junit.BeforeClass;
import org.junit.Test;

import org.apache.cassandra.config.DatabaseDescriptor;
import org.apache.cassandra.cql3.CQLTester;
import org.apache.cassandra.db.ColumnFamilyStore;
import org.apache.cassandra.db.Keyspace;
import org.apache.cassandra.db.RowUpdateBuilder;
import org.apache.cassandra.db.commitlog.CommitLogSegment.CDCState;
import org.apache.cassandra.exceptions.CDCWriteException;
import org.apache.cassandra.schema.TableMetadata;

public class CommitLogSegmentManagerCDCTest extends CQLTester
{
    private static final Random random = new Random();

    @BeforeClass
    public static void setUpClass()
    {
        DatabaseDescriptor.setCDCEnabled(true);
        DatabaseDescriptor.setCDCTotalSpaceInMiB(1024);
        CQLTester.setUpClass();
    }

    @Before
    public void beforeTest() throws Throwable
    {
        super.beforeTest();
        // Need to clean out any files from previous test runs. Prevents flaky test failures.
        CommitLog.instance.stopUnsafe(true);
        CommitLog.instance.start();
        ((CommitLogSegmentManagerCDC)CommitLog.instance.segmentManager).updateCDCTotalSize();
    }

    @Test
    public void testCDCWriteFailure() throws Throwable
    {
<<<<<<< HEAD
        testWithCDCSpaceInMb(32, () -> {
            createTableAndBulkWrite();
=======
        createTable("CREATE TABLE %s (idx int, data text, primary key(idx)) WITH cdc=true;");
        CommitLogSegmentManagerCDC cdcMgr = (CommitLogSegmentManagerCDC)CommitLog.instance.segmentManager;
        TableMetadata cfm = currentTableMetadata();

        // Confirm that logic to check for whether or not we can allocate new CDC segments works
        int originalCDCSize = DatabaseDescriptor.getCDCSpaceInMB();
        try
        {
            DatabaseDescriptor.setCDCSpaceInMB(32);
            // Spin until we hit CDC capacity and make sure we get a CDCWriteException
            try
            {
                // Should trigger on anything < 20:1 compression ratio during compressed test
                for (int i = 0; i < 100; i++)
                {
                    new RowUpdateBuilder(cfm, 0, i)
                        .add("data", randomizeBuffer(DatabaseDescriptor.getCommitLogSegmentSize() / 3))
                        .build().apply();
                }
                Assert.fail("Expected CDCWriteException from full CDC but did not receive it.");
            }
            catch (CDCWriteException e)
            {
                // expected, do nothing
            }
>>>>>>> 3ba6de70
            expectCurrentCDCState(CDCState.FORBIDDEN);

            // Confirm we can create a non-cdc table and write to it even while at cdc capacity
            createTable("CREATE TABLE %s (idx int, data text, primary key(idx)) WITH cdc=false;");
            execute("INSERT INTO %s (idx, data) VALUES (1, '1');");

            // Confirm that, on flush+recyle, we see files show up in cdc_raw
            CommitLogSegmentManagerCDC cdcMgr = (CommitLogSegmentManagerCDC)CommitLog.instance.segmentManager;
            Keyspace.open(keyspace())
                    .getColumnFamilyStore(currentTable())
                    .forceBlockingFlush(ColumnFamilyStore.FlushReason.UNIT_TESTS);
            CommitLog.instance.forceRecycleAllSegments();
            cdcMgr.awaitManagementTasksCompletion();
            Assert.assertTrue("Expected files to be moved to overflow.", getCDCRawFiles().length > 0);

            // Simulate a CDC consumer reading files then deleting them
<<<<<<< HEAD
            for (File f : new File(DatabaseDescriptor.getCDCLogLocation()).tryList())
                FileUtils.deleteWithConfirm(f);
=======
            deleteCDCRawFiles();
>>>>>>> 3ba6de70

            // Update size tracker to reflect deleted files. Should flip flag on current allocatingFrom to allow.
            cdcMgr.updateCDCTotalSize();
            expectCurrentCDCState(CDCState.PERMITTED);
        });
    }

    @Test
    public void testSegmentFlaggingOnCreation()
    {
        testSegmentFlaggingOnCreation0();
    }

    @Test
    public void testSegmentFlaggingWithNonblockingOnCreation() throws Throwable
    {
        testWithNonblockingMode(this::testSegmentFlaggingOnCreation0);
    }

<<<<<<< HEAD
    @Test
    public void testNonblockingShouldMaintainSteadyDiskUsage() throws Throwable
    {
        final int commitlogSize = DatabaseDescriptor.getCommitLogSegmentSize() / 1024 / 1024;
        final int targetFilesCount = 3;
        final long cdcSizeLimit = commitlogSize * targetFilesCount;
        final int mutationSize = DatabaseDescriptor.getCommitLogSegmentSize() / 3;
        testWithNonblockingMode(() -> testWithCDCSpaceInMb((int) cdcSizeLimit, () -> {
            CommitLogSegmentManagerCDC cdcMgr = (CommitLogSegmentManagerCDC)CommitLog.instance.segmentManager;

            createTableAndBulkWrite(mutationSize);

            long actualSize = cdcMgr.updateCDCTotalSize();
            long cdcSizeLimitBytes = cdcSizeLimit * 1024 * 1024;
            Assert.assertTrue(String.format("Actual size (%s) should not exceed the size limit (%s)", actualSize, cdcSizeLimitBytes),
                              actualSize <= cdcSizeLimitBytes * targetFilesCount);
            Assert.assertTrue(String.format("Actual size (%s) should be at least the mutation size (%s)", actualSize, mutationSize),
                              actualSize >= mutationSize);
        }));
    }

    @Test // switch from blocking to nonblocking, then back to blocking
    public void testSwitchingCDCWriteModes() throws Throwable
    {
        String tableName = createTableAndBulkWrite();
        expectCurrentCDCState(CDCState.FORBIDDEN);
        testWithNonblockingMode(() -> {
            bulkWrite(tableName);
            expectCurrentCDCState(CDCState.CONTAINS);
        });
        bulkWrite(tableName);
        expectCurrentCDCState(CDCState.FORBIDDEN);
=======
            cdcMgr.awaitManagementTasksCompletion();
            // Delete all files in cdc_raw
            deleteCDCRawFiles();
            cdcMgr.updateCDCTotalSize();
            // Confirm cdc update process changes flag on active segment
            expectCurrentCDCState(CDCState.PERMITTED);

            // Clear out archived CDC files
            deleteCDCRawFiles();
        }
        finally
        {
            DatabaseDescriptor.setCDCSpaceInMB(origSize);
        }
>>>>>>> 3ba6de70
    }

    @Test
    public void testCDCIndexFileWriteOnSync() throws IOException
    {
        createTable("CREATE TABLE %s (idx int, data text, primary key(idx)) WITH cdc=true;");
        new RowUpdateBuilder(currentTableMetadata(), 0, 1)
            .add("data", randomizeBuffer(DatabaseDescriptor.getCommitLogSegmentSize() / 3))
            .build().apply();

        CommitLog.instance.sync(true);
        CommitLogSegment currentSegment = CommitLog.instance.segmentManager.allocatingFrom();
        int syncOffset = currentSegment.lastSyncedOffset;

        // Confirm index file is written
        File cdcIndexFile = currentSegment.getCDCIndexFile();
        Assert.assertTrue("Index file not written: " + cdcIndexFile, cdcIndexFile.exists());

        // Read index value and confirm it's == end from last sync
<<<<<<< HEAD
        String input = null;
        // There could be a race between index file update (truncate & write) and read. See CASSANDRA-17416
        // It is possible to read an empty line. In this case, re-try at most 5 times.
        for (int i = 0; input == null && i < 5; i++)
=======
        BufferedReader in = new BufferedReader(new FileReader(cdcIndexFile));
        String input = in.readLine();
        int offset = Integer.parseInt(input);
        Assert.assertEquals(syncOffset, offset);
        in.close();
    }

    @Test
    public void testCompletedFlag() throws IOException
    {
        createTable("CREATE TABLE %s (idx int, data text, primary key(idx)) WITH cdc=true;");
        CommitLogSegment initialSegment = CommitLog.instance.segmentManager.allocatingFrom();
        int originalCDCSize = DatabaseDescriptor.getCDCSpaceInMB();

        DatabaseDescriptor.setCDCSpaceInMB(8);
        try
>>>>>>> 3ba6de70
        {
            if (i != 0) // add a little pause between each attempt
                Uninterruptibles.sleepUninterruptibly(10, TimeUnit.MILLISECONDS);

            try (BufferedReader in = new BufferedReader(new FileReader(cdcIndexFile)))
            {
                input = in.readLine();
            }
        }

        if (input == null)
        {
            Assert.fail("Unable to read the CDC index file after several attempts");
        }

        int indexOffset = Integer.parseInt(input);
        Assert.assertTrue("The offset read from CDC index file should be equal or larger than the offset after sync. See CASSANDRA-17416",
                          syncOffset <= indexOffset);
    }

    @Test
    public void testCompletedFlag() throws Throwable
    {
        String tableName = createTable("CREATE TABLE %s (idx int, data text, primary key(idx)) WITH cdc=true;");
        CommitLogSegment initialSegment = CommitLog.instance.segmentManager.allocatingFrom();

        testWithCDCSpaceInMb(8, () -> bulkWrite(tableName));

        CommitLog.instance.forceRecycleAllSegments();

        // Confirm index file is written
        File cdcIndexFile = initialSegment.getCDCIndexFile();
        Assert.assertTrue("Index file not written: " + cdcIndexFile, cdcIndexFile.exists());

        // Read index file and confirm second line is COMPLETED
        BufferedReader in = new BufferedReader(new FileReader(cdcIndexFile));
        String input = in.readLine();
        input = in.readLine();
        Assert.assertEquals("Expected COMPLETED in index file, got: " + input, "COMPLETED", input);
        in.close();
    }

    @Test
    public void testDeleteLinkOnDiscardNoCDC() throws Throwable
    {
        createTable("CREATE TABLE %s (idx int, data text, primary key(idx)) WITH cdc=false;");
        new RowUpdateBuilder(currentTableMetadata(), 0, 1)
            .add("data", randomizeBuffer(DatabaseDescriptor.getCommitLogSegmentSize() / 3))
            .build().apply();
        CommitLogSegment currentSegment = CommitLog.instance.segmentManager.allocatingFrom();

        // Confirm that, with no CDC data present, we've hard-linked but have no index file
        Path linked = new File(DatabaseDescriptor.getCDCLogLocation(), currentSegment.logFile.name()).toPath();
        File cdcIndexFile = currentSegment.getCDCIndexFile();
        Assert.assertTrue("File does not exist: " + linked, Files.exists(linked));
        Assert.assertFalse("Expected index file to not be created but found: " + cdcIndexFile, cdcIndexFile.exists());

        // Sync and confirm no index written as index is written on flush
        CommitLog.instance.sync(true);
        Assert.assertTrue("File does not exist: " + linked, Files.exists(linked));
        Assert.assertFalse("Expected index file to not be created but found: " + cdcIndexFile, cdcIndexFile.exists());

        // Force a full recycle and confirm hard-link is deleted
        CommitLog.instance.forceRecycleAllSegments();
        CommitLog.instance.segmentManager.awaitManagementTasksCompletion();
        Assert.assertFalse("Expected hard link to CLS to be deleted on non-cdc segment: " + linked, Files.exists(linked));
    }

    @Test
    public void testRetainLinkOnDiscardCDC() throws Throwable
    {
        createTable("CREATE TABLE %s (idx int, data text, primary key(idx)) WITH cdc=true;");
        CommitLogSegment currentSegment = CommitLog.instance.segmentManager.allocatingFrom();
        File cdcIndexFile = currentSegment.getCDCIndexFile();
        Assert.assertFalse("Expected no index file before flush but found: " + cdcIndexFile, cdcIndexFile.exists());

        new RowUpdateBuilder(currentTableMetadata(), 0, 1)
            .add("data", randomizeBuffer(DatabaseDescriptor.getCommitLogSegmentSize() / 3))
            .build().apply();

        Path linked = new File(DatabaseDescriptor.getCDCLogLocation(), currentSegment.logFile.name()).toPath();
        // Confirm that, with CDC data present but not yet flushed, we've hard-linked but have no index file
        Assert.assertTrue("File does not exist: " + linked, Files.exists(linked));

        // Sync and confirm index written as index is written on flush
        CommitLog.instance.sync(true);
        Assert.assertTrue("File does not exist: " + linked, Files.exists(linked));
        Assert.assertTrue("Expected cdc index file after flush but found none: " + cdcIndexFile, cdcIndexFile.exists());

        // Force a full recycle and confirm all files remain
        CommitLog.instance.forceRecycleAllSegments();
        Assert.assertTrue("File does not exist: " + linked, Files.exists(linked));
        Assert.assertTrue("Expected cdc index file after recycle but found none: " + cdcIndexFile, cdcIndexFile.exists());
    }

    @Test
    public void testReplayLogic() throws Throwable
    {
<<<<<<< HEAD
        // Assert.assertEquals(0, new File(DatabaseDescriptor.getCDCLogLocation()).tryList().length);
        testWithCDCSpaceInMb(8, this::createTableAndBulkWrite);
=======
        // Assert.assertEquals(0, new File(DatabaseDescriptor.getCDCLogLocation()).listFiles().length);
        String table_name = createTable("CREATE TABLE %s (idx int, data text, primary key(idx)) WITH cdc=true;");
        int originalCDCSize = DatabaseDescriptor.getCDCSpaceInMB();

        DatabaseDescriptor.setCDCSpaceInMB(8);
        TableMetadata ccfm = Keyspace.open(keyspace()).getColumnFamilyStore(table_name).metadata();
        try
        {
            for (int i = 0; i < 1000; i++)
            {
                new RowUpdateBuilder(ccfm, 0, i)
                    .add("data", randomizeBuffer(DatabaseDescriptor.getCommitLogSegmentSize() / 3))
                    .build().apply();
            }
            Assert.fail("Expected CDCWriteException from full CDC but did not receive it.");
        }
        catch (CDCWriteException e)
        {
            // pass
        }
        finally
        {
            DatabaseDescriptor.setCDCSpaceInMB(originalCDCSize);
        }
>>>>>>> 3ba6de70

        CommitLog.instance.sync(true);
        CommitLog.instance.stopUnsafe(false);

        // Build up a list of expected index files after replay and then clear out cdc_raw
        List<CDCIndexData> oldData = parseCDCIndexData();
<<<<<<< HEAD
        for (File f : new File(DatabaseDescriptor.getCDCLogLocation()).tryList())
            FileUtils.deleteWithConfirm(f.absolutePath());
=======
        deleteCDCRawFiles();
>>>>>>> 3ba6de70

        try
        {
            Assert.assertEquals("Expected 0 files in CDC folder after deletion. ",
<<<<<<< HEAD
                                0, new File(DatabaseDescriptor.getCDCLogLocation()).tryList().length);
=======
                                0, getCDCRawFiles().length);
>>>>>>> 3ba6de70
        }
        finally
        {
            // If we don't have a started commitlog, assertions will cause the test to hang. I assume it's some assumption
            // hang in the shutdown on CQLTester trying to clean up / drop keyspaces / tables and hanging applying
            // mutations.
            CommitLog.instance.start();
            CommitLog.instance.segmentManager.awaitManagementTasksCompletion();
        }
        CDCTestReplayer replayer = new CDCTestReplayer();
        replayer.examineCommitLog();

        // Rough sanity check -> should be files there now.
        Assert.assertTrue("Expected non-zero number of files in CDC folder after restart.",
<<<<<<< HEAD
                          new File(DatabaseDescriptor.getCDCLogLocation()).tryList().length > 0);
=======
                          getCDCRawFiles().length > 0);
>>>>>>> 3ba6de70

        // Confirm all the old indexes in old are present and >= the original offset, as we flag the entire segment
        // as cdc written on a replay.
        List<CDCIndexData> newData = parseCDCIndexData();
        for (CDCIndexData cid : oldData)
        {
            boolean found = false;
            for (CDCIndexData ncid : newData)
            {
                if (cid.fileName.equals(ncid.fileName))
                {
                    Assert.assertTrue("New CDC index file expected to have >= offset in old.", ncid.offset >= cid.offset);
                    found = true;
                    break;
                }
            }
            if (!found)
            {
                StringBuilder errorMessage = new StringBuilder();
                errorMessage.append(String.format("Missing old CDCIndexData in new set after replay: %s\n", cid));
                errorMessage.append("List of CDCIndexData in new set of indexes after replay:\n");
                for (CDCIndexData ncid : newData)
                    errorMessage.append(String.format("   %s\n", ncid));
                Assert.fail(errorMessage.toString());
            }
        }

        // And make sure we don't have new CDC Indexes we don't expect
        for (CDCIndexData ncid : newData)
        {
            boolean found = false;
            for (CDCIndexData cid : oldData)
            {
                if (cid.fileName.equals(ncid.fileName))
                {
                    found = true;
                    break;
                }
            }
            if (!found)
                Assert.fail(String.format("Unexpected new CDCIndexData found after replay: %s\n", ncid));
        }
    }

    private List<CDCIndexData> parseCDCIndexData()
    {
        List<CDCIndexData> results = new ArrayList<>();
        try
        {
<<<<<<< HEAD
            for (File f : new File(DatabaseDescriptor.getCDCLogLocation()).tryList())
=======
            for (File f : getCDCRawFiles())
>>>>>>> 3ba6de70
            {
                if (f.name().contains("_cdc.idx"))
                    results.add(new CDCIndexData(f));
            }
        }
        catch (IOException e)
        {
            Assert.fail(String.format("Failed to parse CDCIndexData: %s", e.getMessage()));
        }
        return results;
    }

    private static class CDCIndexData
    {
        private final String fileName;
        private final int offset;

        CDCIndexData(File f) throws IOException
        {
<<<<<<< HEAD
            String line = "";
            try (BufferedReader br = new BufferedReader(new FileReader(f)))
            {
                line = br.readLine();
            }
            catch (Exception e)
            {
                throw e;
            }
            fileName = f.name();
=======
            String line;
            try (BufferedReader br = new BufferedReader(new InputStreamReader(new FileInputStream(f))))
            {
                line = br.readLine();
            }

            fileName = f.getName();
>>>>>>> 3ba6de70
            offset = Integer.parseInt(line);
        }

        @Override
        public String toString()
        {
            return String.format("%s,%d", fileName, offset);
        }

        @Override
        public boolean equals(Object other)
        {
            if (!(other instanceof CDCIndexData))
                return false;
            CDCIndexData cid = (CDCIndexData)other;
            return fileName.equals(cid.fileName) && offset == cid.offset;
        }
    }

    private ByteBuffer randomizeBuffer(int size)
    {
        byte[] toWrap = new byte[size];
        random.nextBytes(toWrap);
        return ByteBuffer.wrap(toWrap);
    }

<<<<<<< HEAD
    private int getCDCRawCount()
    {
        return new File(DatabaseDescriptor.getCDCLogLocation()).tryList().length;
    }

=======
>>>>>>> 3ba6de70
    private void expectCurrentCDCState(CDCState expectedState)
    {
        CDCState currentState = CommitLog.instance.segmentManager.allocatingFrom().getCDCState();
        if (currentState != expectedState)
        {
            logger.error("expectCurrentCDCState violation! Expected state: {}. Found state: {}. Current CDC allocation: {}",
                         expectedState, currentState, ((CommitLogSegmentManagerCDC)CommitLog.instance.segmentManager).updateCDCTotalSize());
            Assert.fail(String.format("Received unexpected CDCState on current allocatingFrom segment. Expected: %s. Received: %s",
                        expectedState, currentState));
        }
    }

<<<<<<< HEAD
    private void testWithNonblockingMode(Testable test) throws Throwable
    {
        boolean original = DatabaseDescriptor.getCDCBlockWrites();
        CommitLog.instance.setCDCBlockWrites(false);
        try
        {
            test.run();
        }
        finally
        {
            CommitLog.instance.setCDCBlockWrites(original);
        }
    }

    private void testWithCDCSpaceInMb(int size, Testable test) throws Throwable
    {
        int origSize = (int) DatabaseDescriptor.getCDCTotalSpace() / 1024 / 1024;
        DatabaseDescriptor.setCDCTotalSpaceInMiB(size);
        try
        {
            test.run();
        }
        finally
        {
            DatabaseDescriptor.setCDCTotalSpaceInMiB(origSize);
        }
    }

    private String createTableAndBulkWrite() throws Throwable
    {
        return createTableAndBulkWrite(DatabaseDescriptor.getCommitLogSegmentSize() / 3);
    }

    private String createTableAndBulkWrite(int mutationSize) throws Throwable
    {
        String tableName = createTable("CREATE TABLE %s (idx int, data text, primary key(idx)) WITH cdc=true;");
        bulkWrite(tableName, mutationSize);
        return tableName;
    }

    private void bulkWrite(String tableName) throws Throwable
    {
        bulkWrite(tableName, DatabaseDescriptor.getCommitLogSegmentSize() / 3);
    }

    private void bulkWrite(String tableName, int mutationSize) throws Throwable
    {
        TableMetadata ccfm = Keyspace.open(keyspace()).getColumnFamilyStore(tableName).metadata();
        boolean blockWrites = DatabaseDescriptor.getCDCBlockWrites();
        // Spin to make sure we hit CDC capacity
        try
        {
            for (int i = 0; i < 1000; i++)
            {
                new RowUpdateBuilder(ccfm, 0, i)
                .add("data", randomizeBuffer(mutationSize))
                .build().applyFuture().get();
            }
            if (blockWrites)
                Assert.fail("Expected CDCWriteException from full CDC but did not receive it.");
        }
        catch (CDCWriteException e)
        {
            if (!blockWrites)
                Assert.fail("Excepted no CDCWriteException when not blocking writes but received it.");
        }
    }

    private void testSegmentFlaggingOnCreation0() throws Throwable
    {
        testWithCDCSpaceInMb(16, () -> {
            boolean blockWrites = DatabaseDescriptor.getCDCBlockWrites();

            createTableAndBulkWrite();

            CommitLogSegmentManagerCDC cdcMgr = (CommitLogSegmentManagerCDC)CommitLog.instance.segmentManager;
            expectCurrentCDCState(blockWrites? CDCState.FORBIDDEN : CDCState.CONTAINS);

            // When block writes, releasing CDC commit logs should update the CDC state to PERMITTED
            if (blockWrites)
            {
                CommitLog.instance.forceRecycleAllSegments();

                cdcMgr.awaitManagementTasksCompletion();
                // Delete all files in cdc_raw
                for (File f : new File(DatabaseDescriptor.getCDCLogLocation()).tryList())
                    f.delete();
                cdcMgr.updateCDCTotalSize();
                // Confirm cdc update process changes flag on active segment
                expectCurrentCDCState(CDCState.PERMITTED);
            }

            // Clear out archived CDC files
            for (File f : new File(DatabaseDescriptor.getCDCLogLocation()).tryList()) {
                FileUtils.deleteWithConfirm(f);
            }
        });
    }

    private interface Testable
    {
        void run() throws Throwable;
=======
    private static File[] getCDCRawFiles()
    {
        return new File(DatabaseDescriptor.getCDCLogLocation()).listFiles();
    }

    private static void deleteCDCRawFiles()
    {
        for (File f : getCDCRawFiles())
        {
            f.delete();
        }
>>>>>>> 3ba6de70
    }
}<|MERGE_RESOLUTION|>--- conflicted
+++ resolved
@@ -68,36 +68,8 @@
     @Test
     public void testCDCWriteFailure() throws Throwable
     {
-<<<<<<< HEAD
         testWithCDCSpaceInMb(32, () -> {
             createTableAndBulkWrite();
-=======
-        createTable("CREATE TABLE %s (idx int, data text, primary key(idx)) WITH cdc=true;");
-        CommitLogSegmentManagerCDC cdcMgr = (CommitLogSegmentManagerCDC)CommitLog.instance.segmentManager;
-        TableMetadata cfm = currentTableMetadata();
-
-        // Confirm that logic to check for whether or not we can allocate new CDC segments works
-        int originalCDCSize = DatabaseDescriptor.getCDCSpaceInMB();
-        try
-        {
-            DatabaseDescriptor.setCDCSpaceInMB(32);
-            // Spin until we hit CDC capacity and make sure we get a CDCWriteException
-            try
-            {
-                // Should trigger on anything < 20:1 compression ratio during compressed test
-                for (int i = 0; i < 100; i++)
-                {
-                    new RowUpdateBuilder(cfm, 0, i)
-                        .add("data", randomizeBuffer(DatabaseDescriptor.getCommitLogSegmentSize() / 3))
-                        .build().apply();
-                }
-                Assert.fail("Expected CDCWriteException from full CDC but did not receive it.");
-            }
-            catch (CDCWriteException e)
-            {
-                // expected, do nothing
-            }
->>>>>>> 3ba6de70
             expectCurrentCDCState(CDCState.FORBIDDEN);
 
             // Confirm we can create a non-cdc table and write to it even while at cdc capacity
@@ -114,12 +86,7 @@
             Assert.assertTrue("Expected files to be moved to overflow.", getCDCRawFiles().length > 0);
 
             // Simulate a CDC consumer reading files then deleting them
-<<<<<<< HEAD
-            for (File f : new File(DatabaseDescriptor.getCDCLogLocation()).tryList())
-                FileUtils.deleteWithConfirm(f);
-=======
             deleteCDCRawFiles();
->>>>>>> 3ba6de70
 
             // Update size tracker to reflect deleted files. Should flip flag on current allocatingFrom to allow.
             cdcMgr.updateCDCTotalSize();
@@ -128,7 +95,7 @@
     }
 
     @Test
-    public void testSegmentFlaggingOnCreation()
+    public void testSegmentFlaggingOnCreation() throws Throwable
     {
         testSegmentFlaggingOnCreation0();
     }
@@ -139,7 +106,6 @@
         testWithNonblockingMode(this::testSegmentFlaggingOnCreation0);
     }
 
-<<<<<<< HEAD
     @Test
     public void testNonblockingShouldMaintainSteadyDiskUsage() throws Throwable
     {
@@ -172,22 +138,6 @@
         });
         bulkWrite(tableName);
         expectCurrentCDCState(CDCState.FORBIDDEN);
-=======
-            cdcMgr.awaitManagementTasksCompletion();
-            // Delete all files in cdc_raw
-            deleteCDCRawFiles();
-            cdcMgr.updateCDCTotalSize();
-            // Confirm cdc update process changes flag on active segment
-            expectCurrentCDCState(CDCState.PERMITTED);
-
-            // Clear out archived CDC files
-            deleteCDCRawFiles();
-        }
-        finally
-        {
-            DatabaseDescriptor.setCDCSpaceInMB(origSize);
-        }
->>>>>>> 3ba6de70
     }
 
     @Test
@@ -207,29 +157,10 @@
         Assert.assertTrue("Index file not written: " + cdcIndexFile, cdcIndexFile.exists());
 
         // Read index value and confirm it's == end from last sync
-<<<<<<< HEAD
         String input = null;
         // There could be a race between index file update (truncate & write) and read. See CASSANDRA-17416
         // It is possible to read an empty line. In this case, re-try at most 5 times.
         for (int i = 0; input == null && i < 5; i++)
-=======
-        BufferedReader in = new BufferedReader(new FileReader(cdcIndexFile));
-        String input = in.readLine();
-        int offset = Integer.parseInt(input);
-        Assert.assertEquals(syncOffset, offset);
-        in.close();
-    }
-
-    @Test
-    public void testCompletedFlag() throws IOException
-    {
-        createTable("CREATE TABLE %s (idx int, data text, primary key(idx)) WITH cdc=true;");
-        CommitLogSegment initialSegment = CommitLog.instance.segmentManager.allocatingFrom();
-        int originalCDCSize = DatabaseDescriptor.getCDCSpaceInMB();
-
-        DatabaseDescriptor.setCDCSpaceInMB(8);
-        try
->>>>>>> 3ba6de70
         {
             if (i != 0) // add a little pause between each attempt
                 Uninterruptibles.sleepUninterruptibly(10, TimeUnit.MILLISECONDS);
@@ -328,56 +259,20 @@
     @Test
     public void testReplayLogic() throws Throwable
     {
-<<<<<<< HEAD
         // Assert.assertEquals(0, new File(DatabaseDescriptor.getCDCLogLocation()).tryList().length);
         testWithCDCSpaceInMb(8, this::createTableAndBulkWrite);
-=======
-        // Assert.assertEquals(0, new File(DatabaseDescriptor.getCDCLogLocation()).listFiles().length);
-        String table_name = createTable("CREATE TABLE %s (idx int, data text, primary key(idx)) WITH cdc=true;");
-        int originalCDCSize = DatabaseDescriptor.getCDCSpaceInMB();
-
-        DatabaseDescriptor.setCDCSpaceInMB(8);
-        TableMetadata ccfm = Keyspace.open(keyspace()).getColumnFamilyStore(table_name).metadata();
-        try
-        {
-            for (int i = 0; i < 1000; i++)
-            {
-                new RowUpdateBuilder(ccfm, 0, i)
-                    .add("data", randomizeBuffer(DatabaseDescriptor.getCommitLogSegmentSize() / 3))
-                    .build().apply();
-            }
-            Assert.fail("Expected CDCWriteException from full CDC but did not receive it.");
-        }
-        catch (CDCWriteException e)
-        {
-            // pass
-        }
-        finally
-        {
-            DatabaseDescriptor.setCDCSpaceInMB(originalCDCSize);
-        }
->>>>>>> 3ba6de70
 
         CommitLog.instance.sync(true);
         CommitLog.instance.stopUnsafe(false);
 
         // Build up a list of expected index files after replay and then clear out cdc_raw
         List<CDCIndexData> oldData = parseCDCIndexData();
-<<<<<<< HEAD
-        for (File f : new File(DatabaseDescriptor.getCDCLogLocation()).tryList())
-            FileUtils.deleteWithConfirm(f.absolutePath());
-=======
         deleteCDCRawFiles();
->>>>>>> 3ba6de70
 
         try
         {
             Assert.assertEquals("Expected 0 files in CDC folder after deletion. ",
-<<<<<<< HEAD
-                                0, new File(DatabaseDescriptor.getCDCLogLocation()).tryList().length);
-=======
                                 0, getCDCRawFiles().length);
->>>>>>> 3ba6de70
         }
         finally
         {
@@ -392,11 +287,7 @@
 
         // Rough sanity check -> should be files there now.
         Assert.assertTrue("Expected non-zero number of files in CDC folder after restart.",
-<<<<<<< HEAD
-                          new File(DatabaseDescriptor.getCDCLogLocation()).tryList().length > 0);
-=======
                           getCDCRawFiles().length > 0);
->>>>>>> 3ba6de70
 
         // Confirm all the old indexes in old are present and >= the original offset, as we flag the entire segment
         // as cdc written on a replay.
@@ -446,11 +337,7 @@
         List<CDCIndexData> results = new ArrayList<>();
         try
         {
-<<<<<<< HEAD
-            for (File f : new File(DatabaseDescriptor.getCDCLogLocation()).tryList())
-=======
             for (File f : getCDCRawFiles())
->>>>>>> 3ba6de70
             {
                 if (f.name().contains("_cdc.idx"))
                     results.add(new CDCIndexData(f));
@@ -470,26 +357,12 @@
 
         CDCIndexData(File f) throws IOException
         {
-<<<<<<< HEAD
-            String line = "";
+            String line;
             try (BufferedReader br = new BufferedReader(new FileReader(f)))
             {
                 line = br.readLine();
             }
-            catch (Exception e)
-            {
-                throw e;
-            }
             fileName = f.name();
-=======
-            String line;
-            try (BufferedReader br = new BufferedReader(new InputStreamReader(new FileInputStream(f))))
-            {
-                line = br.readLine();
-            }
-
-            fileName = f.getName();
->>>>>>> 3ba6de70
             offset = Integer.parseInt(line);
         }
 
@@ -516,14 +389,6 @@
         return ByteBuffer.wrap(toWrap);
     }
 
-<<<<<<< HEAD
-    private int getCDCRawCount()
-    {
-        return new File(DatabaseDescriptor.getCDCLogLocation()).tryList().length;
-    }
-
-=======
->>>>>>> 3ba6de70
     private void expectCurrentCDCState(CDCState expectedState)
     {
         CDCState currentState = CommitLog.instance.segmentManager.allocatingFrom().getCDCState();
@@ -536,7 +401,6 @@
         }
     }
 
-<<<<<<< HEAD
     private void testWithNonblockingMode(Testable test) throws Throwable
     {
         boolean original = DatabaseDescriptor.getCDCBlockWrites();
@@ -622,35 +486,32 @@
 
                 cdcMgr.awaitManagementTasksCompletion();
                 // Delete all files in cdc_raw
-                for (File f : new File(DatabaseDescriptor.getCDCLogLocation()).tryList())
-                    f.delete();
+                deleteCDCRawFiles();
                 cdcMgr.updateCDCTotalSize();
                 // Confirm cdc update process changes flag on active segment
                 expectCurrentCDCState(CDCState.PERMITTED);
             }
 
             // Clear out archived CDC files
-            for (File f : new File(DatabaseDescriptor.getCDCLogLocation()).tryList()) {
-                FileUtils.deleteWithConfirm(f);
-            }
+            deleteCDCRawFiles();
         });
     }
 
+    private static File[] getCDCRawFiles()
+    {
+        return new File(DatabaseDescriptor.getCDCLogLocation()).tryList();
+    }
+
+    private static void deleteCDCRawFiles()
+    {
+        for (File f : getCDCRawFiles())
+        {
+            f.deleteIfExists();
+        }
+    }
+
     private interface Testable
     {
         void run() throws Throwable;
-=======
-    private static File[] getCDCRawFiles()
-    {
-        return new File(DatabaseDescriptor.getCDCLogLocation()).listFiles();
-    }
-
-    private static void deleteCDCRawFiles()
-    {
-        for (File f : getCDCRawFiles())
-        {
-            f.delete();
-        }
->>>>>>> 3ba6de70
     }
 }