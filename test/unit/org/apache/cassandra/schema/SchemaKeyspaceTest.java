--- conflicted
+++ resolved
@@ -73,18 +73,6 @@
                                     SchemaLoader.standardCFMD(KEYSPACE1, CF_STANDARD1));
     }
 
-<<<<<<< HEAD
-    /** See CASSANDRA-16856. Make sure schema pulls are synchronized to prevent concurrent schema pull/writes
-    *
-    * @throws Exception
-    */
-   @Test
-   public void testSchemaPullSynchoricity() throws Exception
-   {
-       Method method = SchemaKeyspace.class.getDeclaredMethod("convertSchemaToMutations");
-       assertTrue(Modifier.isSynchronized(method.getModifiers()));
-   }
-=======
     /** See CASSANDRA-16856/16996. Make sure schema pulls are synchronized to prevent concurrent schema pull/writes */
     @Test
     public void testSchemaPullSynchronicity() throws Exception
@@ -155,7 +143,6 @@
 
         pool.shutdownNow();
     }
->>>>>>> 5aa2fb83
 
     @Test
     public void testConversionsInverses() throws Exception
