/*
 * Licensed to the Apache Software Foundation (ASF) under one
 * or more contributor license agreements.  See the NOTICE file
 * distributed with this work for additional information
 * regarding copyright ownership.  The ASF licenses this file
 * to you under the Apache License, Version 2.0 (the
 * "License"); you may not use this file except in compliance
 * with the License.  You may obtain a copy of the License at
 *
 *     http://www.apache.org/licenses/LICENSE-2.0
 *
 * Unless required by applicable law or agreed to in writing, software
 * distributed under the License is distributed on an "AS IS" BASIS,
 * WITHOUT WARRANTIES OR CONDITIONS OF ANY KIND, either express or implied.
 * See the License for the specific language governing permissions and
 * limitations under the License.
 */
package org.apache.cassandra.cql3.conditions;

import java.nio.ByteBuffer;
import java.util.*;

import org.junit.Assert;
import org.junit.Test;

import org.apache.cassandra.cql3.*;
import org.apache.cassandra.db.Clustering;
import org.apache.cassandra.db.marshal.Int32Type;
import org.apache.cassandra.db.marshal.ListType;
import org.apache.cassandra.db.marshal.MapType;
import org.apache.cassandra.db.marshal.SetType;
import org.apache.cassandra.db.rows.*;
import org.apache.cassandra.exceptions.InvalidRequestException;
import org.apache.cassandra.schema.ColumnMetadata;
import org.apache.cassandra.utils.ByteBufferUtil;
import org.apache.cassandra.utils.TimeUUID;

import static org.junit.Assert.assertFalse;
import static org.junit.Assert.assertTrue;
import static org.junit.Assert.fail;

import static org.apache.cassandra.cql3.Operator.*;
import static org.apache.cassandra.utils.ByteBufferUtil.EMPTY_BYTE_BUFFER;


public class ColumnConditionTest
{
    public static final ByteBuffer ZERO = Int32Type.instance.fromString("0");
    public static final ByteBuffer ONE = Int32Type.instance.fromString("1");
    public static final ByteBuffer TWO = Int32Type.instance.fromString("2");

    private static Row newRow(ColumnMetadata definition, ByteBuffer value)
    {
        BufferCell cell = new BufferCell(definition, 0L, Cell.NO_TTL, Cell.NO_DELETION_TIME, value, null);
        return BTreeRow.singleCellRow(Clustering.EMPTY, cell);
    }

    private static Row newRow(ColumnMetadata definition, List<ByteBuffer> values)
    {
        Row.Builder builder = BTreeRow.sortedBuilder();
        builder.newRow(Clustering.EMPTY);
        long now = System.currentTimeMillis();
        if (values != null)
        {
            for (int i = 0, m = values.size(); i < m; i++)
            {
                TimeUUID uuid = TimeUUID.Generator.atUnixMillis(now, i);
                ByteBuffer key = uuid.toBytes();
                ByteBuffer value = values.get(i);
                BufferCell cell = new BufferCell(definition,
                                                 0L,
                                                 Cell.NO_TTL,
                                                 Cell.NO_DELETION_TIME,
                                                 value,
                                                 CellPath.create(key));
                builder.addCell(cell);
            }
        }
        return builder.build();
    }

    private static Row newRow(ColumnMetadata definition, SortedSet<ByteBuffer> values)
    {
        Row.Builder builder = BTreeRow.sortedBuilder();
        builder.newRow(Clustering.EMPTY);
        if (values != null)
        {
            for (ByteBuffer value : values)
            {
                BufferCell cell = new BufferCell(definition,
                                                 0L,
                                                 Cell.NO_TTL,
                                                 Cell.NO_DELETION_TIME,
                                                 ByteBufferUtil.EMPTY_BYTE_BUFFER,
                                                 CellPath.create(value));
                builder.addCell(cell);
            }
        }
        return builder.build();
    }

    private static Row newRow(ColumnMetadata definition, Map<ByteBuffer, ByteBuffer> values)
    {
        Row.Builder builder = BTreeRow.sortedBuilder();
        builder.newRow(Clustering.EMPTY);
        if (values != null)
        {
            for (Map.Entry<ByteBuffer, ByteBuffer> entry : values.entrySet())
            {
                BufferCell cell = new BufferCell(definition,
                                                 0L,
                                                 Cell.NO_TTL,
                                                 Cell.NO_DELETION_TIME,
                                                 entry.getValue(),
                                                 CellPath.create(entry.getKey()));
                builder.addCell(cell);
            }
        }
        return builder.build();
    }

    private static boolean conditionApplies(ByteBuffer rowValue, Operator op, ByteBuffer conditionValue)
    {
        ColumnMetadata definition = ColumnMetadata.regularColumn("ks", "cf", "c", Int32Type.instance);
        ColumnCondition condition = ColumnCondition.condition(definition, op, Terms.of(new Constants.Value(conditionValue)));
        ColumnCondition.Bound bound = condition.bind(QueryOptions.DEFAULT);
        return bound.appliesTo(newRow(definition, rowValue));
    }

    private static boolean conditionApplies(List<ByteBuffer> rowValue, Operator op, List<ByteBuffer> conditionValue)
    {
        ColumnMetadata definition = ColumnMetadata.regularColumn("ks", "cf", "c", ListType.getInstance(Int32Type.instance, true));
        ColumnCondition condition = ColumnCondition.condition(definition, op, Terms.of(new Lists.Value(conditionValue)));
        ColumnCondition.Bound bound = condition.bind(QueryOptions.DEFAULT);
        return bound.appliesTo(newRow(definition, rowValue));
    }

    private static boolean conditionContainsApplies(List<ByteBuffer> rowValue, Operator op, ByteBuffer conditionValue)
    {
        ColumnMetadata definition = ColumnMetadata.regularColumn("ks", "cf", "c", ListType.getInstance(Int32Type.instance, true));
        ColumnCondition condition = ColumnCondition.condition(definition, op, Terms.of(new Constants.Value(conditionValue)));
        ColumnCondition.Bound bound = condition.bind(QueryOptions.DEFAULT);
        return bound.appliesTo(newRow(definition, rowValue));
    }

    private static boolean conditionContainsApplies(Map<ByteBuffer, ByteBuffer> rowValue, Operator op, ByteBuffer conditionValue)
    {
        ColumnMetadata definition = ColumnMetadata.regularColumn("ks", "cf", "c", MapType.getInstance(Int32Type.instance, Int32Type.instance, true));
        ColumnCondition condition = ColumnCondition.condition(definition, op, Terms.of(new Constants.Value(conditionValue)));
        ColumnCondition.Bound bound = condition.bind(QueryOptions.DEFAULT);
        return bound.appliesTo(newRow(definition, rowValue));
    }

    private static boolean conditionApplies(SortedSet<ByteBuffer> rowValue, Operator op, SortedSet<ByteBuffer> conditionValue)
    {
        ColumnMetadata definition = ColumnMetadata.regularColumn("ks", "cf", "c", SetType.getInstance(Int32Type.instance, true));
        ColumnCondition condition = ColumnCondition.condition(definition, op, Terms.of(new Sets.Value(conditionValue)));
        ColumnCondition.Bound bound = condition.bind(QueryOptions.DEFAULT);
        return bound.appliesTo(newRow(definition, rowValue));
    }

<<<<<<< HEAD
    private static boolean conditionContainsApplies(SortedSet<ByteBuffer> rowValue, Operator op, ByteBuffer conditionValue)
    {
        ColumnMetadata definition = ColumnMetadata.regularColumn("ks", "cf", "c", SetType.getInstance(Int32Type.instance, true));
        ColumnCondition condition = ColumnCondition.condition(definition, op, Terms.of(new Constants.Value(conditionValue)));
        ColumnCondition.Bound bound = condition.bind(QueryOptions.DEFAULT);
        return bound.appliesTo(newRow(definition, rowValue));
    }

    private static boolean conditionApplies(Map<ByteBuffer, ByteBuffer> rowValue, Operator op, Map<ByteBuffer, ByteBuffer> conditionValue)
=======
    private static boolean conditionApplies(Map<ByteBuffer, ByteBuffer> rowValue, Operator op, SortedMap<ByteBuffer, ByteBuffer> conditionValue)
>>>>>>> 5cf6db30
    {
        ColumnMetadata definition = ColumnMetadata.regularColumn("ks", "cf", "c", MapType.getInstance(Int32Type.instance, Int32Type.instance, true));
        ColumnCondition condition = ColumnCondition.condition(definition, op, Terms.of(new Maps.Value(conditionValue)));
        ColumnCondition.Bound bound = condition.bind(QueryOptions.DEFAULT);
        return bound.appliesTo(newRow(definition, rowValue));
    }

    @FunctionalInterface
    public interface CheckedFunction {
        void apply();
    }

    private static void assertThrowsIRE(CheckedFunction runnable, String errorMessage)
    {
        try
        {
            runnable.apply();
            fail("Expected InvalidRequestException was not thrown");
        } catch (InvalidRequestException e)
        {
            Assert.assertTrue("Expected error message to contain '" + errorMessage + "', but got '" + e.getMessage() + "'",
                              e.getMessage().contains(errorMessage));
        }
    }

    @Test
    public void testSimpleBoundIsSatisfiedByValue() throws InvalidRequestException
    {
        // EQ
        assertTrue(conditionApplies(ONE, EQ, ONE));
        assertFalse(conditionApplies(TWO, EQ, ONE));
        assertFalse(conditionApplies(ONE, EQ, TWO));
        assertFalse(conditionApplies(ONE, EQ, EMPTY_BYTE_BUFFER));
        assertFalse(conditionApplies(EMPTY_BYTE_BUFFER, EQ, ONE));
        assertTrue(conditionApplies(EMPTY_BYTE_BUFFER, EQ, EMPTY_BYTE_BUFFER));
        assertFalse(conditionApplies(ONE, EQ, null));
        assertFalse(conditionApplies(null, EQ, ONE));
        assertTrue(conditionApplies((ByteBuffer) null, EQ, (ByteBuffer) null));

        // NEQ
        assertFalse(conditionApplies(ONE, NEQ, ONE));
        assertTrue(conditionApplies(TWO, NEQ, ONE));
        assertTrue(conditionApplies(ONE, NEQ, TWO));
        assertTrue(conditionApplies(ONE, NEQ, EMPTY_BYTE_BUFFER));
        assertTrue(conditionApplies(EMPTY_BYTE_BUFFER, NEQ, ONE));
        assertFalse(conditionApplies(EMPTY_BYTE_BUFFER, NEQ, EMPTY_BYTE_BUFFER));
        assertTrue(conditionApplies(ONE, NEQ, null));
        assertTrue(conditionApplies(null, NEQ, ONE));
        assertFalse(conditionApplies((ByteBuffer) null, NEQ, (ByteBuffer) null));

        // LT
        assertFalse(conditionApplies(ONE, LT, ONE));
        assertFalse(conditionApplies(TWO, LT, ONE));
        assertTrue(conditionApplies(ONE, LT, TWO));
        assertFalse(conditionApplies(ONE, LT, EMPTY_BYTE_BUFFER));
        assertTrue(conditionApplies(EMPTY_BYTE_BUFFER, LT, ONE));
        assertFalse(conditionApplies(EMPTY_BYTE_BUFFER, LT, EMPTY_BYTE_BUFFER));
        assertThrowsIRE(() -> conditionApplies(ONE, LT, null), "Invalid comparison with null for operator \"<\"");
        assertFalse(conditionApplies(null, LT, ONE));

        // LTE
        assertTrue(conditionApplies(ONE, LTE, ONE));
        assertFalse(conditionApplies(TWO, LTE, ONE));
        assertTrue(conditionApplies(ONE, LTE, TWO));
        assertFalse(conditionApplies(ONE, LTE, EMPTY_BYTE_BUFFER));
        assertTrue(conditionApplies(EMPTY_BYTE_BUFFER, LTE, ONE));
        assertTrue(conditionApplies(EMPTY_BYTE_BUFFER, LTE, EMPTY_BYTE_BUFFER));
        assertThrowsIRE(() -> conditionApplies(ONE, LTE, null), "Invalid comparison with null for operator \"<=\"");
        assertFalse(conditionApplies(null, LTE, ONE));

        // GT
        assertFalse(conditionApplies(ONE, GT, ONE));
        assertTrue(conditionApplies(TWO, GT, ONE));
        assertFalse(conditionApplies(ONE, GT, TWO));
        assertTrue(conditionApplies(ONE, GT, EMPTY_BYTE_BUFFER));
        assertFalse(conditionApplies(EMPTY_BYTE_BUFFER, GT, ONE));
        assertFalse(conditionApplies(EMPTY_BYTE_BUFFER, GT, EMPTY_BYTE_BUFFER));
        assertThrowsIRE(() -> conditionApplies(ONE, GT, null), "Invalid comparison with null for operator \">\"");
        assertFalse(conditionApplies(null, GT, ONE));

        // GTE
        assertTrue(conditionApplies(ONE, GTE, ONE));
        assertTrue(conditionApplies(TWO, GTE, ONE));
        assertFalse(conditionApplies(ONE, GTE, TWO));
        assertTrue(conditionApplies(ONE, GTE, EMPTY_BYTE_BUFFER));
        assertFalse(conditionApplies(EMPTY_BYTE_BUFFER, GTE, ONE));
        assertTrue(conditionApplies(EMPTY_BYTE_BUFFER, GTE, EMPTY_BYTE_BUFFER));
        assertThrowsIRE(() -> conditionApplies(ONE, GTE, null), "Invalid comparison with null for operator \">=\"");
        assertFalse(conditionApplies(null, GTE, ONE));
    }

    private static List<ByteBuffer> list(ByteBuffer... values)
    {
        return Arrays.asList(values);
    }

    @Test
    // sets use the same check as lists
    public void testListCollectionBoundAppliesTo() throws InvalidRequestException
    {
        // EQ
        assertTrue(conditionApplies(list(ONE), EQ, list(ONE)));
        assertTrue(conditionApplies(list(), EQ, list()));
        assertFalse(conditionApplies(list(ONE), EQ, list(ZERO)));
        assertFalse(conditionApplies(list(ZERO), EQ, list(ONE)));
        assertFalse(conditionApplies(list(ONE, ONE), EQ, list(ONE)));
        assertFalse(conditionApplies(list(ONE), EQ, list(ONE, ONE)));
        assertFalse(conditionApplies(list(ONE), EQ, list()));
        assertFalse(conditionApplies(list(), EQ, list(ONE)));

        assertFalse(conditionApplies(list(ONE), EQ, list(ByteBufferUtil.EMPTY_BYTE_BUFFER)));
        assertFalse(conditionApplies(list(ByteBufferUtil.EMPTY_BYTE_BUFFER), EQ, list(ONE)));
        assertTrue(conditionApplies(list(ByteBufferUtil.EMPTY_BYTE_BUFFER), EQ, list(ByteBufferUtil.EMPTY_BYTE_BUFFER)));

        // NEQ
        assertFalse(conditionApplies(list(ONE), NEQ, list(ONE)));
        assertFalse(conditionApplies(list(), NEQ, list()));
        assertTrue(conditionApplies(list(ONE), NEQ, list(ZERO)));
        assertTrue(conditionApplies(list(ZERO), NEQ, list(ONE)));
        assertTrue(conditionApplies(list(ONE, ONE), NEQ, list(ONE)));
        assertTrue(conditionApplies(list(ONE), NEQ, list(ONE, ONE)));
        assertTrue(conditionApplies(list(ONE), NEQ, list()));
        assertTrue(conditionApplies(list(), NEQ, list(ONE)));

        assertTrue(conditionApplies(list(ONE), NEQ, list(ByteBufferUtil.EMPTY_BYTE_BUFFER)));
        assertTrue(conditionApplies(list(ByteBufferUtil.EMPTY_BYTE_BUFFER), NEQ, list(ONE)));
        assertFalse(conditionApplies(list(ByteBufferUtil.EMPTY_BYTE_BUFFER), NEQ, list(ByteBufferUtil.EMPTY_BYTE_BUFFER)));

        // LT
        assertFalse(conditionApplies(list(ONE), LT, list(ONE)));
        assertFalse(conditionApplies(list(), LT, list()));
        assertFalse(conditionApplies(list(ONE), LT, list(ZERO)));
        assertTrue(conditionApplies(list(ZERO), LT, list(ONE)));
        assertFalse(conditionApplies(list(ONE, ONE), LT, list(ONE)));
        assertTrue(conditionApplies(list(ONE), LT, list(ONE, ONE)));
        assertFalse(conditionApplies(list(ONE), LT, list()));
        assertTrue(conditionApplies(list(), LT, list(ONE)));

        assertFalse(conditionApplies(list(ONE), LT, list(ByteBufferUtil.EMPTY_BYTE_BUFFER)));
        assertTrue(conditionApplies(list(ByteBufferUtil.EMPTY_BYTE_BUFFER), LT, list(ONE)));
        assertFalse(conditionApplies(list(ByteBufferUtil.EMPTY_BYTE_BUFFER), LT, list(ByteBufferUtil.EMPTY_BYTE_BUFFER)));

        // LTE
        assertTrue(conditionApplies(list(ONE), LTE, list(ONE)));
        assertTrue(conditionApplies(list(), LTE, list()));
        assertFalse(conditionApplies(list(ONE), LTE, list(ZERO)));
        assertTrue(conditionApplies(list(ZERO), LTE, list(ONE)));
        assertFalse(conditionApplies(list(ONE, ONE), LTE, list(ONE)));
        assertTrue(conditionApplies(list(ONE), LTE, list(ONE, ONE)));
        assertFalse(conditionApplies(list(ONE), LTE, list()));
        assertTrue(conditionApplies(list(), LTE, list(ONE)));

        assertFalse(conditionApplies(list(ONE), LTE, list(ByteBufferUtil.EMPTY_BYTE_BUFFER)));
        assertTrue(conditionApplies(list(ByteBufferUtil.EMPTY_BYTE_BUFFER), LTE, list(ONE)));
        assertTrue(conditionApplies(list(ByteBufferUtil.EMPTY_BYTE_BUFFER), LTE, list(ByteBufferUtil.EMPTY_BYTE_BUFFER)));

        // GT
        assertFalse(conditionApplies(list(ONE), GT, list(ONE)));
        assertFalse(conditionApplies(list(), GT, list()));
        assertTrue(conditionApplies(list(ONE), GT, list(ZERO)));
        assertFalse(conditionApplies(list(ZERO), GT, list(ONE)));
        assertTrue(conditionApplies(list(ONE, ONE), GT, list(ONE)));
        assertFalse(conditionApplies(list(ONE), GT, list(ONE, ONE)));
        assertTrue(conditionApplies(list(ONE), GT, list()));
        assertFalse(conditionApplies(list(), GT, list(ONE)));

        assertTrue(conditionApplies(list(ONE), GT, list(ByteBufferUtil.EMPTY_BYTE_BUFFER)));
        assertFalse(conditionApplies(list(ByteBufferUtil.EMPTY_BYTE_BUFFER), GT, list(ONE)));
        assertFalse(conditionApplies(list(ByteBufferUtil.EMPTY_BYTE_BUFFER), GT, list(ByteBufferUtil.EMPTY_BYTE_BUFFER)));

        // GTE
        assertTrue(conditionApplies(list(ONE), GTE, list(ONE)));
        assertTrue(conditionApplies(list(), GTE, list()));
        assertTrue(conditionApplies(list(ONE), GTE, list(ZERO)));
        assertFalse(conditionApplies(list(ZERO), GTE, list(ONE)));
        assertTrue(conditionApplies(list(ONE, ONE), GTE, list(ONE)));
        assertFalse(conditionApplies(list(ONE), GTE, list(ONE, ONE)));
        assertTrue(conditionApplies(list(ONE), GTE, list()));
        assertFalse(conditionApplies(list(), GTE, list(ONE)));

        assertTrue(conditionApplies(list(ONE), GTE, list(ByteBufferUtil.EMPTY_BYTE_BUFFER)));
        assertFalse(conditionApplies(list(ByteBufferUtil.EMPTY_BYTE_BUFFER), GTE, list(ONE)));
        assertTrue(conditionApplies(list(ByteBufferUtil.EMPTY_BYTE_BUFFER), GTE, list(ByteBufferUtil.EMPTY_BYTE_BUFFER)));

        //CONTAINS
        assertTrue(conditionContainsApplies(list(ZERO, ONE, TWO), CONTAINS, ONE));
        assertFalse(conditionContainsApplies(list(ZERO, ONE), CONTAINS, TWO));

        assertFalse(conditionContainsApplies(list(ZERO, ONE, TWO), CONTAINS, ByteBufferUtil.EMPTY_BYTE_BUFFER));
        assertFalse(conditionContainsApplies(list(ByteBufferUtil.EMPTY_BYTE_BUFFER), CONTAINS, ONE));
        assertTrue(conditionContainsApplies(list(ByteBufferUtil.EMPTY_BYTE_BUFFER), CONTAINS, ByteBufferUtil.EMPTY_BYTE_BUFFER));
    }

    private static SortedSet<ByteBuffer> set(ByteBuffer... values)
    {
        SortedSet<ByteBuffer> results = new TreeSet<>(Int32Type.instance);
        results.addAll(Arrays.asList(values));
        return results;
    }

    @Test
    public void testSetCollectionBoundAppliesTo() throws InvalidRequestException
    {
        // EQ
        assertTrue(conditionApplies(set(ONE), EQ, set(ONE)));
        assertTrue(conditionApplies(set(), EQ, set()));
        assertFalse(conditionApplies(set(ONE), EQ, set(ZERO)));
        assertFalse(conditionApplies(set(ZERO), EQ, set(ONE)));
        assertFalse(conditionApplies(set(ONE, TWO), EQ, set(ONE)));
        assertFalse(conditionApplies(set(ONE), EQ, set(ONE, TWO)));
        assertFalse(conditionApplies(set(ONE), EQ, set()));
        assertFalse(conditionApplies(set(), EQ, set(ONE)));

        assertFalse(conditionApplies(set(ONE), EQ, set(ByteBufferUtil.EMPTY_BYTE_BUFFER)));
        assertFalse(conditionApplies(set(ByteBufferUtil.EMPTY_BYTE_BUFFER), EQ, set(ONE)));
        assertTrue(conditionApplies(set(ByteBufferUtil.EMPTY_BYTE_BUFFER), EQ, set(ByteBufferUtil.EMPTY_BYTE_BUFFER)));

        // NEQ
        assertFalse(conditionApplies(set(ONE), NEQ, set(ONE)));
        assertFalse(conditionApplies(set(), NEQ, set()));
        assertTrue(conditionApplies(set(ONE), NEQ, set(ZERO)));
        assertTrue(conditionApplies(set(ZERO), NEQ, set(ONE)));
        assertTrue(conditionApplies(set(ONE, TWO), NEQ, set(ONE)));
        assertTrue(conditionApplies(set(ONE), NEQ, set(ONE, TWO)));
        assertTrue(conditionApplies(set(ONE), NEQ, set()));
        assertTrue(conditionApplies(set(), NEQ, set(ONE)));

        assertTrue(conditionApplies(set(ONE), NEQ, set(ByteBufferUtil.EMPTY_BYTE_BUFFER)));
        assertTrue(conditionApplies(set(ByteBufferUtil.EMPTY_BYTE_BUFFER), NEQ, set(ONE)));
        assertFalse(conditionApplies(set(ByteBufferUtil.EMPTY_BYTE_BUFFER), NEQ, set(ByteBufferUtil.EMPTY_BYTE_BUFFER)));

        // LT
        assertFalse(conditionApplies(set(ONE), LT, set(ONE)));
        assertFalse(conditionApplies(set(), LT, set()));
        assertFalse(conditionApplies(set(ONE), LT, set(ZERO)));
        assertTrue(conditionApplies(set(ZERO), LT, set(ONE)));
        assertFalse(conditionApplies(set(ONE, TWO), LT, set(ONE)));
        assertTrue(conditionApplies(set(ONE), LT, set(ONE, TWO)));
        assertFalse(conditionApplies(set(ONE), LT, set()));
        assertTrue(conditionApplies(set(), LT, set(ONE)));

        assertFalse(conditionApplies(set(ONE), LT, set(ByteBufferUtil.EMPTY_BYTE_BUFFER)));
        assertTrue(conditionApplies(set(ByteBufferUtil.EMPTY_BYTE_BUFFER), LT, set(ONE)));
        assertFalse(conditionApplies(set(ByteBufferUtil.EMPTY_BYTE_BUFFER), LT, set(ByteBufferUtil.EMPTY_BYTE_BUFFER)));

        // LTE
        assertTrue(conditionApplies(set(ONE), LTE, set(ONE)));
        assertTrue(conditionApplies(set(), LTE, set()));
        assertFalse(conditionApplies(set(ONE), LTE, set(ZERO)));
        assertTrue(conditionApplies(set(ZERO), LTE, set(ONE)));
        assertFalse(conditionApplies(set(ONE, TWO), LTE, set(ONE)));
        assertTrue(conditionApplies(set(ONE), LTE, set(ONE, TWO)));
        assertFalse(conditionApplies(set(ONE), LTE, set()));
        assertTrue(conditionApplies(set(), LTE, set(ONE)));

        assertFalse(conditionApplies(set(ONE), LTE, set(ByteBufferUtil.EMPTY_BYTE_BUFFER)));
        assertTrue(conditionApplies(set(ByteBufferUtil.EMPTY_BYTE_BUFFER), LTE, set(ONE)));
        assertTrue(conditionApplies(set(ByteBufferUtil.EMPTY_BYTE_BUFFER), LTE, set(ByteBufferUtil.EMPTY_BYTE_BUFFER)));

        // GT
        assertFalse(conditionApplies(set(ONE), GT, set(ONE)));
        assertFalse(conditionApplies(set(), GT, set()));
        assertTrue(conditionApplies(set(ONE), GT, set(ZERO)));
        assertFalse(conditionApplies(set(ZERO), GT, set(ONE)));
        assertTrue(conditionApplies(set(ONE, TWO), GT, set(ONE)));
        assertFalse(conditionApplies(set(ONE), GT, set(ONE, TWO)));
        assertTrue(conditionApplies(set(ONE), GT, set()));
        assertFalse(conditionApplies(set(), GT, set(ONE)));

        assertTrue(conditionApplies(set(ONE), GT, set(ByteBufferUtil.EMPTY_BYTE_BUFFER)));
        assertFalse(conditionApplies(set(ByteBufferUtil.EMPTY_BYTE_BUFFER), GT, set(ONE)));
        assertFalse(conditionApplies(set(ByteBufferUtil.EMPTY_BYTE_BUFFER), GT, set(ByteBufferUtil.EMPTY_BYTE_BUFFER)));

        // GTE
        assertTrue(conditionApplies(set(ONE), GTE, set(ONE)));
        assertTrue(conditionApplies(set(), GTE, set()));
        assertTrue(conditionApplies(set(ONE), GTE, set(ZERO)));
        assertFalse(conditionApplies(set(ZERO), GTE, set(ONE)));
        assertTrue(conditionApplies(set(ONE, TWO), GTE, set(ONE)));
        assertFalse(conditionApplies(set(ONE), GTE, set(ONE, TWO)));
        assertTrue(conditionApplies(set(ONE), GTE, set()));
        assertFalse(conditionApplies(set(), GTE, set(ONE)));

        assertTrue(conditionApplies(set(ONE), GTE, set(ByteBufferUtil.EMPTY_BYTE_BUFFER)));
        assertFalse(conditionApplies(set(ByteBufferUtil.EMPTY_BYTE_BUFFER), GTE, set(ONE)));
        assertTrue(conditionApplies(set(ByteBufferUtil.EMPTY_BYTE_BUFFER), GTE, set(ByteBufferUtil.EMPTY_BYTE_BUFFER)));

        // CONTAINS
        assertTrue(conditionContainsApplies(set(ZERO, ONE, TWO), CONTAINS, ONE));
        assertFalse(conditionContainsApplies(set(ZERO, ONE), CONTAINS, TWO));

        assertFalse(conditionContainsApplies(set(ZERO, ONE, TWO), CONTAINS, ByteBufferUtil.EMPTY_BYTE_BUFFER));
        assertFalse(conditionContainsApplies(set(ByteBufferUtil.EMPTY_BYTE_BUFFER), CONTAINS, ONE));
        assertTrue(conditionContainsApplies(set(ByteBufferUtil.EMPTY_BYTE_BUFFER), CONTAINS, ByteBufferUtil.EMPTY_BYTE_BUFFER));
    }

    // values should be a list of key, value, key, value, ...
    private static SortedMap<ByteBuffer, ByteBuffer> map(ByteBuffer... values)
    {
        SortedMap<ByteBuffer, ByteBuffer> map = new TreeMap<>();
        for (int i = 0; i < values.length; i += 2)
            map.put(values[i], values[i + 1]);

        return map;
    }

    @Test
    public void testMapCollectionBoundIsSatisfiedByValue() throws InvalidRequestException
    {
        // EQ
        assertTrue(conditionApplies(map(ONE, ONE), EQ, map(ONE, ONE)));
        assertTrue(conditionApplies(map(), EQ, map()));
        assertFalse(conditionApplies(map(ONE, ONE), EQ, map(ZERO, ONE)));
        assertFalse(conditionApplies(map(ZERO, ONE), EQ, map(ONE, ONE)));
        assertFalse(conditionApplies(map(ONE, ONE), EQ, map(ONE, ZERO)));
        assertFalse(conditionApplies(map(ONE, ZERO), EQ, map(ONE, ONE)));
        assertFalse(conditionApplies(map(ONE, ONE, TWO, ONE), EQ, map(ONE, ONE)));
        assertFalse(conditionApplies(map(ONE, ONE), EQ, map(ONE, ONE, TWO, ONE)));
        assertFalse(conditionApplies(map(ONE, ONE), EQ, map()));
        assertFalse(conditionApplies(map(), EQ, map(ONE, ONE)));

        assertFalse(conditionApplies(map(ONE, ONE), EQ, map(ByteBufferUtil.EMPTY_BYTE_BUFFER, ONE)));
        assertFalse(conditionApplies(map(ByteBufferUtil.EMPTY_BYTE_BUFFER, ONE), EQ, map(ONE, ONE)));
        assertFalse(conditionApplies(map(ONE, ONE), EQ, map(ONE, ByteBufferUtil.EMPTY_BYTE_BUFFER)));
        assertFalse(conditionApplies(map(ONE, ByteBufferUtil.EMPTY_BYTE_BUFFER), EQ, map(ONE, ONE)));
        assertTrue(conditionApplies(map(ByteBufferUtil.EMPTY_BYTE_BUFFER, ONE), EQ, map(ByteBufferUtil.EMPTY_BYTE_BUFFER, ONE)));
        assertTrue(conditionApplies(map(ONE, ByteBufferUtil.EMPTY_BYTE_BUFFER), EQ, map(ONE, ByteBufferUtil.EMPTY_BYTE_BUFFER)));

        // NEQ
        assertFalse(conditionApplies(map(ONE, ONE), NEQ, map(ONE, ONE)));
        assertFalse(conditionApplies(map(), NEQ, map()));
        assertTrue(conditionApplies(map(ONE, ONE), NEQ, map(ZERO, ONE)));
        assertTrue(conditionApplies(map(ZERO, ONE), NEQ, map(ONE, ONE)));
        assertTrue(conditionApplies(map(ONE, ONE), NEQ, map(ONE, ZERO)));
        assertTrue(conditionApplies(map(ONE, ZERO), NEQ, map(ONE, ONE)));
        assertTrue(conditionApplies(map(ONE, ONE, TWO, ONE), NEQ, map(ONE, ONE)));
        assertTrue(conditionApplies(map(ONE, ONE), NEQ, map(ONE, ONE, TWO, ONE)));
        assertTrue(conditionApplies(map(ONE, ONE), NEQ, map()));
        assertTrue(conditionApplies(map(), NEQ, map(ONE, ONE)));

        assertTrue(conditionApplies(map(ONE, ONE), NEQ, map(ByteBufferUtil.EMPTY_BYTE_BUFFER, ONE)));
        assertTrue(conditionApplies(map(ByteBufferUtil.EMPTY_BYTE_BUFFER, ONE), NEQ, map(ONE, ONE)));
        assertTrue(conditionApplies(map(ONE, ONE), NEQ, map(ONE, ByteBufferUtil.EMPTY_BYTE_BUFFER)));
        assertTrue(conditionApplies(map(ONE, ByteBufferUtil.EMPTY_BYTE_BUFFER), NEQ, map(ONE, ONE)));
        assertFalse(conditionApplies(map(ByteBufferUtil.EMPTY_BYTE_BUFFER, ONE), NEQ, map(ByteBufferUtil.EMPTY_BYTE_BUFFER, ONE)));
        assertFalse(conditionApplies(map(ONE, ByteBufferUtil.EMPTY_BYTE_BUFFER), NEQ, map(ONE, ByteBufferUtil.EMPTY_BYTE_BUFFER)));

        // LT
        assertFalse(conditionApplies(map(ONE, ONE), LT, map(ONE, ONE)));
        assertFalse(conditionApplies(map(), LT, map()));
        assertFalse(conditionApplies(map(ONE, ONE), LT, map(ZERO, ONE)));
        assertTrue(conditionApplies(map(ZERO, ONE), LT, map(ONE, ONE)));
        assertFalse(conditionApplies(map(ONE, ONE), LT, map(ONE, ZERO)));
        assertTrue(conditionApplies(map(ONE, ZERO), LT, map(ONE, ONE)));
        assertFalse(conditionApplies(map(ONE, ONE, TWO, ONE), LT, map(ONE, ONE)));
        assertTrue(conditionApplies(map(ONE, ONE), LT, map(ONE, ONE, TWO, ONE)));
        assertFalse(conditionApplies(map(ONE, ONE), LT, map()));
        assertTrue(conditionApplies(map(), LT, map(ONE, ONE)));

        assertFalse(conditionApplies(map(ONE, ONE), LT, map(ByteBufferUtil.EMPTY_BYTE_BUFFER, ONE)));
        assertTrue(conditionApplies(map(ByteBufferUtil.EMPTY_BYTE_BUFFER, ONE), LT, map(ONE, ONE)));
        assertFalse(conditionApplies(map(ONE, ONE), LT, map(ONE, ByteBufferUtil.EMPTY_BYTE_BUFFER)));
        assertTrue(conditionApplies(map(ONE, ByteBufferUtil.EMPTY_BYTE_BUFFER), LT, map(ONE, ONE)));
        assertFalse(conditionApplies(map(ByteBufferUtil.EMPTY_BYTE_BUFFER, ONE), LT, map(ByteBufferUtil.EMPTY_BYTE_BUFFER, ONE)));
        assertFalse(conditionApplies(map(ONE, ByteBufferUtil.EMPTY_BYTE_BUFFER), LT, map(ONE, ByteBufferUtil.EMPTY_BYTE_BUFFER)));

        // LTE
        assertTrue(conditionApplies(map(ONE, ONE), LTE, map(ONE, ONE)));
        assertTrue(conditionApplies(map(), LTE, map()));
        assertFalse(conditionApplies(map(ONE, ONE), LTE, map(ZERO, ONE)));
        assertTrue(conditionApplies(map(ZERO, ONE), LTE, map(ONE, ONE)));
        assertFalse(conditionApplies(map(ONE, ONE), LTE, map(ONE, ZERO)));
        assertTrue(conditionApplies(map(ONE, ZERO), LTE, map(ONE, ONE)));
        assertFalse(conditionApplies(map(ONE, ONE, TWO, ONE), LTE, map(ONE, ONE)));
        assertTrue(conditionApplies(map(ONE, ONE), LTE, map(ONE, ONE, TWO, ONE)));
        assertFalse(conditionApplies(map(ONE, ONE), LTE, map()));
        assertTrue(conditionApplies(map(), LTE, map(ONE, ONE)));

        assertFalse(conditionApplies(map(ONE, ONE), LTE, map(ByteBufferUtil.EMPTY_BYTE_BUFFER, ONE)));
        assertTrue(conditionApplies(map(ByteBufferUtil.EMPTY_BYTE_BUFFER, ONE), LTE, map(ONE, ONE)));
        assertFalse(conditionApplies(map(ONE, ONE), LTE, map(ONE, ByteBufferUtil.EMPTY_BYTE_BUFFER)));
        assertTrue(conditionApplies(map(ONE, ByteBufferUtil.EMPTY_BYTE_BUFFER), LTE, map(ONE, ONE)));
        assertTrue(conditionApplies(map(ByteBufferUtil.EMPTY_BYTE_BUFFER, ONE), LTE, map(ByteBufferUtil.EMPTY_BYTE_BUFFER, ONE)));
        assertTrue(conditionApplies(map(ONE, ByteBufferUtil.EMPTY_BYTE_BUFFER), LTE, map(ONE, ByteBufferUtil.EMPTY_BYTE_BUFFER)));

        // GT
        assertFalse(conditionApplies(map(ONE, ONE), GT, map(ONE, ONE)));
        assertFalse(conditionApplies(map(), GT, map()));
        assertTrue(conditionApplies(map(ONE, ONE), GT, map(ZERO, ONE)));
        assertFalse(conditionApplies(map(ZERO, ONE), GT, map(ONE, ONE)));
        assertTrue(conditionApplies(map(ONE, ONE), GT, map(ONE, ZERO)));
        assertFalse(conditionApplies(map(ONE, ZERO), GT, map(ONE, ONE)));
        assertTrue(conditionApplies(map(ONE, ONE, TWO, ONE), GT, map(ONE, ONE)));
        assertFalse(conditionApplies(map(ONE, ONE), GT, map(ONE, ONE, TWO, ONE)));
        assertTrue(conditionApplies(map(ONE, ONE), GT, map()));
        assertFalse(conditionApplies(map(), GT, map(ONE, ONE)));

        assertTrue(conditionApplies(map(ONE, ONE), GT, map(ByteBufferUtil.EMPTY_BYTE_BUFFER, ONE)));
        assertFalse(conditionApplies(map(ByteBufferUtil.EMPTY_BYTE_BUFFER, ONE), GT, map(ONE, ONE)));
        assertTrue(conditionApplies(map(ONE, ONE), GT, map(ONE, ByteBufferUtil.EMPTY_BYTE_BUFFER)));
        assertFalse(conditionApplies(map(ONE, ByteBufferUtil.EMPTY_BYTE_BUFFER), GT, map(ONE, ONE)));
        assertFalse(conditionApplies(map(ByteBufferUtil.EMPTY_BYTE_BUFFER, ONE), GT, map(ByteBufferUtil.EMPTY_BYTE_BUFFER, ONE)));
        assertFalse(conditionApplies(map(ONE, ByteBufferUtil.EMPTY_BYTE_BUFFER), GT, map(ONE, ByteBufferUtil.EMPTY_BYTE_BUFFER)));

        // GTE
        assertTrue(conditionApplies(map(ONE, ONE), GTE, map(ONE, ONE)));
        assertTrue(conditionApplies(map(), GTE, map()));
        assertTrue(conditionApplies(map(ONE, ONE), GTE, map(ZERO, ONE)));
        assertFalse(conditionApplies(map(ZERO, ONE), GTE, map(ONE, ONE)));
        assertTrue(conditionApplies(map(ONE, ONE), GTE, map(ONE, ZERO)));
        assertFalse(conditionApplies(map(ONE, ZERO), GTE, map(ONE, ONE)));
        assertTrue(conditionApplies(map(ONE, ONE, TWO, ONE), GTE, map(ONE, ONE)));
        assertFalse(conditionApplies(map(ONE, ONE), GTE, map(ONE, ONE, TWO, ONE)));
        assertTrue(conditionApplies(map(ONE, ONE), GTE, map()));
        assertFalse(conditionApplies(map(), GTE, map(ONE, ONE)));

        assertTrue(conditionApplies(map(ONE, ONE), GTE, map(ByteBufferUtil.EMPTY_BYTE_BUFFER, ONE)));
        assertFalse(conditionApplies(map(ByteBufferUtil.EMPTY_BYTE_BUFFER, ONE), GTE, map(ONE, ONE)));
        assertTrue(conditionApplies(map(ONE, ONE), GTE, map(ONE, ByteBufferUtil.EMPTY_BYTE_BUFFER)));
        assertFalse(conditionApplies(map(ONE, ByteBufferUtil.EMPTY_BYTE_BUFFER), GTE, map(ONE, ONE)));
        assertTrue(conditionApplies(map(ByteBufferUtil.EMPTY_BYTE_BUFFER, ONE), GTE, map(ByteBufferUtil.EMPTY_BYTE_BUFFER, ONE)));
        assertTrue(conditionApplies(map(ONE, ByteBufferUtil.EMPTY_BYTE_BUFFER), GTE, map(ONE, ByteBufferUtil.EMPTY_BYTE_BUFFER)));

        //CONTAINS
        assertTrue(conditionContainsApplies(map(ZERO, ONE), CONTAINS, ONE));
        assertFalse(conditionContainsApplies(map(ZERO, ONE), CONTAINS, ZERO));

        assertFalse(conditionContainsApplies(map(ONE, ONE), CONTAINS, ByteBufferUtil.EMPTY_BYTE_BUFFER));
        assertTrue(conditionContainsApplies(map(ByteBufferUtil.EMPTY_BYTE_BUFFER, ONE), CONTAINS, ONE));
        assertFalse(conditionContainsApplies(map(ByteBufferUtil.EMPTY_BYTE_BUFFER, ONE), CONTAINS, ByteBufferUtil.EMPTY_BYTE_BUFFER));
        assertFalse(conditionContainsApplies(map(ONE, ByteBufferUtil.EMPTY_BYTE_BUFFER), CONTAINS, ONE));
        assertTrue(conditionContainsApplies(map(ONE, ByteBufferUtil.EMPTY_BYTE_BUFFER), CONTAINS, ByteBufferUtil.EMPTY_BYTE_BUFFER));

        //CONTAINS KEY
        assertTrue(conditionContainsApplies(map(ZERO, ONE), CONTAINS_KEY, ZERO));
        assertFalse(conditionContainsApplies(map(ZERO, ONE), CONTAINS_KEY, ONE));

        assertFalse(conditionContainsApplies(map(ONE, ONE), CONTAINS_KEY, ByteBufferUtil.EMPTY_BYTE_BUFFER));
        assertFalse(conditionContainsApplies(map(ByteBufferUtil.EMPTY_BYTE_BUFFER, ONE), CONTAINS_KEY, ONE));
        assertTrue(conditionContainsApplies(map(ByteBufferUtil.EMPTY_BYTE_BUFFER, ONE), CONTAINS_KEY, ByteBufferUtil.EMPTY_BYTE_BUFFER));
        assertTrue(conditionContainsApplies(map(ONE, ByteBufferUtil.EMPTY_BYTE_BUFFER), CONTAINS_KEY, ONE));
        assertFalse(conditionContainsApplies(map(ONE, ByteBufferUtil.EMPTY_BYTE_BUFFER), CONTAINS_KEY, ByteBufferUtil.EMPTY_BYTE_BUFFER));

    }
}<|MERGE_RESOLUTION|>--- conflicted
+++ resolved
@@ -159,7 +159,6 @@
         return bound.appliesTo(newRow(definition, rowValue));
     }
 
-<<<<<<< HEAD
     private static boolean conditionContainsApplies(SortedSet<ByteBuffer> rowValue, Operator op, ByteBuffer conditionValue)
     {
         ColumnMetadata definition = ColumnMetadata.regularColumn("ks", "cf", "c", SetType.getInstance(Int32Type.instance, true));
@@ -168,10 +167,7 @@
         return bound.appliesTo(newRow(definition, rowValue));
     }
 
-    private static boolean conditionApplies(Map<ByteBuffer, ByteBuffer> rowValue, Operator op, Map<ByteBuffer, ByteBuffer> conditionValue)
-=======
-    private static boolean conditionApplies(Map<ByteBuffer, ByteBuffer> rowValue, Operator op, SortedMap<ByteBuffer, ByteBuffer> conditionValue)
->>>>>>> 5cf6db30
+    private static boolean conditionApplies(SortedMap<ByteBuffer, ByteBuffer> rowValue, Operator op, SortedMap<ByteBuffer, ByteBuffer> conditionValue)
     {
         ColumnMetadata definition = ColumnMetadata.regularColumn("ks", "cf", "c", MapType.getInstance(Int32Type.instance, Int32Type.instance, true));
         ColumnCondition condition = ColumnCondition.condition(definition, op, Terms.of(new Maps.Value(conditionValue)));
