/*
 *
 * Licensed to the Apache Software Foundation (ASF) under one
 * or more contributor license agreements.  See the NOTICE file
 * distributed with this work for additional information
 * regarding copyright ownership.  The ASF licenses this file
 * to you under the Apache License, Version 2.0 (the
 * "License"); you may not use this file except in compliance
 * with the License.  You may obtain a copy of the License at
 *
 *   http://www.apache.org/licenses/LICENSE-2.0
 *
 * Unless required by applicable law or agreed to in writing,
 * software distributed under the License is distributed on an
 * "AS IS" BASIS, WITHOUT WARRANTIES OR CONDITIONS OF ANY
 * KIND, either express or implied.  See the License for the
 * specific language governing permissions and limitations
 * under the License.
 *
 */
package org.apache.cassandra.cql3.validation.miscellaneous;

import org.junit.Test;

import org.apache.cassandra.config.DatabaseDescriptor;
import org.apache.cassandra.cql3.CQLTester;
import org.apache.cassandra.cql3.UntypedResultSet;
import org.apache.cassandra.db.ColumnFamilyStore;
import org.apache.cassandra.metrics.ClearableHistogram;

import static org.junit.Assert.assertEquals;

/**
 * Tests for checking how many sstables we access during cql queries.
 */
public class SSTablesIteratedTest extends CQLTester
{
    private void executeAndCheck(String query, int numSSTables, Object[]... rows) throws Throwable
    {
        ColumnFamilyStore cfs = getCurrentColumnFamilyStore(KEYSPACE_PER_TEST);

        ((ClearableHistogram) cfs.metric.sstablesPerReadHistogram.cf).clear(); // resets counts

        assertRows(execute(query), rows);

        long numSSTablesIterated = cfs.metric.sstablesPerReadHistogram.cf.getSnapshot().getMax(); // max sstables read
        assertEquals(String.format("Expected %d sstables iterated but got %d instead, with %d live sstables",
                                   numSSTables, numSSTablesIterated, cfs.getLiveSSTables().size()),
                     numSSTables,
                     numSSTablesIterated);
    }

    @Override
    protected String createTable(String query)
    {
        String ret = super.createTable(KEYSPACE_PER_TEST, query);
        disableCompaction(KEYSPACE_PER_TEST);
        return ret;
    }

    @Override
    protected UntypedResultSet execute(String query, Object... values) throws Throwable
    {
        return executeFormattedQuery(formatQuery(KEYSPACE_PER_TEST, query), values);
    }

    @Override
    public void flush()
    {
        super.flush(KEYSPACE_PER_TEST);
    }

    @Test
    public void testSinglePartitionQuery() throws Throwable
    {
        createTable("CREATE TABLE %s (pk int, c int, v text, PRIMARY KEY (pk, c))");

        execute("INSERT INTO %s (pk, c, v) VALUES (?, ?, ?)", 1, 40, "41");
        execute("INSERT INTO %s (pk, c, v) VALUES (?, ?, ?)", 2, 10, "12");
        flush();

        execute("INSERT INTO %s (pk, c, v) VALUES (?, ?, ?)", 1, 10, "11");
        execute("INSERT INTO %s (pk, c, v) VALUES (?, ?, ?)", 3, 30, "33");
        flush();

        execute("INSERT INTO %s (pk, c, v) VALUES (?, ?, ?)", 1, 20, "21");
        execute("INSERT INTO %s (pk, c, v) VALUES (?, ?, ?)", 2, 40, "42");
        execute("UPDATE %s SET v = '12' WHERE pk = 2 AND c = 10");
        flush();

        // Test with all the table being merged
        executeAndCheck("SELECT * FROM %s WHERE pk = 1", 3,
                        row(1, 10, "11"),
                        row(1, 20, "21"),
                        row(1, 40, "41"));

        // Test with only 2 of the 3 SSTables being merged
        executeAndCheck("SELECT * FROM %s WHERE pk = 2", 2,
                        row(2, 10, "12"),
                        row(2, 40, "42"));

        executeAndCheck("SELECT * FROM %s WHERE pk = 2 ORDER BY c DESC", 2,
                        row(2, 40, "42"),
                        row(2, 10, "12"));

        // Test with only 2 of the 3 SSTables being merged and a Slice filter
        executeAndCheck("SELECT * FROM %s WHERE pk = 2 AND c > 20", 2,
                        row(2, 40, "42"));

        executeAndCheck("SELECT * FROM %s WHERE pk = 2 AND c > 20", 2,
                        row(2, 40, "42"));

        executeAndCheck("SELECT * FROM %s WHERE pk = 2 AND c > 20 ORDER BY c DESC", 2,
                        row(2, 40, "42"));

        // Test with only 1 of the 3 SSTables being merged and a Name filter
        // This test checks the SinglePartitionReadCommand::queryMemtableAndSSTablesInTimestampOrder which is only
        // used for ClusteringIndexNamesFilter when there are no multi-cell columns
        executeAndCheck("SELECT * FROM %s WHERE pk = 2 AND c = 10", 2,
                        row(2, 10, "12"));

        // For partition range queries the metric must not be updated. The reason being that range queries simply
        // scan all the SSTables containing data within the partition range. Due to that they might pollute the metric
        // and give a wrong view of the system.
        executeAndCheck("SELECT * FROM %s", 0,
                        row(1, 10, "11"),
                        row(1, 20, "21"),
                        row(1, 40, "41"),
                        row(2, 10, "12"),
                        row(2, 40, "42"),
                        row(3, 30, "33"));

        executeAndCheck("SELECT * FROM %s WHERE token(pk) = token(1)", 0,
                        row(1, 10, "11"),
                        row(1, 20, "21"),
                        row(1, 40, "41"));

        assertInvalidMessage("ORDER BY is only supported when the partition key is restricted by an EQ or an IN",
                             "SELECT * FROM %s WHERE token(pk) = token(1) ORDER BY C DESC");
    }

    @Test
    public void testSSTablesOnlyASC() throws Throwable
    {
        createTable("CREATE TABLE %s (id int, col int, val text, PRIMARY KEY (id, col)) WITH CLUSTERING ORDER BY (col ASC)");

        execute("INSERT INTO %s (id, col, val) VALUES (?, ?, ?)", 1, 10, "10");
        flush();

        execute("INSERT INTO %s (id, col, val) VALUES (?, ?, ?)", 1, 20, "20");
        flush();

        execute("INSERT INTO %s (id, col, val) VALUES (?, ?, ?)", 1, 30, "30");
        flush();

        executeAndCheck("SELECT * FROM %s WHERE id=1 LIMIT 1", 1, row(1, 10, "10"));
        executeAndCheck("SELECT * FROM %s WHERE id=1 LIMIT 2", 2, row(1, 10, "10"), row(1, 20, "20"));
        executeAndCheck("SELECT * FROM %s WHERE id=1 LIMIT 3", 3, row(1, 10, "10"), row(1, 20, "20"), row(1, 30, "30"));
        executeAndCheck("SELECT * FROM %s WHERE id=1", 3, row(1, 10, "10"), row(1, 20, "20"), row(1, 30, "30"));

        executeAndCheck("SELECT * FROM %s WHERE id=1 AND col > 25 LIMIT 1", 1, row(1, 30, "30"));
        executeAndCheck("SELECT * FROM %s WHERE id=1 AND col < 40 LIMIT 1", 1, row(1, 10, "10"));
    }

    @Test
    public void testMixedMemtableSStablesASC() throws Throwable
    {
        createTable("CREATE TABLE %s (id int, col int, val text, PRIMARY KEY (id, col)) WITH CLUSTERING ORDER BY (col ASC)");

        execute("INSERT INTO %s (id, col, val) VALUES (?, ?, ?)", 1, 30, "30");
        flush();

        execute("INSERT INTO %s (id, col, val) VALUES (?, ?, ?)", 1, 20, "20");
        flush();

        execute("INSERT INTO %s (id, col, val) VALUES (?, ?, ?)", 1, 10, "10");

        executeAndCheck("SELECT * FROM %s WHERE id=1 LIMIT 1", 0, row(1, 10, "10"));
        executeAndCheck("SELECT * FROM %s WHERE id=1 LIMIT 2", 1, row(1, 10, "10"), row(1, 20, "20"));
        executeAndCheck("SELECT * FROM %s WHERE id=1 LIMIT 3", 2, row(1, 10, "10"), row(1, 20, "20"), row(1, 30, "30"));
        executeAndCheck("SELECT * FROM %s WHERE id=1", 2, row(1, 10, "10"), row(1, 20, "20"), row(1, 30, "30"));

        executeAndCheck("SELECT * FROM %s WHERE id=1 AND col > 25 LIMIT 1", 1, row(1, 30, "30"));
        executeAndCheck("SELECT * FROM %s WHERE id=1 AND col < 40 LIMIT 1", 0, row(1, 10, "10"));
    }

    @Test
    public void testOverlappingSStablesASC() throws Throwable
    {
        createTable("CREATE TABLE %s (id int, col int, val text, PRIMARY KEY (id, col)) WITH CLUSTERING ORDER BY (col ASC)");

        execute("INSERT INTO %s (id, col, val) VALUES (?, ?, ?)", 1, 10, "10");
        execute("INSERT INTO %s (id, col, val) VALUES (?, ?, ?)", 1, 30, "30");
        flush();

        execute("INSERT INTO %s (id, col, val) VALUES (?, ?, ?)", 1, 20, "20");
        flush();

        executeAndCheck("SELECT * FROM %s WHERE id=1 LIMIT 1", 1, row(1, 10, "10"));
        executeAndCheck("SELECT * FROM %s WHERE id=1 LIMIT 2", 2, row(1, 10, "10"), row(1, 20, "20"));
        executeAndCheck("SELECT * FROM %s WHERE id=1 LIMIT 3", 2, row(1, 10, "10"), row(1, 20, "20"), row(1, 30, "30"));
        executeAndCheck("SELECT * FROM %s WHERE id=1", 2, row(1, 10, "10"), row(1, 20, "20"), row(1, 30, "30"));

        executeAndCheck("SELECT * FROM %s WHERE id=1 AND col > 25 LIMIT 1", 1, row(1, 30, "30"));
        executeAndCheck("SELECT * FROM %s WHERE id=1 AND col < 40 LIMIT 1", 1, row(1, 10, "10"));
    }

    @Test
    public void testSSTablesOnlyDESC() throws Throwable
    {
        createTable("CREATE TABLE %s (id int, col int, val text, PRIMARY KEY (id, col)) WITH CLUSTERING ORDER BY (col DESC)");

        execute("INSERT INTO %s (id, col, val) VALUES (?, ?, ?)", 1, 10, "10");
        flush();

        execute("INSERT INTO %s (id, col, val) VALUES (?, ?, ?)", 1, 20, "20");
        flush();

        execute("INSERT INTO %s (id, col, val) VALUES (?, ?, ?)", 1, 30, "30");
        flush();

        executeAndCheck("SELECT * FROM %s WHERE id=1 LIMIT 1", 1, row(1, 30, "30"));
        executeAndCheck("SELECT * FROM %s WHERE id=1 LIMIT 2", 2, row(1, 30, "30"), row(1, 20, "20"));
        executeAndCheck("SELECT * FROM %s WHERE id=1 LIMIT 3", 3, row(1, 30, "30"), row(1, 20, "20"), row(1, 10, "10"));
        executeAndCheck("SELECT * FROM %s WHERE id=1", 3, row(1, 30, "30"), row(1, 20, "20"), row(1, 10, "10"));

        executeAndCheck("SELECT * FROM %s WHERE id=1 AND col > 25 LIMIT 1", 1, row(1, 30, "30"));
        executeAndCheck("SELECT * FROM %s WHERE id=1 AND col < 40 LIMIT 1", 1, row(1, 30, "30"));
    }

    @Test
    public void testMixedMemtableSStablesDESC() throws Throwable
    {
        createTable("CREATE TABLE %s (id int, col int, val text, PRIMARY KEY (id, col)) WITH CLUSTERING ORDER BY (col DESC)");

        execute("INSERT INTO %s (id, col, val) VALUES (?, ?, ?)", 1, 10, "10");
        flush();

        execute("INSERT INTO %s (id, col, val) VALUES (?, ?, ?)", 1, 20, "20");
        flush();

        execute("INSERT INTO %s (id, col, val) VALUES (?, ?, ?)", 1, 30, "30");

        executeAndCheck("SELECT * FROM %s WHERE id=1 LIMIT 1", 0, row(1, 30, "30"));
        executeAndCheck("SELECT * FROM %s WHERE id=1 LIMIT 2", 1, row(1, 30, "30"), row(1, 20, "20"));
        executeAndCheck("SELECT * FROM %s WHERE id=1 LIMIT 3", 2, row(1, 30, "30"), row(1, 20, "20"), row(1, 10, "10"));
        executeAndCheck("SELECT * FROM %s WHERE id=1", 2, row(1, 30, "30"), row(1, 20, "20"), row(1, 10, "10"));

        executeAndCheck("SELECT * FROM %s WHERE id=1 AND col > 25 LIMIT 1", 0, row(1, 30, "30"));
        executeAndCheck("SELECT * FROM %s WHERE id=1 AND col < 40 LIMIT 1", 0, row(1, 30, "30"));
    }

    @Test
    public void testOverlappingSStablesDESC() throws Throwable
    {
        createTable("CREATE TABLE %s (id int, col int, val text, PRIMARY KEY (id, col)) WITH CLUSTERING ORDER BY (col DESC)");

        execute("INSERT INTO %s (id, col, val) VALUES (?, ?, ?)", 1, 10, "10");
        execute("INSERT INTO %s (id, col, val) VALUES (?, ?, ?)", 1, 30, "30");
        flush();

        execute("INSERT INTO %s (id, col, val) VALUES (?, ?, ?)", 1, 20, "20");
        flush();

        executeAndCheck("SELECT * FROM %s WHERE id=1 LIMIT 1", 1, row(1, 30, "30"));
        executeAndCheck("SELECT * FROM %s WHERE id=1 LIMIT 2", 2, row(1, 30, "30"), row(1, 20, "20"));
        executeAndCheck("SELECT * FROM %s WHERE id=1 LIMIT 3", 2, row(1, 30, "30"), row(1, 20, "20"), row(1, 10, "10"));
        executeAndCheck("SELECT * FROM %s WHERE id=1", 2, row(1, 30, "30"), row(1, 20, "20"), row(1, 10, "10"));

        executeAndCheck("SELECT * FROM %s WHERE id=1 AND col > 25 LIMIT 1", 1, row(1, 30, "30"));
        executeAndCheck("SELECT * FROM %s WHERE id=1 AND col < 40 LIMIT 1", 1, row(1, 30, "30"));
    }

    @Test
    public void testDeletionOnDifferentSSTables() throws Throwable
    {
        createTable("CREATE TABLE %s (id int, col int, val text, PRIMARY KEY (id, col)) WITH CLUSTERING ORDER BY (col DESC)");

        execute("INSERT INTO %s (id, col, val) VALUES (?, ?, ?)", 1, 10, "10");
        flush();

        execute("INSERT INTO %s (id, col, val) VALUES (?, ?, ?)", 1, 20, "20");
        flush();

        execute("INSERT INTO %s (id, col, val) VALUES (?, ?, ?)", 1, 30, "30");
        flush();

        execute("DELETE FROM %s WHERE id=1 and col=30");
        flush();

        executeAndCheck("SELECT * FROM %s WHERE id=1 LIMIT 1", 3, row(1, 20, "20"));
        executeAndCheck("SELECT * FROM %s WHERE id=1 LIMIT 2", 4, row(1, 20, "20"), row(1, 10, "10"));
        executeAndCheck("SELECT * FROM %s WHERE id=1 LIMIT 3", 4, row(1, 20, "20"), row(1, 10, "10"));
        executeAndCheck("SELECT * FROM %s WHERE id=1", 4, row(1, 20, "20"), row(1, 10, "10"));

        executeAndCheck("SELECT * FROM %s WHERE id=1 AND col > 25 LIMIT 1", 2);
        executeAndCheck("SELECT * FROM %s WHERE id=1 AND col < 40 LIMIT 1", 3, row(1, 20, "20"));
    }

    @Test
    public void testDeletionOnSameSSTable() throws Throwable
    {
        createTable("CREATE TABLE %s (id int, col int, val text, PRIMARY KEY (id, col)) WITH CLUSTERING ORDER BY (col DESC)");

        execute("INSERT INTO %s (id, col, val) VALUES (?, ?, ?)", 1, 10, "10");
        flush();

        execute("INSERT INTO %s (id, col, val) VALUES (?, ?, ?)", 1, 20, "20");
        flush();

        execute("INSERT INTO %s (id, col, val) VALUES (?, ?, ?)", 1, 30, "30");
        execute("DELETE FROM %s WHERE id=1 and col=30");
        flush();

        executeAndCheck("SELECT * FROM %s WHERE id=1 LIMIT 1", 2, row(1, 20, "20"));
        executeAndCheck("SELECT * FROM %s WHERE id=1 LIMIT 2", 3, row(1, 20, "20"), row(1, 10, "10"));
        executeAndCheck("SELECT * FROM %s WHERE id=1 LIMIT 3", 3, row(1, 20, "20"), row(1, 10, "10"));
        executeAndCheck("SELECT * FROM %s WHERE id=1", 3, row(1, 20, "20"), row(1, 10, "10"));

        executeAndCheck("SELECT * FROM %s WHERE id=1 AND col > 25 LIMIT 1", 1);
        executeAndCheck("SELECT * FROM %s WHERE id=1 AND col < 40 LIMIT 1", 2, row(1, 20, "20"));
    }

    @Test
    public void testDeletionOnMemTable() throws Throwable
    {
        createTable("CREATE TABLE %s (id int, col int, val text, PRIMARY KEY (id, col)) WITH CLUSTERING ORDER BY (col DESC)");

        execute("INSERT INTO %s (id, col, val) VALUES (?, ?, ?)", 1, 10, "10");
        flush();

        execute("INSERT INTO %s (id, col, val) VALUES (?, ?, ?)", 1, 20, "20");
        flush();

        execute("INSERT INTO %s (id, col, val) VALUES (?, ?, ?)", 1, 30, "30");
        execute("DELETE FROM %s WHERE id=1 and col=30");

        executeAndCheck("SELECT * FROM %s WHERE id=1 LIMIT 1", 1, row(1, 20, "20"));
        executeAndCheck("SELECT * FROM %s WHERE id=1 LIMIT 2", 2, row(1, 20, "20"), row(1, 10, "10"));
        executeAndCheck("SELECT * FROM %s WHERE id=1 LIMIT 3", 2, row(1, 20, "20"), row(1, 10, "10"));
        executeAndCheck("SELECT * FROM %s WHERE id=1", 2, row(1, 20, "20"), row(1, 10, "10"));

        executeAndCheck("SELECT * FROM %s WHERE id=1 AND col > 25 LIMIT 1", 0);
        executeAndCheck("SELECT * FROM %s WHERE id=1 AND col < 40 LIMIT 1", 1, row(1, 20, "20"));
    }

    @Test
    public void testDeletionOnIndexedSSTableDESC() throws Throwable
    {
        testDeletionOnIndexedSSTableDESC(true);
        testDeletionOnIndexedSSTableDESC(false);
    }

    private void testDeletionOnIndexedSSTableDESC(boolean deleteWithRange) throws Throwable
    {
        // reduce the column index size so that columns get indexed during flush
        DatabaseDescriptor.setColumnIndexSize(1);

        createTable("CREATE TABLE %s (id int, col int, val text, PRIMARY KEY (id, col)) WITH CLUSTERING ORDER BY (col DESC)");

        for (int i = 1; i <= 1000; i++)
        {
            execute("INSERT INTO %s (id, col, val) VALUES (?, ?, ?)", 1, i, Integer.toString(i));
        }
        flush();

        Object[][] allRows = new Object[1000][];
        for (int i = 1001; i <= 2000; i++)
        {
            execute("INSERT INTO %s (id, col, val) VALUES (?, ?, ?)", 1, i, Integer.toString(i));
            allRows[2000 - i] = row(1, i, Integer.toString(i));
        }

        if (deleteWithRange)
        {
            execute("DELETE FROM %s WHERE id=1 and col <= ?", 1000);
        }
        else
        {
            for (int i = 1; i <= 1000; i++)
                execute("DELETE FROM %s WHERE id=1 and col = ?", i);
        }
        flush();

        executeAndCheck("SELECT * FROM %s WHERE id=1 LIMIT 1", 1, row(1, 2000, "2000"));
        executeAndCheck("SELECT * FROM %s WHERE id=1 LIMIT 2", 1, row(1, 2000, "2000"), row(1, 1999, "1999"));

        executeAndCheck("SELECT * FROM %s WHERE id=1", 2, allRows);
        executeAndCheck("SELECT * FROM %s WHERE id=1 AND col > 1000 LIMIT 1", 1, row(1, 2000, "2000"));
        executeAndCheck("SELECT * FROM %s WHERE id=1 AND col <= 2000 LIMIT 1", 1, row(1, 2000, "2000"));
        executeAndCheck("SELECT * FROM %s WHERE id=1 AND col > 1000", 1, allRows);
        executeAndCheck("SELECT * FROM %s WHERE id=1 AND col <= 2000", 2, allRows);
    }

    @Test
    public void testDeletionOnIndexedSSTableASC() throws Throwable
    {
        testDeletionOnIndexedSSTableASC(true);
        testDeletionOnIndexedSSTableASC(false);
    }

    private void testDeletionOnIndexedSSTableASC(boolean deleteWithRange) throws Throwable
    {
        // reduce the column index size so that columns get indexed during flush
        DatabaseDescriptor.setColumnIndexSize(1);

        createTable("CREATE TABLE %s (id int, col int, val text, PRIMARY KEY (id, col)) WITH CLUSTERING ORDER BY (col ASC)");

        for (int i = 1; i <= 1000; i++)
        {
            execute("INSERT INTO %s (id, col, val) VALUES (?, ?, ?)", 1, i, Integer.toString(i));
        }
        flush();

        Object[][] allRows = new Object[1000][];
        for (int i = 1001; i <= 2000; i++)
        {
            execute("INSERT INTO %s (id, col, val) VALUES (?, ?, ?)", 1, i, Integer.toString(i));
            allRows[i - 1001] = row(1, i, Integer.toString(i));
        }
        flush();

        if (deleteWithRange)
        {
            execute("DELETE FROM %s WHERE id =1 and col <= ?", 1000);
        }
        else
        {
            for (int i = 1; i <= 1000; i++)
                execute("DELETE FROM %s WHERE id=1 and col = ?", i);
        }
        flush();

        executeAndCheck("SELECT * FROM %s WHERE id=1 LIMIT 1", 3, row(1, 1001, "1001"));
        executeAndCheck("SELECT * FROM %s WHERE id=1 LIMIT 2", 3, row(1, 1001, "1001"), row(1, 1002, "1002"));

        executeAndCheck("SELECT * FROM %s WHERE id=1", 3, allRows);
        executeAndCheck("SELECT * FROM %s WHERE id=1 AND col > 1000 LIMIT 1", 2, row(1, 1001, "1001"));
        executeAndCheck("SELECT * FROM %s WHERE id=1 AND col <= 2000 LIMIT 1", 3, row(1, 1001, "1001"));
        executeAndCheck("SELECT * FROM %s WHERE id=1 AND col > 1000", 2, allRows);
        executeAndCheck("SELECT * FROM %s WHERE id=1 AND col <= 2000", 3, allRows);
    }

    @Test
    public void testDeletionOnOverlappingIndexedSSTable() throws Throwable
    {
        testDeletionOnOverlappingIndexedSSTable(true);
        testDeletionOnOverlappingIndexedSSTable(false);
    }

    private void testDeletionOnOverlappingIndexedSSTable(boolean deleteWithRange) throws Throwable
    {
        // reduce the column index size so that columns get indexed during flush
        DatabaseDescriptor.setColumnIndexSize(1);

        createTable("CREATE TABLE %s (id int, col int, val1 text, val2 text, PRIMARY KEY (id, col)) WITH CLUSTERING ORDER BY (col ASC)");

        for (int i = 1; i <= 500; i++)
        {
            if (i % 2 == 0)
                execute("INSERT INTO %s (id, col, val1) VALUES (?, ?, ?)", 1, i, Integer.toString(i));
            else
                execute("INSERT INTO %s (id, col, val1, val2) VALUES (?, ?, ?, ?)", 1, i, Integer.toString(i), Integer.toString(i));
        }

        for (int i = 1001; i <= 1500; i++)
        {
            if (i % 2 == 0)
                execute("INSERT INTO %s (id, col, val1) VALUES (?, ?, ?)", 1, i, Integer.toString(i));
            else
                execute("INSERT INTO %s (id, col, val1, val2) VALUES (?, ?, ?, ?)", 1, i, Integer.toString(i), Integer.toString(i));
        }

        flush();

        for (int i = 501; i <= 1000; i++)
        {
            if (i % 2 == 0)
                execute("INSERT INTO %s (id, col, val1) VALUES (?, ?, ?)", 1, i, Integer.toString(i));
            else
                execute("INSERT INTO %s (id, col, val1, val2) VALUES (?, ?, ?, ?)", 1, i, Integer.toString(i), Integer.toString(i));
        }

        for (int i = 1501; i <= 2000; i++)
        {
            if (i % 2 == 0)
                execute("INSERT INTO %s (id, col, val1) VALUES (?, ?, ?)", 1, i, Integer.toString(i));
            else
                execute("INSERT INTO %s (id, col, val1, val2) VALUES (?, ?, ?, ?)", 1, i, Integer.toString(i), Integer.toString(i));
        }

        if (deleteWithRange)
        {
            execute("DELETE FROM %s WHERE id=1 and col > ? and col <= ?", 250, 750);
        }
        else
        {
            for (int i = 251; i <= 750; i++)
                execute("DELETE FROM %s WHERE id=1 and col = ?", i);
        }

        flush();

        Object[][] allRows = new Object[1500][]; // non deleted rows
        for (int i = 1; i <= 2000; i++)
        {
            if (i > 250 && i <= 750)
                continue; // skip deleted records

            int idx = (i <= 250 ? i - 1 : i - 501);

            if (i % 2 == 0)
                allRows[idx] = row(1, i, Integer.toString(i), null);
            else
                allRows[idx] = row(1, i, Integer.toString(i), Integer.toString(i));
        }

        executeAndCheck("SELECT * FROM %s WHERE id=1 LIMIT 1", 2, row(1, 1, "1", "1"));
        executeAndCheck("SELECT * FROM %s WHERE id=1 LIMIT 2", 2, row(1, 1, "1", "1"), row(1, 2, "2", null));

        executeAndCheck("SELECT * FROM %s WHERE id=1", 2, allRows);
        executeAndCheck("SELECT * FROM %s WHERE id=1 AND col > 1000 LIMIT 1", 2, row(1, 1001, "1001", "1001"));
        executeAndCheck("SELECT * FROM %s WHERE id=1 AND col <= 2000 LIMIT 1", 2, row(1, 1, "1", "1"));
        executeAndCheck("SELECT * FROM %s WHERE id=1 AND col > 500 LIMIT 1", 2, row(1, 751, "751", "751"));
        executeAndCheck("SELECT * FROM %s WHERE id=1 AND col <= 500 LIMIT 1", 2, row(1, 1, "1", "1"));
    }

    @Test
    public void testMultiplePartitionsDESC() throws Throwable
    {
        createTable("CREATE TABLE %s (id int, col int, val text, PRIMARY KEY (id, col)) WITH CLUSTERING ORDER BY (col DESC)");

        execute("INSERT INTO %s (id, col, val) VALUES (?, ?, ?)", 1, 10, "10");
        execute("INSERT INTO %s (id, col, val) VALUES (?, ?, ?)", 2, 10, "10");
        execute("INSERT INTO %s (id, col, val) VALUES (?, ?, ?)", 3, 10, "10");
        flush();

        execute("INSERT INTO %s (id, col, val) VALUES (?, ?, ?)", 1, 20, "20");
        execute("INSERT INTO %s (id, col, val) VALUES (?, ?, ?)", 2, 20, "20");
        execute("INSERT INTO %s (id, col, val) VALUES (?, ?, ?)", 3, 20, "20");
        flush();

        execute("INSERT INTO %s (id, col, val) VALUES (?, ?, ?)", 1, 30, "30");
        execute("INSERT INTO %s (id, col, val) VALUES (?, ?, ?)", 2, 30, "30");
        execute("INSERT INTO %s (id, col, val) VALUES (?, ?, ?)", 3, 30, "30");
        flush();

        for (int i = 1; i <= 3; i++)
        {
            String base = "SELECT * FROM %s ";

            executeAndCheck(base + String.format("WHERE id=%d LIMIT 1", i), 1, row(i, 30, "30"));
            executeAndCheck(base + String.format("WHERE id=%d LIMIT 2", i), 2, row(i, 30, "30"), row(i, 20, "20"));
            executeAndCheck(base + String.format("WHERE id=%d LIMIT 3", i), 3, row(i, 30, "30"), row(i, 20, "20"), row(i, 10, "10"));
            executeAndCheck(base + String.format("WHERE id=%d", i), 3, row(i, 30, "30"), row(i, 20, "20"), row(i, 10, "10"));

            executeAndCheck(base + String.format("WHERE id=%d AND col > 25 LIMIT 1", i), 1, row(i, 30, "30"));
            executeAndCheck(base + String.format("WHERE id=%d AND col < 40 LIMIT 1", i), 1, row(i, 30, "30"));
        }
    }

    @Test
    public void testNonCompactTableRowDeletion() throws Throwable
    {
        createTable("CREATE TABLE %s (pk int, ck int, v text, PRIMARY KEY (pk, ck))");

        execute("INSERT INTO %s (pk, ck, v) VALUES (1, 1, '1')");
        flush();

        execute("DELETE FROM %s WHERE pk = 1 AND ck = 1");
        flush();

        executeAndCheck("SELECT * FROM %s WHERE pk = 1 AND ck = 1", 2);
    }

    @Test
    public void testNonCompactTableRangeDeletion() throws Throwable
    {
        createTable("CREATE TABLE %s (a int, b int, c int, d int, PRIMARY KEY (a, b, c))");

        execute("INSERT INTO %s (a, b, c, d) VALUES (?, ?, ?, ?)", 1, 1, 1, 1);
        flush();

        execute("DELETE FROM %s WHERE a=? AND b=?", 1, 1);
        flush();

        executeAndCheck("SELECT * FROM %s WHERE a=1 AND b=1 AND c=1", 2);
    }

    @Test
    public void testNonCompactTableCellsDeletion() throws Throwable
    {
        createTable("CREATE TABLE %s (pk int, ck int, v1 text, v2 text, PRIMARY KEY (pk, ck))");

        execute("INSERT INTO %s (pk, ck, v1, v2) VALUES (1, 1, '1', '1')");
        flush();

        execute("DELETE v1 FROM %s WHERE pk = 1 AND ck = 1");
        execute("DELETE v2 FROM %s WHERE pk = 1 AND ck = 1");
        flush();

        executeAndCheck("SELECT * FROM %s WHERE pk = 1 AND ck = 1", 2, row(1, 1, null, null));
    }

    @Test
    public void testCompactTableSkipping() throws Throwable
    {
        createTable("CREATE TABLE %s (pk int, ck int, v text, PRIMARY KEY (pk, ck)) WITH COMPACT STORAGE");

        execute("INSERT INTO %s (pk, ck, v) VALUES (1, 1, '1') USING TIMESTAMP 1000000");
        execute("INSERT INTO %s (pk, ck, v) VALUES (1, 50, '2') USING TIMESTAMP 1000001");
        execute("INSERT INTO %s (pk, ck, v) VALUES (1, 100, '3') USING TIMESTAMP 1000002");
        flush();

        execute("INSERT INTO %s (pk, ck, v) VALUES (1, 2, '4') USING TIMESTAMP 2000000");
        execute("INSERT INTO %s (pk, ck, v) VALUES (1, 51, '5') USING TIMESTAMP 2000001");
        execute("INSERT INTO %s (pk, ck, v) VALUES (1, 101, '6') USING TIMESTAMP 2000002");
        flush();

        executeAndCheck("SELECT * FROM %s WHERE pk = 1 AND ck = 51", 1, row(1, 51, "5"));

        execute("ALTER TABLE %s DROP COMPACT STORAGE");
        executeAndCheck("SELECT * FROM %s WHERE pk = 1 AND ck = 51", 2, row(1, 51, "5"));
    }

    @Test
    public void testCompactTableSkippingPkOnly() throws Throwable
    {
        createTable("CREATE TABLE %s (pk int, ck int, PRIMARY KEY (pk, ck)) WITH COMPACT STORAGE");

        execute("INSERT INTO %s (pk, ck) VALUES (1, 1) USING TIMESTAMP 1000000");
        execute("INSERT INTO %s (pk, ck) VALUES (1, 50) USING TIMESTAMP 1000001");
        execute("INSERT INTO %s (pk, ck) VALUES (1, 100) USING TIMESTAMP 1000002");
        flush();

        execute("INSERT INTO %s (pk, ck) VALUES (1, 2) USING TIMESTAMP 2000000");
        execute("INSERT INTO %s (pk, ck) VALUES (1, 51) USING TIMESTAMP 2000001");
        execute("INSERT INTO %s (pk, ck) VALUES (1, 101) USING TIMESTAMP 2000002");
        flush();

        executeAndCheck("SELECT * FROM %s WHERE pk = 1 AND ck = 51", 1, row(1, 51));

        execute("ALTER TABLE %s DROP COMPACT STORAGE");

        // The fact that non-compact table insert do not have primary key liveness force us to hit an extra sstable
        executeAndCheck("SELECT * FROM %s WHERE pk = 1 AND ck = 51", 2, row(1, 51, null));
    }

    @Test
    public void testNonCompactTableSkippingPkOnly() throws Throwable
    {
        createTable("CREATE TABLE %s (pk int, ck int, PRIMARY KEY (pk, ck))");

        execute("INSERT INTO %s (pk, ck) VALUES (1, 1) USING TIMESTAMP 1000000");
        execute("INSERT INTO %s (pk, ck) VALUES (1, 50) USING TIMESTAMP 1000001");
        execute("INSERT INTO %s (pk, ck) VALUES (1, 100) USING TIMESTAMP 1000002");
        flush();

        execute("INSERT INTO %s (pk, ck) VALUES (1, 2) USING TIMESTAMP 2000000");
        execute("INSERT INTO %s (pk, ck) VALUES (1, 51) USING TIMESTAMP 2000001");
        execute("INSERT INTO %s (pk, ck) VALUES (1, 101) USING TIMESTAMP 2000002");
        flush();

        executeAndCheck("SELECT * FROM %s WHERE pk = 1 AND ck = 51", 1, row(1, 51));
    }

    @Test
    public void testCompactTableCellDeletion() throws Throwable
    {
        createTable("CREATE TABLE %s (pk int, ck int, v text, PRIMARY KEY (pk, ck)) WITH COMPACT STORAGE");

        execute("INSERT INTO %s (pk, ck, v) VALUES (1, 1, '1')");
        flush();

        execute("DELETE v FROM %s WHERE pk = 1 AND ck = 1");
        flush();

        executeAndCheck("SELECT * FROM %s WHERE pk = 1 AND ck = 1", 1);

        // Dropping compact storage forces us to hit an extra SSTable, since we can't rely on the isDense flag
        // to determine that a row with a complete set of column deletes is complete.
        execute("ALTER TABLE %s DROP COMPACT STORAGE");
        executeAndCheck("SELECT * FROM %s WHERE pk = 1 AND ck = 1", 2);
    }

    @Test
    public void testCompactTableRowDeletion() throws Throwable
    {
        createTable("CREATE TABLE %s (pk int, ck int, v text, PRIMARY KEY (pk, ck)) WITH COMPACT STORAGE");

        execute("INSERT INTO %s (pk, ck, v) VALUES (1, 1, '1')");
        flush();

        execute("DELETE FROM %s WHERE pk = 1 AND ck = 1");
        flush();

        executeAndCheck("SELECT * FROM %s WHERE pk = 1 AND ck = 1", 1);

        // Dropping compact storage forces us to hit an extra SSTable, since we can't rely on the isDense flag
        // to determine that a row with a complete set of column deletes is complete.
        execute("ALTER TABLE %s DROP COMPACT STORAGE");
        executeAndCheck("SELECT * FROM %s WHERE pk = 1 AND ck = 1", 2);
    }

    @Test
    public void testCompactTableRangeDeletion() throws Throwable
    {
        createTable("CREATE TABLE %s (a int, b int, c int, d int, PRIMARY KEY (a, b, c)) WITH COMPACT STORAGE");

        execute("INSERT INTO %s (a, b, c, d) VALUES (?, ?, ?, ?)", 1, 1, 1, 1);
        execute("INSERT INTO %s (a, b, c, d) VALUES (?, ?, ?, ?)", 1, 1, 2, 1);
        execute("INSERT INTO %s (a, b, c, d) VALUES (?, ?, ?, ?)", 1, 2, 1, 1);
        flush();

        execute("DELETE FROM %s WHERE a=? AND b=?", 1, 1);
        flush();

        executeAndCheck("SELECT * FROM %s WHERE a=1 AND b=1 AND c=1", 2);

        execute("ALTER TABLE %s DROP COMPACT STORAGE");
        executeAndCheck("SELECT * FROM %s WHERE a=1 AND b=1 AND c=1", 2);
    }

    @Test
    public void testCompactTableRangeOverRowDeletion() throws Throwable
    {
        createTable("CREATE TABLE %s (a int, b int, c int, d int, PRIMARY KEY (a, b, c)) WITH COMPACT STORAGE");

        execute("INSERT INTO %s (a, b, c, d) VALUES (?, ?, ?, ?)", 1, 1, 1, 1);
        execute("INSERT INTO %s (a, b, c, d) VALUES (?, ?, ?, ?)", 1, 1, 2, 1);
        execute("INSERT INTO %s (a, b, c, d) VALUES (?, ?, ?, ?)", 1, 2, 1, 1);
        flush();

        execute("DELETE FROM %s WHERE a=? AND b=? AND c=?", 1, 1, 1);
        flush();

        execute("DELETE FROM %s WHERE a=? AND b=?", 1, 1);
        flush();

        executeAndCheck("SELECT * FROM %s WHERE a=1 AND b=1 AND c=1", 3);

        execute("ALTER TABLE %s DROP COMPACT STORAGE");
        executeAndCheck("SELECT * FROM %s WHERE a=1 AND b=1 AND c=1", 3);
    }

    @Test
    public void testCompactTableRowOverRangeDeletion() throws Throwable
    {
        createTable("CREATE TABLE %s (a int, b int, c int, d int, PRIMARY KEY (a, b, c)) WITH COMPACT STORAGE");

        execute("INSERT INTO %s (a, b, c, d) VALUES (?, ?, ?, ?)", 1, 1, 1, 1);
        execute("INSERT INTO %s (a, b, c, d) VALUES (?, ?, ?, ?)", 1, 1, 2, 1);
        execute("INSERT INTO %s (a, b, c, d) VALUES (?, ?, ?, ?)", 1, 2, 1, 1);
        flush();

        execute("DELETE FROM %s WHERE a=? AND b=?", 1, 1);
        flush();

        execute("DELETE FROM %s WHERE a=? AND b=? AND c=?", 1, 1, 1);
        flush();

        // The row delete provides a tombstone, which is enough information to short-circuit after the first SSTable.
        executeAndCheck("SELECT * FROM %s WHERE a=1 AND b=1 AND c=1", 1);

        execute("ALTER TABLE %s DROP COMPACT STORAGE");
        executeAndCheck("SELECT * FROM %s WHERE a=1 AND b=1 AND c=1", 3);
    }

    @Test
    public void testCompactTableCellUpdate() throws Throwable
    {
        createTable("CREATE TABLE %s (pk int, ck int, v text, PRIMARY KEY (pk, ck)) WITH COMPACT STORAGE");

        execute("INSERT INTO %s (pk, ck, v) VALUES (1, 1, '1')");
        flush();

        execute("UPDATE %s SET v = '2' WHERE pk = 1 AND ck = 1");
        flush();

        executeAndCheck("SELECT * FROM %s WHERE pk = 1 AND ck = 1", 1, row(1, 1, "2"));

        execute("ALTER TABLE %s DROP COMPACT STORAGE");
        executeAndCheck("SELECT * FROM %s WHERE pk = 1 AND ck = 1", 2, row(1, 1, "2"));
    }

    @Test
    public void testNonCompactTableCellUpdate() throws Throwable
    {
        createTable("CREATE TABLE %s (pk int, ck int, v text, PRIMARY KEY (pk, ck))");

        execute("INSERT INTO %s (pk, ck, v) VALUES (1, 1, '1')");
        flush();

        execute("UPDATE %s SET v = '2' WHERE pk = 1 AND ck = 1");
        flush();

        executeAndCheck("SELECT * FROM %s WHERE pk = 1 AND ck = 1", 2, row(1, 1, "2"));
    }

    @Test
    public void testCompactTableDeleteOverlappingSSTables() throws Throwable
    {
        createTable("CREATE TABLE %s (pk int, ck int, PRIMARY KEY (pk, ck)) WITH COMPACT STORAGE");

        execute("INSERT INTO %s (pk, ck) VALUES (1, 51) USING TIMESTAMP 1000002");
        flush();
        execute("DELETE FROM %s WHERE pk = 1 AND ck = 51");
        flush();

        execute("INSERT INTO %s (pk, ck) VALUES (1, 51) USING TIMESTAMP 1000001");
        execute("INSERT INTO %s (pk, ck) VALUES (2, 51)");
        flush();

        // If it weren't for the write to pk = 2, ck = 51, we could skip the third SSTable too and hit only one here.
        executeAndCheck("SELECT * FROM %s WHERE pk = 1 AND ck = 51", 2);

        // Dropping compact storage forces us to hit an extra SSTable, since we can't rely on the isDense flag
        // to determine that a row with a complete set of column deletes is complete.
        execute("ALTER TABLE %s DROP COMPACT STORAGE");
        executeAndCheck("SELECT * FROM %s WHERE pk = 1 AND ck = 51", 3);
    }

    @Test
    public void testNonCompactTableWithClusteringColumnAndMultipleRegularColumnsAndNullColumn() throws Throwable
    {
        createTable("CREATE TABLE %s (pk int, c int, v1 int, v2 int, PRIMARY KEY(pk, c))");

        execute("INSERT INTO %s (pk, c, v1) VALUES (?, ?, ?) USING TIMESTAMP 1000", 1, 1, 1);
        execute("INSERT INTO %s (pk, c, v1) VALUES (?, ?, ?) USING TIMESTAMP 1001", 1, 2, 1);
        execute("INSERT INTO %s (pk, c, v1) VALUES (?, ?, ?) USING TIMESTAMP 1002", 1, 3, 1);
        flush();
        execute("INSERT INTO %s (pk, c, v1) VALUES (?, ?, ?) USING TIMESTAMP 2000", 1, 1, 2);
        execute("INSERT INTO %s (pk, c, v1) VALUES (?, ?, ?) USING TIMESTAMP 2001", 1, 2, 2);
        execute("UPDATE %s USING TIMESTAMP 2002 SET v1 = ? WHERE pk = ? AND c = ?", 2, 1, 3);
        flush();
        execute("INSERT INTO %s (pk, c, v1) VALUES (?, ?, ?) USING TIMESTAMP 3000", 1, 1, 3);
        execute("UPDATE %s USING TIMESTAMP 3001 SET v1 = ? WHERE pk = ? AND c = ?", 3, 1, 2);
        execute("UPDATE %s USING TIMESTAMP 3002 SET v1 = ? WHERE pk = ? AND c = ?", 3, 1, 3);
        flush();

        executeAndCheck("SELECT * FROM %s WHERE pk = 1 AND c = 1", 3, row(1, 1, 3, null));
        executeAndCheck("SELECT * FROM %s WHERE pk = 1 AND c = 2", 3, row(1, 2, 3, null));
        executeAndCheck("SELECT * FROM %s WHERE pk = 1 AND c = 3", 3, row(1, 3, 3, null));

        executeAndCheck("SELECT c, v1 FROM %s WHERE pk = 1 AND c = 1", 1, row(1, 3));
        executeAndCheck("SELECT c, v1 FROM %s WHERE pk = 1 AND c = 2", 2, row(2, 3));
        executeAndCheck("SELECT c, v1 FROM %s WHERE pk = 1 AND c = 3", 3, row(3, 3));

        executeAndCheck("SELECT v1 FROM %s WHERE pk = 1 AND c = 1", 1, row(3));
        executeAndCheck("SELECT v1 FROM %s WHERE pk = 1 AND c = 2", 2, row(3));
        executeAndCheck("SELECT v1 FROM %s WHERE pk = 1 AND c = 3", 3, row(3));

        executeAndCheck("SELECT v1, v2 FROM %s WHERE pk = 1 AND c = 1", 3, row(3, (Integer) null));
        executeAndCheck("SELECT v1, v2 FROM %s WHERE pk = 1 AND c = 2", 3, row(3, (Integer) null));
        executeAndCheck("SELECT v1, v2 FROM %s WHERE pk = 1 AND c = 3", 3, row(3, (Integer) null));

        executeAndCheck("SELECT v2 FROM %s WHERE pk = 1 AND c = 1", 3, row((Integer) null));
        executeAndCheck("SELECT v2 FROM %s WHERE pk = 1 AND c = 2", 3, row((Integer) null));
        executeAndCheck("SELECT v2 FROM %s WHERE pk = 1 AND c = 3", 3, row((Integer) null));
    }

    @Test
    public void testNonCompactTableWithClusteringColumnAndMultipleRegularColumns() throws Throwable
    {
        createTable("CREATE TABLE %s (pk int, c int, v1 int, v2 int, PRIMARY KEY(pk, c))");

        execute("INSERT INTO %s (pk, c, v1, v2) VALUES (?, ?, ?, ?) USING TIMESTAMP 1000", 1, 1, 1, 1);
        execute("INSERT INTO %s (pk, c, v1, v2) VALUES (?, ?, ?, ?) USING TIMESTAMP 1001", 1, 2, 1, 1);
        execute("INSERT INTO %s (pk, c, v1, v2) VALUES (?, ?, ?, ?) USING TIMESTAMP 1002", 1, 3, 1, 1);
        flush();
        execute("INSERT INTO %s (pk, c, v1) VALUES (?, ?, ?) USING TIMESTAMP 2000", 1, 1, 2);
        execute("INSERT INTO %s (pk, c, v1) VALUES (?, ?, ?) USING TIMESTAMP 2001", 1, 2, 2);
        execute("UPDATE %s  USING TIMESTAMP 2002 SET v1 = ? WHERE pk = ? AND c = ?", 2, 1, 3);
        flush();
        execute("INSERT INTO %s (pk, c, v1) VALUES (?, ?, ?) USING TIMESTAMP 3000", 1, 1, 3);
        execute("UPDATE %s USING TIMESTAMP 3001 SET v1 = ? WHERE pk = ? AND c = ?", 3, 1, 2);
        execute("UPDATE %s USING TIMESTAMP 3002 SET v1 = ? WHERE pk = ? AND c = ?", 3, 1, 3);
        flush();

        executeAndCheck("SELECT * FROM %s WHERE pk = 1 AND c = 1", 3, row(1, 1, 3, 1));
        executeAndCheck("SELECT * FROM %s WHERE pk = 1 AND c = 2", 3, row(1, 2, 3, 1));
        executeAndCheck("SELECT * FROM %s WHERE pk = 1 AND c = 3", 3, row(1, 3, 3, 1));

        // As we have the primary key liveness and all the queried columns in the first SSTable we can stop at this point
        executeAndCheck("SELECT c, v1 FROM %s WHERE pk = 1 AND c = 1", 1, row(1, 3));
        // As we have the primary key liveness and all the queried columns in the second SSTable we can stop at this point
        executeAndCheck("SELECT c, v1 FROM %s WHERE pk = 1 AND c = 2", 2, row(2, 3));

        executeAndCheck("SELECT v1 FROM %s WHERE pk = 1 AND c = 1", 1, row(3));
        executeAndCheck("SELECT v1 FROM %s WHERE pk = 1 AND c = 2", 2, row(3));

        executeAndCheck("SELECT v1, v2 FROM %s WHERE pk = 1 AND c = 1", 3, row(3, 1));
        executeAndCheck("SELECT v1, v2 FROM %s WHERE pk = 1 AND c = 2", 3, row(3, 1));

        executeAndCheck("SELECT v2 FROM %s WHERE pk = 1 AND c = 1", 3, row(1));
        executeAndCheck("SELECT v2 FROM %s WHERE pk = 1 AND c = 2", 3, row(1));
    }

    @Test
    public void testNonCompactTableWithStaticColumnValueMissing() throws Throwable
    {
        createTable("CREATE TABLE %s (pk int, c int, s int static, v int, PRIMARY KEY(pk, c))");

        execute("INSERT INTO %s (pk, c, v) VALUES (?, ?, ?) USING TIMESTAMP 1000", 1, 1, 1);
        execute("INSERT INTO %s (pk, c, s, v) VALUES (?, ?, ?, ?) USING TIMESTAMP 1001", 2, 2, 1, 1);
        execute("INSERT INTO %s (pk, c, v) VALUES (?, ?, ?) USING TIMESTAMP 1001", 3, 3, 1);
        flush();
        execute("INSERT INTO %s (pk, c, v) VALUES (?, ?, ?) USING TIMESTAMP 2000", 1, 1, 2);
        execute("INSERT INTO %s (pk, s) VALUES (?, ?) USING TIMESTAMP 2002", 3, 2);
        flush();
        execute("INSERT INTO %s (pk, c, v) VALUES (?, ?, ?) USING TIMESTAMP 3000", 1, 1, 3);
        execute("UPDATE %s  USING TIMESTAMP 3001 SET v = ? WHERE pk = ? AND c = ?", 3, 2, 1);
        execute("INSERT INTO %s (pk, s) VALUES (?, ?) USING TIMESTAMP 3002", 3, 3);
        flush();

        executeAndCheck("SELECT * FROM %s WHERE pk = 1 AND c = 1", 3, row(1, 1, null, 3));
        executeAndCheck("SELECT * FROM %s WHERE pk = 2 AND c = 1", 2, row(2, 1, 1, 3));
        executeAndCheck("SELECT * FROM %s WHERE pk = 3 AND c = 3", 3, row(3, 3, 3, 1));
        executeAndCheck("SELECT s, v FROM %s WHERE pk = 1 AND c = 1", 3, row(null, 3));
        executeAndCheck("SELECT s, v FROM %s WHERE pk = 2 AND c = 1", 2, row(1, 3));
        executeAndCheck("SELECT s, v FROM %s WHERE pk = 3 AND c = 3", 3, row(3, 1));
<<<<<<< HEAD
=======
        // As we have the primary key liveness and all the queried columns in the first SSTable we can stop at this point
>>>>>>> 3aa49b9f
        executeAndCheck("SELECT v FROM %s WHERE pk = 1 AND c = 1", 1, row(3));
        executeAndCheck("SELECT v FROM %s WHERE pk = 2 AND c = 1", 2, row(3));
        executeAndCheck("SELECT v FROM %s WHERE pk = 3 AND c = 3", 1, row(1));
        executeAndCheck("SELECT s FROM %s WHERE pk = 1", 3, row((Integer) null));
        executeAndCheck("SELECT s FROM %s WHERE pk = 2", 2, row(1), row(1));
        executeAndCheck("SELECT DISTINCT s FROM %s WHERE pk = 2", 2, row(1));
        executeAndCheck("SELECT s FROM %s WHERE pk = 3", 3, row(3));
        executeAndCheck("SELECT DISTINCT s FROM %s WHERE pk = 3", 3, row(3));
    }

    @Test
    public void testNonCompactTableWithClusteringColumnAndNullColumn() throws Throwable
    {
        createTable("CREATE TABLE %s (pk int, c int, v int, PRIMARY KEY(pk, c))");

        execute("INSERT INTO %s (pk, c) VALUES (?, ?) USING TIMESTAMP 1000", 1, 1);
        execute("INSERT INTO %s (pk, c) VALUES (?, ?) USING TIMESTAMP 1001", 1, 2);
        execute("INSERT INTO %s (pk, c) VALUES (?, ?) USING TIMESTAMP 1001", 1, 3);
        flush();
        execute("INSERT INTO %s (pk, c, v) VALUES (?, ?, ?) USING TIMESTAMP 2000", 1, 1, 2);
        execute("INSERT INTO %s (pk, c) VALUES (?, ?) USING TIMESTAMP 2001", 1, 2);
        execute("UPDATE %s USING TIMESTAMP 2002 SET v = ? WHERE pk = ? AND c = ?", 2, 1, 3);
        flush();
        execute("INSERT INTO %s (pk, c) VALUES (?, ?) USING TIMESTAMP 3000", 1, 1);
        execute("INSERT INTO %s (pk, c) VALUES (?, ?) USING TIMESTAMP 3001", 1, 2);
        execute("INSERT INTO %s (pk, c) VALUES (?, ?) USING TIMESTAMP 3002", 1, 3);
        flush();

        executeAndCheck("SELECT * FROM %s WHERE pk = 1 AND c = 1", 2, row(1, 1, 2));
        executeAndCheck("SELECT c, v FROM %s WHERE pk = 1 AND c = 1", 2, row(1, 2));
        executeAndCheck("SELECT v FROM %s WHERE pk = 1 AND c = 1", 2, row(2));

        executeAndCheck("SELECT * FROM %s WHERE pk = 1 AND c = 2", 3, row(1, 2, (Integer) null));
        executeAndCheck("SELECT c, v FROM %s WHERE pk = 1 AND c = 2", 3, row(2, (Integer) null));
        executeAndCheck("SELECT v FROM %s WHERE pk = 1 AND c = 2", 3, row((Integer) null));

        executeAndCheck("SELECT * FROM %s WHERE pk = 1 AND c = 3", 2, row(1, 3, 2));
        executeAndCheck("SELECT c, v FROM %s WHERE pk = 1 AND c = 3", 2, row(3, 2));
        executeAndCheck("SELECT v FROM %s WHERE pk = 1 AND c = 3", 2, row(2));
    }

    @Test
    public void testNonCompactTableWithMulticellColumn() throws Throwable
    {
        createTable("CREATE TABLE %s (pk int, c int, v1 int, v2 int, s set<int>, PRIMARY KEY(pk, c))");

        execute("INSERT INTO %s (pk, c, v1, s) VALUES (?, ?, ?, ?) USING TIMESTAMP 1000", 1, 1, 1, set(1, 2));
        execute("INSERT INTO %s (pk, c, v1, s) VALUES (?, ?, ?, ?) USING TIMESTAMP 1001", 1, 2, 1, set(1, 2));
        flush();
        execute("INSERT INTO %s (pk, c, v1, s) VALUES (?, ?, ?, ?) USING TIMESTAMP 2000", 1, 1, 2, set(2, 3));
        execute("UPDATE %s USING TIMESTAMP 2001 SET v1 = ?, s = ? WHERE pk = ? AND c = ?", 2, set(2, 3), 1, 2);
        flush();
        execute("INSERT INTO %s (pk, c, v1, s) VALUES (?, ?, ?, ?) USING TIMESTAMP 3000", 1, 1, 3, set(3, 4));
        execute("UPDATE %s USING TIMESTAMP 3001 SET v1 = ?, s = ? WHERE pk = ? AND c = ?", 3, set(3, 4), 1, 2);
        flush();

        executeAndCheck("SELECT c, v1 FROM %s WHERE pk = 1 AND c = 1", 1, row(1, 3));
        executeAndCheck("SELECT v1 FROM %s WHERE pk = 1 AND c = 1", 1, row(3));
        executeAndCheck("SELECT * FROM %s WHERE pk = 1 AND c = 1", 3, row(1, 1, set(3, 4), 3, null));
        executeAndCheck("SELECT c, s FROM %s WHERE pk = 1 AND c = 1", 3, row(1, set(3, 4)));

        executeAndCheck("SELECT c, v1 FROM %s WHERE pk = 1 AND c = 2", 3, row(2, 3));
        executeAndCheck("SELECT v1 FROM %s WHERE pk = 1 AND c = 2", 3, row(3));
        executeAndCheck("SELECT * FROM %s WHERE pk = 1 AND c = 2", 3, row(1, 2, set(3, 4), 3, null));
        executeAndCheck("SELECT c, s FROM %s WHERE pk = 1 AND c = 2", 3, row(2, set(3, 4)));
    }

    @Test
    public void testCompactAndNonCompactTableWithCounter() throws Throwable
    {
        for (String with : new String[]{"", " WITH COMPACT STORAGE"})
        {
            createTable("CREATE TABLE %s (pk int, c int, count counter, PRIMARY KEY(pk, c))" + with);

            execute("UPDATE %s SET count = count + 1 WHERE pk = 1 AND c = 1");
            flush();
            execute("UPDATE %s SET count = count + 1 WHERE pk = 1 AND c = 1");
            flush();
            execute("UPDATE %s SET count = count + 1 WHERE pk = 1 AND c = 1");
            flush();

            executeAndCheck("SELECT * FROM %s WHERE pk = 1 AND c = 1", 3, row(1, 1, 3L));
            executeAndCheck("SELECT pk, c FROM %s WHERE pk = 1 AND c = 1", 3, row(1, 1));
            executeAndCheck("SELECT count FROM %s WHERE pk = 1 AND c = 1", 3, row(3L));
        }
    }

    @Test
    public void testNonCompactTableWithStaticColumnValueMissingAndMulticellColumn() throws Throwable
    {
        createTable("CREATE TABLE %s (pk int, c int, s int static, v set<int>, PRIMARY KEY(pk, c))");

        execute("INSERT INTO %s (pk, c, v) VALUES (?, ?, ?) USING TIMESTAMP 1000", 1, 1, set(1));
        execute("INSERT INTO %s (pk, c, s, v) VALUES (?, ?, ?, ?) USING TIMESTAMP 1001", 2, 2, 1, set(1));
        execute("INSERT INTO %s (pk, c, v) VALUES (?, ?, ?) USING TIMESTAMP 1001", 3, 3, set(1));
        flush();
        execute("INSERT INTO %s (pk, c, v) VALUES (?, ?, ?) USING TIMESTAMP 2000", 1, 1, set(2));
        execute("INSERT INTO %s (pk, s) VALUES (?, ?) USING TIMESTAMP 2002", 3, 2);
        flush();
        execute("INSERT INTO %s (pk, c, v) VALUES (?, ?, ?) USING TIMESTAMP 3000", 1, 1, set(3));
        execute("UPDATE %s  USING TIMESTAMP 3001 SET v = ? WHERE pk = ? AND c = ?", set(3), 2, 1);
        execute("INSERT INTO %s (pk, s) VALUES (?, ?) USING TIMESTAMP 3002", 3, 3);
        flush();

        executeAndCheck("SELECT * FROM %s WHERE pk = 1 AND c = 1", 3, row(1, 1, null, set(3)));
        executeAndCheck("SELECT * FROM %s WHERE pk = 2 AND c = 1", 2, row(2, 1, 1, set(3)));
        executeAndCheck("SELECT * FROM %s WHERE pk = 3 AND c = 3", 3, row(3, 3, 3, set(1)));
        executeAndCheck("SELECT s, v FROM %s WHERE pk = 1 AND c = 1", 3, row(null, set(3)));
        executeAndCheck("SELECT s, v FROM %s WHERE pk = 2 AND c = 1", 2, row(1, set(3)));
        executeAndCheck("SELECT s, v FROM %s WHERE pk = 3 AND c = 3", 3, row(3, set(1)));
        executeAndCheck("SELECT v FROM %s WHERE pk = 1 AND c = 1", 3, row(set(3)));
        executeAndCheck("SELECT v FROM %s WHERE pk = 2 AND c = 1", 2, row(set(3)));
        executeAndCheck("SELECT v FROM %s WHERE pk = 3 AND c = 3", 3, row(set(1)));
        executeAndCheck("SELECT s FROM %s WHERE pk = 1", 3, row((Integer) null));
        executeAndCheck("SELECT s FROM %s WHERE pk = 2", 2, row(1), row(1));
        executeAndCheck("SELECT DISTINCT s FROM %s WHERE pk = 2", 2, row(1));
        executeAndCheck("SELECT s FROM %s WHERE pk = 3", 3, row(3));
        executeAndCheck("SELECT DISTINCT s FROM %s WHERE pk = 3", 3, row(3));
    }

    @Test
    public void testNonCompactTableWithClusteringColumnAndMultipleRegularColumnsAndPartitionTombstones() throws Throwable
    {
        createTable("CREATE TABLE %s (pk int, c int, v1 int, v2 int, PRIMARY KEY(pk, c))");

        execute("INSERT INTO %s (pk, c, v1, v2) VALUES (?, ?, ?, ?) USING TIMESTAMP 1000", 1, 1, 1, 1);
        execute("INSERT INTO %s (pk, c, v1, v2) VALUES (?, ?, ?, ?) USING TIMESTAMP 1001", 2, 1, 1, 1);
        execute("INSERT INTO %s (pk, c, v1, v2) VALUES (?, ?, ?, ?) USING TIMESTAMP 1002", 3, 1, 1, 1);
        execute("INSERT INTO %s (pk, c, v1, v2) VALUES (?, ?, ?, ?) USING TIMESTAMP 1003", 4, 1, 1, 1);
        flush();
        execute("INSERT INTO %s (pk, c, v1) VALUES (?, ?, ?) USING TIMESTAMP 2000", 1, 1, 2);
        execute("DELETE FROM %s USING TIMESTAMP 2001 WHERE pk = ?", 2);
        execute("UPDATE %s USING TIMESTAMP 2002 SET v1 = ? WHERE pk = ? AND c = ?", 2, 3, 1);
        execute("DELETE FROM %s USING TIMESTAMP 2003 WHERE pk = ?", 4);
        flush();
        execute("DELETE FROM %s USING TIMESTAMP 3000 WHERE pk = ?", 1);
        execute("INSERT INTO %s (pk, c, v1) VALUES (?, ?, ?) USING TIMESTAMP 3001", 2, 1, 3);
        execute("DELETE FROM %s USING TIMESTAMP 3002 WHERE pk = ?", 3);
        execute("UPDATE %s USING TIMESTAMP 3003 SET v1 = ? WHERE pk = ? AND c = ?", 3, 4, 1);
        flush();

        executeAndCheck("SELECT * FROM %s WHERE pk = 1 AND c = 1", 1);
        executeAndCheck("SELECT c, v1 FROM %s WHERE pk = 1 AND c = 1", 1);
        executeAndCheck("SELECT v1, v2 FROM %s WHERE pk = 1 AND c = 1", 1);

        executeAndCheck("SELECT * FROM %s WHERE pk = 2 AND c = 1", 2, row(2, 1, 3, null));
        executeAndCheck("SELECT v1, v2 FROM %s WHERE pk = 2 AND c = 1", 2, row(3, null));
        executeAndCheck("SELECT v2 FROM %s WHERE pk = 2 AND c = 1", 2, row((Integer) null));

        executeAndCheck("SELECT * FROM %s WHERE pk = 3 AND c = 1", 1);
        executeAndCheck("SELECT c, v1 FROM %s WHERE pk = 3 AND c = 1", 1);
        executeAndCheck("SELECT v1, v2 FROM %s WHERE pk = 3 AND c = 1", 1);

        executeAndCheck("SELECT * FROM %s WHERE pk = 4 AND c = 1", 2, row(4, 1, 3, null));
        executeAndCheck("SELECT v1, v2 FROM %s WHERE pk = 4 AND c = 1", 2, row(3, null));
        executeAndCheck("SELECT v2 FROM %s WHERE pk = 4 AND c = 1", 2, row((Integer) null));
    }

    @Test
    public void testCompactAndNonCompactTableWithPartitionTombstones() throws Throwable
    {
        for (Boolean compact  : new Boolean[] {Boolean.FALSE, Boolean.TRUE})
        {
            String with = compact ? " WITH COMPACT STORAGE" : "";
            createTable("CREATE TABLE %s (pk int PRIMARY KEY, v1 int, v2 int)" + with);

            execute("INSERT INTO %s (pk, v1, v2) VALUES (?, ?, ?) USING TIMESTAMP 1000", 1, 1, 1);
            execute("INSERT INTO %s (pk, v1, v2) VALUES (?, ?, ?) USING TIMESTAMP 1001", 2, 1, 1);
            execute("INSERT INTO %s (pk, v1, v2) VALUES (?, ?, ?) USING TIMESTAMP 1002", 3, 1, 1);
            execute("INSERT INTO %s (pk, v1, v2) VALUES (?, ?, ?) USING TIMESTAMP 1003", 4, 1, 1);
            flush();
            execute("INSERT INTO %s (pk, v1) VALUES (?, ?) USING TIMESTAMP 2000", 1, 2);
            execute("DELETE FROM %s USING TIMESTAMP 2001 WHERE pk = ?", 2);
            execute("UPDATE %s USING TIMESTAMP 2002 SET v1 = ? WHERE pk = ?", 2, 3);
            execute("DELETE FROM %s USING TIMESTAMP 2003 WHERE pk = ?", 4);
            flush();
            execute("DELETE FROM %s USING TIMESTAMP 3000 WHERE pk = ?", 1);
            execute("INSERT INTO %s (pk, v1) VALUES (?, ?) USING TIMESTAMP 3001", 2, 3);
            execute("DELETE FROM %s USING TIMESTAMP 3002 WHERE pk = ?", 3);
            execute("UPDATE %s USING TIMESTAMP 3003 SET v1 = ? WHERE pk = ?", 3, 4);
            flush();

            executeAndCheck("SELECT * FROM %s WHERE pk = 1", 1);
            executeAndCheck("SELECT pk, v1 FROM %s WHERE pk = 1", 1);
            executeAndCheck("SELECT v1, v2 FROM %s WHERE pk = 1", 1);

            executeAndCheck("SELECT * FROM %s WHERE pk = 2", 2, row(2, 3, null));
            executeAndCheck("SELECT v1, v2 FROM %s WHERE pk = 2", 2, row(3, null));
            executeAndCheck("SELECT v2 FROM %s WHERE pk = 2", 2, row((Integer) null));

            executeAndCheck("SELECT * FROM %s WHERE pk = 3", 1);
            executeAndCheck("SELECT pk, v1 FROM %s WHERE pk = 3", 1);
            executeAndCheck("SELECT v1, v2 FROM %s WHERE pk = 3", 1);

            executeAndCheck("SELECT * FROM %s WHERE pk = 4", 2, row(4, 3, null));
            executeAndCheck("SELECT v1, v2 FROM %s WHERE pk = 4", 2, row(3, null));
            executeAndCheck("SELECT v2 FROM %s WHERE pk = 4", 2, row((Integer) null));

            if (compact)
            {
                execute("ALTER TABLE %s DROP COMPACT STORAGE");
                executeAndCheck("SELECT * FROM %s WHERE pk = 1", 1);
                executeAndCheck("SELECT pk, v1 FROM %s WHERE pk = 1", 1);
                executeAndCheck("SELECT v1, v2 FROM %s WHERE pk = 1", 1);

                assertColumnNames(execute("SELECT * FROM %s WHERE pk = 1"), "pk", "column1", "v1", "v2", "value");
                executeAndCheck("SELECT * FROM %s WHERE pk = 2", 2, row(2, null, 3, null, null));
                executeAndCheck("SELECT v1, v2 FROM %s WHERE pk = 2", 2, row(3, null));
                executeAndCheck("SELECT v2 FROM %s WHERE pk = 2", 2, row((Integer) null));

                executeAndCheck("SELECT * FROM %s WHERE pk = 3", 1);
                executeAndCheck("SELECT pk, v1 FROM %s WHERE pk = 3", 1);
                executeAndCheck("SELECT v1, v2 FROM %s WHERE pk = 3", 1);

                executeAndCheck("SELECT * FROM %s WHERE pk = 4", 2, row(4, null, 3, null, null));
                executeAndCheck("SELECT v1, v2 FROM %s WHERE pk = 4", 2, row(3, null));
                executeAndCheck("SELECT v2 FROM %s WHERE pk = 4", 2, row((Integer) null));
            }
        }
    }

    @Test
    public void testNonCompactTableWithStaticColumnAndPartitionTombstones() throws Throwable
    {
        createTable("CREATE TABLE %s (pk int, c int, s int static, v int, PRIMARY KEY(pk, c))");

        execute("INSERT INTO %s (pk, c, s, v) VALUES (?, ?, ?, ?) USING TIMESTAMP 1000", 1, 1, 1, 1);
        execute("INSERT INTO %s (pk, c, s, v) VALUES (?, ?, ?, ?) USING TIMESTAMP 1001", 2, 1, 1, 1);
        execute("INSERT INTO %s (pk, c, s, v) VALUES (?, ?, ?, ?) USING TIMESTAMP 1002", 3, 1, 1, 1);
        execute("INSERT INTO %s (pk, c, s, v) VALUES (?, ?, ?, ?) USING TIMESTAMP 1003", 4, 1, 1, 1);
        flush();
        execute("INSERT INTO %s (pk, c, s) VALUES (?, ?, ?) USING TIMESTAMP 2000", 1, 1, 2);
        execute("DELETE FROM %s USING TIMESTAMP 2001 WHERE pk = ?", 2);
        execute("UPDATE %s USING TIMESTAMP 2002 SET s = ? WHERE pk = ?", 2, 3);
        execute("DELETE FROM %s USING TIMESTAMP 2003 WHERE pk = ?", 4);
        flush();
        execute("DELETE FROM %s USING TIMESTAMP 3000 WHERE pk = ?", 1);
        execute("INSERT INTO %s (pk, c, s) VALUES (?, ?, ?) USING TIMESTAMP 3001", 2, 1, 3);
        execute("DELETE FROM %s USING TIMESTAMP 3002 WHERE pk = ?", 3);
        execute("UPDATE %s USING TIMESTAMP 3003 SET s = ? WHERE pk = ?", 3, 4);
        flush();

        executeAndCheck("SELECT * FROM %s WHERE pk = 1 AND c = 1", 1);
        executeAndCheck("SELECT s, v FROM %s WHERE pk = 1 AND c = 1", 1);
        executeAndCheck("SELECT DISTINCT s FROM %s WHERE pk = 1", 1);
        executeAndCheck("SELECT v FROM %s WHERE pk = 1 AND c = 1", 1);

        executeAndCheck("SELECT * FROM %s WHERE pk = 2 AND c = 1", 2, row(2, 1, 3, null));
        executeAndCheck("SELECT s, v FROM %s WHERE pk = 2 AND c = 1", 2, row(3, null));
        executeAndCheck("SELECT DISTINCT s FROM %s WHERE pk = 2", 2, row(3));
        executeAndCheck("SELECT v FROM %s WHERE pk = 2 AND c = 1", 2, row((Integer) null));

        executeAndCheck("SELECT * FROM %s WHERE pk = 3 AND c = 1", 1);
        executeAndCheck("SELECT s, v FROM %s WHERE pk = 3 AND c = 1", 1);
        executeAndCheck("SELECT DISTINCT s FROM %s WHERE pk = 3", 1);
        executeAndCheck("SELECT v FROM %s WHERE pk = 3 AND c = 1", 1);

        executeAndCheck("SELECT * FROM %s WHERE pk = 4 AND c = 1", 2);
        executeAndCheck("SELECT s, v FROM %s WHERE pk = 4 AND c = 1", 2);
        executeAndCheck("SELECT DISTINCT s FROM %s WHERE pk = 4", 2, row(3));
        executeAndCheck("SELECT v FROM %s WHERE pk = 4 AND c = 1", 2);
    }

    @Test
    public void testNonCompactTableWithClusteringColumnAndMultipleRegularColumnsAndRowDeletion() throws Throwable
    {
        createTable("CREATE TABLE %s (pk int, c int, v1 int, v2 int, PRIMARY KEY(pk, c))");

        execute("INSERT INTO %s (pk, c, v1, v2) VALUES (?, ?, ?, ?) USING TIMESTAMP 1000", 1, 1, 1, 1);
        execute("INSERT INTO %s (pk, c, v1, v2) VALUES (?, ?, ?, ?) USING TIMESTAMP 1001", 2, 1, 1, 1);
        execute("INSERT INTO %s (pk, c, v1, v2) VALUES (?, ?, ?, ?) USING TIMESTAMP 1002", 3, 1, 1, 1);
        execute("INSERT INTO %s (pk, c, v1, v2) VALUES (?, ?, ?, ?) USING TIMESTAMP 1003", 4, 1, 1, 1);
        flush();
        execute("INSERT INTO %s (pk, c, v1) VALUES (?, ?, ?) USING TIMESTAMP 2000", 1, 1, 2);
        execute("DELETE FROM %s USING TIMESTAMP 2001 WHERE pk = ? AND c = ? ", 2, 1);
        execute("UPDATE %s USING TIMESTAMP 2002 SET v1 = ? WHERE pk = ? AND c = ?", 2, 3, 1);
        execute("DELETE FROM %s USING TIMESTAMP 2003 WHERE pk = ? AND c = ? ", 4, 1);
        flush();
        execute("DELETE FROM %s USING TIMESTAMP 3000 WHERE pk = ? AND c = ?", 1, 1);
        execute("INSERT INTO %s (pk, c, v1) VALUES (?, ?, ?) USING TIMESTAMP 3001", 2, 1, 3);
        execute("DELETE FROM %s USING TIMESTAMP 3002 WHERE pk = ? AND c = ?", 3, 1);
        execute("UPDATE %s USING TIMESTAMP 3003 SET v1 = ? WHERE pk = ? AND c = ?", 3, 4, 1);
        flush();

        executeAndCheck("SELECT * FROM %s WHERE pk = 1 AND c = 1", 3);
        executeAndCheck("SELECT c, v1 FROM %s WHERE pk = 1 AND c = 1", 3);
        executeAndCheck("SELECT v1, v2 FROM %s WHERE pk = 1 AND c = 1", 3);

        executeAndCheck("SELECT * FROM %s WHERE pk = 2 AND c = 1", 3, row(2, 1, 3, null));
        executeAndCheck("SELECT v1, v2 FROM %s WHERE pk = 2 AND c = 1", 3, row(3, null));
        executeAndCheck("SELECT v2 FROM %s WHERE pk = 2 AND c = 1", 3, row((Integer) null));

        executeAndCheck("SELECT * FROM %s WHERE pk = 3 AND c = 1", 3);
        executeAndCheck("SELECT c, v1 FROM %s WHERE pk = 3 AND c = 1", 3);
        executeAndCheck("SELECT v1, v2 FROM %s WHERE pk = 3 AND c = 1", 3);

        executeAndCheck("SELECT * FROM %s WHERE pk = 4 AND c = 1", 3, row(4, 1, 3, null));
        executeAndCheck("SELECT v1, v2 FROM %s WHERE pk = 4 AND c = 1", 3, row(3, null));
        executeAndCheck("SELECT v2 FROM %s WHERE pk = 4 AND c = 1", 3, row((Integer) null));
    }

    @Test
    public void testNonCompactTableWithClusteringColumnAndMultipleRegularColumnsAndRowRangeDeletion() throws Throwable
    {
        createTable("CREATE TABLE %s (pk int, c int, v1 int, v2 int, PRIMARY KEY(pk, c))");

        execute("INSERT INTO %s (pk, c, v1, v2) VALUES (?, ?, ?, ?) USING TIMESTAMP 1000", 1, 1, 1, 1);
        execute("INSERT INTO %s (pk, c, v1, v2) VALUES (?, ?, ?, ?) USING TIMESTAMP 1001", 2, 1, 1, 1);
        execute("INSERT INTO %s (pk, c, v1, v2) VALUES (?, ?, ?, ?) USING TIMESTAMP 1002", 3, 1, 1, 1);
        execute("INSERT INTO %s (pk, c, v1, v2) VALUES (?, ?, ?, ?) USING TIMESTAMP 1003", 4, 1, 1, 1);
        flush();
        execute("INSERT INTO %s (pk, c, v1) VALUES (?, ?, ?) USING TIMESTAMP 2000", 1, 1, 2);
        execute("DELETE FROM %s USING TIMESTAMP 2001 WHERE pk = ? AND c >= ? ", 2, 1);
        execute("UPDATE %s USING TIMESTAMP 2002 SET v1 = ? WHERE pk = ? AND c = ?", 2, 3, 1);
        execute("DELETE FROM %s USING TIMESTAMP 2003 WHERE pk = ? AND c >= ? ", 4, 1);
        flush();
        execute("DELETE FROM %s USING TIMESTAMP 3000 WHERE pk = ? AND c <= ?", 1, 1);
        execute("INSERT INTO %s (pk, c, v1) VALUES (?, ?, ?) USING TIMESTAMP 3001", 2, 1, 3);
        execute("DELETE FROM %s USING TIMESTAMP 3002 WHERE pk = ? AND c <= ?", 3, 1);
        execute("UPDATE %s USING TIMESTAMP 3003 SET v1 = ? WHERE pk = ? AND c = ?", 3, 4, 1);
        flush();

        executeAndCheck("SELECT * FROM %s WHERE pk = 1 AND c = 1", 3);
        executeAndCheck("SELECT c, v1 FROM %s WHERE pk = 1 AND c = 1", 3);
        executeAndCheck("SELECT v1, v2 FROM %s WHERE pk = 1 AND c = 1", 3);

        executeAndCheck("SELECT * FROM %s WHERE pk = 2 AND c = 1", 3, row(2, 1, 3, null));
        executeAndCheck("SELECT v1, v2 FROM %s WHERE pk = 2 AND c = 1", 3, row(3, null));
        executeAndCheck("SELECT v2 FROM %s WHERE pk = 2 AND c = 1", 3, row((Integer) null));

        executeAndCheck("SELECT * FROM %s WHERE pk = 3 AND c = 1", 3);
        executeAndCheck("SELECT c, v1 FROM %s WHERE pk = 3 AND c = 1", 3);
        executeAndCheck("SELECT v1, v2 FROM %s WHERE pk = 3 AND c = 1", 3);

        executeAndCheck("SELECT * FROM %s WHERE pk = 4 AND c = 1", 3, row(4, 1, 3, null));
        executeAndCheck("SELECT v1, v2 FROM %s WHERE pk = 4 AND c = 1", 3, row(3, null));
        executeAndCheck("SELECT v2 FROM %s WHERE pk = 4 AND c = 1", 3, row((Integer) null));
    }

    @Test
    public void testNonCompactTableWithClusteringColumnAndMultipleRegularColumnsAndColumnDeletion() throws Throwable
    {
        createTable("CREATE TABLE %s (pk int, c int, v1 int, v2 int, PRIMARY KEY(pk, c))");

        execute("INSERT INTO %s (pk, c, v1, v2) VALUES (?, ?, ?, ?) USING TIMESTAMP 1000", 1, 1, 1, 1);
        execute("INSERT INTO %s (pk, c, v1, v2) VALUES (?, ?, ?, ?) USING TIMESTAMP 1001", 2, 1, 1, 1);
        execute("INSERT INTO %s (pk, c, v1, v2) VALUES (?, ?, ?, ?) USING TIMESTAMP 1002", 3, 1, 1, 1);
        execute("INSERT INTO %s (pk, c, v1, v2) VALUES (?, ?, ?, ?) USING TIMESTAMP 1003", 4, 1, 1, 1);
        flush();
        execute("INSERT INTO %s (pk, c, v1) VALUES (?, ?, ?) USING TIMESTAMP 2000", 1, 1, 2);
        execute("DELETE v2 FROM %s USING TIMESTAMP 2001 WHERE pk = ? AND c = ?", 2, 1);
        execute("UPDATE %s USING TIMESTAMP 2002 SET v1 = ? WHERE pk = ? AND c = ?", 2, 3, 1);
        execute("DELETE v2 FROM %s USING TIMESTAMP 2003 WHERE pk = ? AND c = ?", 4, 1);
        flush();
        execute("DELETE v1 FROM %s USING TIMESTAMP 3000 WHERE pk = ? AND c = ?", 1, 1);
        execute("INSERT INTO %s (pk, c, v1) VALUES (?, ?, ?) USING TIMESTAMP 3001", 2, 1, 3);
        execute("DELETE v1 FROM %s USING TIMESTAMP 3002 WHERE pk = ? AND c = ?", 3, 1);
        execute("UPDATE %s USING TIMESTAMP 3003 SET v1 = ? WHERE pk = ? AND c = ?", 3, 4, 1);
        flush();

        executeAndCheck("SELECT * FROM %s WHERE pk = 1 AND c = 1", 3, row(1, 1, null, 1));
        // As we have the primary key liveness and all the queried columns in the second SSTable we can stop at this point
        executeAndCheck("SELECT c, v1 FROM %s WHERE pk = 1 AND c = 1", 2, row(1, null));
        executeAndCheck("SELECT v1 FROM %s WHERE pk = 1 AND c = 1", 2, row((Integer) null));

        executeAndCheck("SELECT * FROM %s WHERE pk = 2 AND c = 1", 2, row(2, 1, 3, null));
        executeAndCheck("SELECT v1, v2 FROM %s WHERE pk = 2 AND c = 1", 2, row(3, null));
        executeAndCheck("SELECT v2 FROM %s WHERE pk = 2 AND c = 1", 2, row((Integer) null));

        executeAndCheck("SELECT * FROM %s WHERE pk = 3 AND c = 1", 3, row(3, 1, null, 1));
        executeAndCheck("SELECT c, v1 FROM %s WHERE pk = 3 AND c = 1", 3, row(1, null));
        executeAndCheck("SELECT v1 FROM %s WHERE pk = 3 AND c = 1", 3, row((Integer) null));

        executeAndCheck("SELECT * FROM %s WHERE pk = 4 AND c = 1", 3, row(4, 1, 3, null));
        executeAndCheck("SELECT v1, v2 FROM %s WHERE pk = 4 AND c = 1", 3, row(3, null));
        executeAndCheck("SELECT v2 FROM %s WHERE pk = 4 AND c = 1", 3, row((Integer) null));
    }

    @Test
    public void testNonCompactTableWithClusteringColumnAndColumnDeletion() throws Throwable
    {
        createTable("CREATE TABLE %s (pk int, c int, v int, PRIMARY KEY(pk, c))");

        execute("INSERT INTO %s (pk, c, v) VALUES (?, ?, ?) USING TIMESTAMP 2000", 1, 1, 2);
        flush();
        execute("DELETE v FROM %s USING TIMESTAMP 3000 WHERE pk = ? AND c = ?", 1, 1);
        flush();

        executeAndCheck("SELECT * FROM %s WHERE pk = 1 AND c = 1", 2, row(1, 1, null));
        executeAndCheck("SELECT c, v FROM %s WHERE pk = 1 AND c = 1", 2, row(1, null));
        executeAndCheck("SELECT v FROM %s WHERE pk = 1 AND c = 1", 2, row((Integer) null));
    }

    @Test
    public void testCompactTableWithClusteringColumnAndColumnDeletion() throws Throwable
    {
        createTable("CREATE TABLE %s (pk int, c int, v int, PRIMARY KEY(pk, c)) WITH COMPACT STORAGE");

        execute("INSERT INTO %s (pk, c, v) VALUES (?, ?, ?) USING TIMESTAMP 2000", 1, 1, 2);
        flush();
        execute("DELETE v FROM %s USING TIMESTAMP 3000 WHERE pk = ? AND c = ?", 1, 1);
        flush();

        executeAndCheck("SELECT * FROM %s WHERE pk = 1 AND c = 1", 1);
        executeAndCheck("SELECT c, v FROM %s WHERE pk = 1 AND c = 1", 1);
        executeAndCheck("SELECT v FROM %s WHERE pk = 1 AND c = 1", 1);

        execute("ALTER TABLE %s DROP COMPACT STORAGE");

        executeAndCheck("SELECT * FROM %s WHERE pk = 1 AND c = 1", 2);
        executeAndCheck("SELECT c, v FROM %s WHERE pk = 1 AND c = 1", 2);
        executeAndCheck("SELECT v FROM %s WHERE pk = 1 AND c = 1", 2);
    }

    @Test
    public void testNonCompactTableWithMultipleRegularColumnsAndColumnDeletion() throws Throwable
    {
        createTable("CREATE TABLE %s (pk int PRIMARY KEY, v1 int, v2 int)");

        execute("INSERT INTO %s (pk, v1, v2) VALUES (?, ?, ?) USING TIMESTAMP 1000", 1, 1, 1);
        execute("INSERT INTO %s (pk, v1, v2) VALUES (?, ?, ?) USING TIMESTAMP 1001", 2, 1, 1);
        execute("INSERT INTO %s (pk, v1, v2) VALUES (?, ?, ?) USING TIMESTAMP 1002", 3, 1, 1);
        execute("INSERT INTO %s (pk, v1, v2) VALUES (?, ?, ?) USING TIMESTAMP 1003", 4, 1, 1);
        flush();
        execute("INSERT INTO %s (pk, v1) VALUES (?, ?) USING TIMESTAMP 2000", 1, 2);
        execute("DELETE v2 FROM %s USING TIMESTAMP 2001 WHERE pk = ?", 2);
        execute("UPDATE %s USING TIMESTAMP 2003 SET v1 = ? WHERE pk = ?", 2, 3);
        execute("DELETE v2 FROM %s USING TIMESTAMP 2004 WHERE pk = ?", 4);
        flush();
        execute("DELETE v1 FROM %s USING TIMESTAMP 3000 WHERE pk = ?", 1);
        execute("INSERT INTO %s (pk, v1) VALUES (?, ?) USING TIMESTAMP 3001", 2, 3);
        execute("DELETE v1 FROM %s USING TIMESTAMP 3002 WHERE pk = ?", 3);
        execute("UPDATE %s USING TIMESTAMP 3004 SET v1 = ? WHERE pk = ?", 3, 4);
        flush();

        executeAndCheck("SELECT * FROM %s WHERE pk = 1", 3, row(1, null, 1));
        executeAndCheck("SELECT v1, v2 FROM %s WHERE pk = 1", 3, row((Integer) null, 1));
        // As the primary key liveness is found on the second SSTable, we can stop there as it it enough to ensure
        // that we know that the row exist
        executeAndCheck("SELECT v1 FROM %s WHERE pk = 1", 2, row((Integer) null));

        executeAndCheck("SELECT * FROM %s WHERE pk = 2", 2, row(2, 3, null));
        executeAndCheck("SELECT v1, v2 FROM %s WHERE pk = 2", 2, row(3, null));
        executeAndCheck("SELECT v2 FROM %s WHERE pk = 2", 2, row((Integer) null));

        executeAndCheck("SELECT * FROM %s WHERE pk = 3", 3, row(3, null, 1));
        executeAndCheck("SELECT v1, v2 FROM %s WHERE pk = 3", 3, row((Integer) null, 1));
        executeAndCheck("SELECT v1 FROM %s WHERE pk = 3", 3, row((Integer) null));

        executeAndCheck("SELECT * FROM %s WHERE pk = 4", 3, row(4, 3, null));
        executeAndCheck("SELECT v1, v2 FROM %s WHERE pk = 4", 3, row(3, null));
        executeAndCheck("SELECT v2 FROM %s WHERE pk = 4", 3, row((Integer) null));
    }

    @Test
    public void testCompactTableWithMultipleRegularColumnsAndColumnDeletion() throws Throwable
    {
        createTable("CREATE TABLE %s (pk int PRIMARY KEY, v1 int, v2 int) WITH COMPACT STORAGE");

        execute("INSERT INTO %s (pk, v1, v2) VALUES (?, ?, ?) USING TIMESTAMP 1000", 1, 1, 1);
        execute("INSERT INTO %s (pk, v1, v2) VALUES (?, ?, ?) USING TIMESTAMP 1001", 2, 1, 1);
        execute("INSERT INTO %s (pk, v1, v2) VALUES (?, ?, ?) USING TIMESTAMP 1002", 3, 1, 1);
        execute("INSERT INTO %s (pk, v1, v2) VALUES (?, ?, ?) USING TIMESTAMP 1003", 4, 1, 1);
        flush();
        execute("INSERT INTO %s (pk, v1) VALUES (?, ?) USING TIMESTAMP 2000", 1, 2);
        execute("DELETE v2 FROM %s USING TIMESTAMP 2001 WHERE pk = ?", 2);
        execute("UPDATE %s USING TIMESTAMP 2003 SET v1 = ? WHERE pk = ?", 2, 3);
        execute("DELETE v2 FROM %s USING TIMESTAMP 2004 WHERE pk = ?", 4);
        flush();
        execute("DELETE v1 FROM %s USING TIMESTAMP 3000 WHERE pk = ?", 1);
        execute("INSERT INTO %s (pk, v1) VALUES (?, ?) USING TIMESTAMP 3001", 2, 3);
        execute("DELETE v1 FROM %s USING TIMESTAMP 3002 WHERE pk = ?", 3);
        execute("UPDATE %s USING TIMESTAMP 3004 SET v1 = ? WHERE pk = ?", 3, 4);
        flush();

        executeAndCheck("SELECT * FROM %s WHERE pk = 1", 3, row(1, null, 1));
        executeAndCheck("SELECT v1, v2 FROM %s WHERE pk = 1", 3, row((Integer) null, 1));
        executeAndCheck("SELECT v1 FROM %s WHERE pk = 1", 3, row((Integer) null));

        executeAndCheck("SELECT * FROM %s WHERE pk = 2", 2, row(2, 3, null));
        executeAndCheck("SELECT v1, v2 FROM %s WHERE pk = 2", 2, row(3, null));
        executeAndCheck("SELECT v2 FROM %s WHERE pk = 2", 2, row((Integer) null));

        executeAndCheck("SELECT * FROM %s WHERE pk = 3", 3, row(3, null, 1));
        executeAndCheck("SELECT v1, v2 FROM %s WHERE pk = 3", 3, row((Integer) null, 1));
        executeAndCheck("SELECT v1 FROM %s WHERE pk = 3", 3, row((Integer) null));

        executeAndCheck("SELECT * FROM %s WHERE pk = 4", 2, row(4, 3, null));
        executeAndCheck("SELECT v1, v2 FROM %s WHERE pk = 4", 2, row(3, null));
        executeAndCheck("SELECT v2 FROM %s WHERE pk = 4", 2, row((Integer) null));

        execute("ALTER TABLE %s DROP COMPACT STORAGE");

        assertColumnNames(execute("SELECT * FROM %s WHERE pk = 1"), "pk", "column1", "v1", "v2", "value");
        executeAndCheck("SELECT * FROM %s WHERE pk = 1", 3, row(1, null, null, 1, null));
        executeAndCheck("SELECT v1, v2 FROM %s WHERE pk = 1", 3, row((Integer) null, 1));
        executeAndCheck("SELECT v1 FROM %s WHERE pk = 1", 3, row((Integer) null));

        executeAndCheck("SELECT * FROM %s WHERE pk = 2", 3, row(2, null, 3, null, null));
        executeAndCheck("SELECT v1, v2 FROM %s WHERE pk = 2", 3, row(3, null));
        executeAndCheck("SELECT v2 FROM %s WHERE pk = 2", 3, row((Integer) null));

        executeAndCheck("SELECT * FROM %s WHERE pk = 3", 3, row(3, null, null, 1, null));
        executeAndCheck("SELECT v1, v2 FROM %s WHERE pk = 3", 3, row((Integer) null, 1));
        executeAndCheck("SELECT v1 FROM %s WHERE pk = 3", 3, row((Integer) null));

        executeAndCheck("SELECT * FROM %s WHERE pk = 4", 3, row(4, null, 3, null, null));
        executeAndCheck("SELECT v1, v2 FROM %s WHERE pk = 4", 3, row(3, null));
        executeAndCheck("SELECT v2 FROM %s WHERE pk = 4", 3, row((Integer) null));
    }

    @Test
    public void testNonCompactTableWithAlterTableStatement() throws Throwable
    {
        createTable("CREATE TABLE %s (pk int, ck int, v1 int, PRIMARY KEY(pk, ck))");

        execute("INSERT INTO %s (pk, ck, v1) VALUES (?, ?, ?) USING TIMESTAMP 1000", 1, 1, 1);
        flush();
        execute("INSERT INTO %s (pk, ck, v1) VALUES (?, ?, ?) USING TIMESTAMP 2000", 1, 1, 2);
        flush();
        execute("INSERT INTO %s (pk, ck, v1) VALUES (?, ?, ?) USING TIMESTAMP 3000", 1, 1, 3);
        flush();

        executeAndCheck("SELECT pk, ck, v1 FROM %s WHERE pk = 1 AND ck = 1", 1, row(1, 1, 3));

        execute("ALTER TABLE %s ADD v2 int");

        executeAndCheck("SELECT pk, ck, v1 FROM %s WHERE pk = 1 AND ck = 1", 1, row(1, 1, 3));

        execute("ALTER TABLE %s ADD s int static");

        executeAndCheck("SELECT pk, ck, v1 FROM %s WHERE pk = 1 AND ck = 1", 1, row(1, 1, 3));
    }

    @Test
    public void testNonCompactTableWithAlterTableStatementAndStaticColumns() throws Throwable
    {
        createTable("CREATE TABLE %s (pk int, ck int, s1 int static, v1 int, PRIMARY KEY(pk, ck))");

        execute("INSERT INTO %s (pk, ck, v1) VALUES (?, ?, ?) USING TIMESTAMP 1000", 1, 1, 1);
        flush();
        execute("INSERT INTO %s (pk, ck, v1) VALUES (?, ?, ?) USING TIMESTAMP 2000", 1, 1, 2);
        flush();
        execute("INSERT INTO %s (pk, s1) VALUES (?, ?) USING TIMESTAMP 3000", 1, 3);
        flush();

        executeAndCheck("SELECT pk, s1 FROM %s WHERE pk = 1", 3, row(1, 3));
        executeAndCheck("SELECT DISTINCT pk, s1 FROM %s WHERE pk = 1", 3, row(1, 3));
        executeAndCheck("SELECT s1 FROM %s WHERE pk = 1", 3, row(3));

        execute("ALTER TABLE %s ADD s2 int static");

        executeAndCheck("SELECT pk, s1 FROM %s WHERE pk = 1", 3, row(1, 3));
        executeAndCheck("SELECT DISTINCT pk, s1 FROM %s WHERE pk = 1", 3, row(1, 3));
        executeAndCheck("SELECT s1 FROM %s WHERE pk = 1", 3, row(3));
    }
}<|MERGE_RESOLUTION|>--- conflicted
+++ resolved
@@ -919,10 +919,8 @@
         executeAndCheck("SELECT s, v FROM %s WHERE pk = 1 AND c = 1", 3, row(null, 3));
         executeAndCheck("SELECT s, v FROM %s WHERE pk = 2 AND c = 1", 2, row(1, 3));
         executeAndCheck("SELECT s, v FROM %s WHERE pk = 3 AND c = 3", 3, row(3, 1));
-<<<<<<< HEAD
-=======
+
         // As we have the primary key liveness and all the queried columns in the first SSTable we can stop at this point
->>>>>>> 3aa49b9f
         executeAndCheck("SELECT v FROM %s WHERE pk = 1 AND c = 1", 1, row(3));
         executeAndCheck("SELECT v FROM %s WHERE pk = 2 AND c = 1", 2, row(3));
         executeAndCheck("SELECT v FROM %s WHERE pk = 3 AND c = 3", 1, row(1));
