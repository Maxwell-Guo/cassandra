--- conflicted
+++ resolved
@@ -1,14 +1,10 @@
-<<<<<<< HEAD
+cassandra (4.1.3) UNRELEASED; urgency=medium
+
+  * New release
+
+ -- Mick Semb Wever <mck@apache.org>  Thu, 25 May 2023 16:11:28 +0200
+
 cassandra (4.1.2) unstable; urgency=medium
-=======
-cassandra (4.0.11) UNRELEASED; urgency=medium
-
-  * New release
-
- -- Mick Semb Wever <mck@apache.org>  Thu, 25 May 2023 14:44:07 +0200
-
-cassandra (4.0.10) unstable; urgency=medium
->>>>>>> 71b79cfb
 
   * New release
 
